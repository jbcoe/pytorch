--- conflicted
+++ resolved
@@ -20,11 +20,6 @@
 permissions: read-all
 
 jobs:
-<<<<<<< HEAD
-  target-determination:
-    name: before-test
-    uses: ./.github/workflows/target_determination.yml
-=======
   llm-td:
     name: before-test
     uses: ./.github/workflows/llm_td_retrieval.yml
@@ -36,7 +31,6 @@
     name: before-test
     uses: ./.github/workflows/target_determination.yml
     needs: llm-td
->>>>>>> 22ba180e
     permissions:
       id-token: write
       contents: read
@@ -212,11 +206,7 @@
 
   linux-focal-py3_12-clang10-build:
     name: linux-focal-py3.12-clang10
-<<<<<<< HEAD
-    uses: ./.github/workflows/_linux-build.yml
-=======
-    uses: ./.github/workflows/_linux-build-label.yml
->>>>>>> 22ba180e
+    uses: ./.github/workflows/_linux-build-label.yml
     with:
       build-environment: linux-focal-py3.12-clang10
       docker-image-name: pytorch-linux-focal-py3.12-clang10
