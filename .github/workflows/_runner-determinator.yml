--- conflicted
+++ resolved
@@ -56,11 +56,6 @@
       - name: Hardcode runner-determinator script
         run: |
           cat <<EOF > runner_determinator.py
-<<<<<<< HEAD
-          import json
-          from argparse import ArgumentParser
-          from typing import Any, Iterable, Tuple
-=======
           # flake8: noqa: G004
 
           import logging
@@ -68,7 +63,6 @@
           from argparse import ArgumentParser
           from logging import LogRecord
           from typing import Any, Iterable
->>>>>>> 600bf978
 
           from github import Auth, Github
           from github.Issue import Issue
@@ -201,13 +195,7 @@
               return branch.split("/")[0] in {"main", "nightly", "release", "landchecks"}
 
 
-<<<<<<< HEAD
-          def get_workflow_type(
-              issue: Issue, workflow_requestors: Iterable[str]
-          ) -> Tuple[str, str]:
-=======
           def get_workflow_type(issue: Issue, workflow_requestors: Iterable[str]) -> str:
->>>>>>> 600bf978
               try:
                   first_comment = issue.get_comments()[0].body.strip("\n\t ")
 
@@ -220,18 +208,6 @@
                   else:
                       all_opted_in_users = {
                           usr_raw.strip("\n\t@ ") for usr_raw in first_comment.split()
-<<<<<<< HEAD
-                      }
-                      opted_in_requestors = {
-                          usr for usr in workflow_requestors if usr in all_opted_in_users
-                      }
-                      if opted_in_requestors:
-                          MESSAGE = f"LF Workflows are enabled for {', '.join(opted_in_requestors)}. Using LF runners."
-                          return WORKFLOW_LABEL_LF, MESSAGE
-                      else:
-                          MESSAGE = f"LF Workflows are disabled for {', '.join(workflow_requestors)}. Using meta runners."
-                          return WORKFLOW_LABEL_META, MESSAGE
-=======
                       }
                       opted_in_requestors = {
                           usr for usr in workflow_requestors if usr in all_opted_in_users
@@ -246,7 +222,6 @@
                               f"LF Workflows are disabled for {', '.join(workflow_requestors)}. Using meta runners."
                           )
                           return WORKFLOW_LABEL_META
->>>>>>> 600bf978
 
               except Exception as e:
                   log.error(
@@ -273,24 +248,13 @@
                           args.github_ref_type,
                           args.github_branch,
                       )
-<<<<<<< HEAD
-                      label_type, message = get_workflow_type(
-=======
                       label_type = get_workflow_type(
->>>>>>> 600bf978
                           issue,
                           (
                               args.github_issue_owner,
                               username,
                           ),
                       )
-<<<<<<< HEAD
-                      output = {
-                          LABEL_TYPE_KEY: label_type,
-                          MESSAGE_KEY: message,
-                      }
-=======
->>>>>>> 600bf978
                   except Exception as e:
                       log.error(
                           f"Failed to get issue. Falling back to meta runners. Exception: {e}"
@@ -316,11 +280,7 @@
           curr_ref_type="${{ inputs.curr_ref_type }}"
           echo "Current branch is '$curr_branch'"
 
-<<<<<<< HEAD
-          output="$(python3 runner_determinator.py \
-=======
           python3 runner_determinator.py \
->>>>>>> 600bf978
             --github-token "$GITHUB_TOKEN" \
             --github-issue "$ISSUE_NUMBER" \
             --github-branch "$curr_branch" \
