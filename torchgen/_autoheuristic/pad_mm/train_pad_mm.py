# mypy: ignore-errors
import os
import sys


sys.path.append(os.path.dirname(os.path.dirname(os.path.abspath(__file__))))

from train_regression import AHTrainRegressionTree

from torch._inductor.fx_passes.pad_mm import pad_mm_operations


<<<<<<< HEAD
class AHTrainPadMM(AHTrainRegressionTree):
    def __init__(self):
=======
class AHTrainPadMM(AHTrain):
    def __init__(self) -> None:
>>>>>>> 2f54c385
        super().__init__()

    def add_new_features(self, results):
        ops = pad_mm_operations()
        for op in ops:
            results[op.name] = results.apply(op.func, axis=1)
        added_categorical_features = [op.name for op in ops if op.is_categorical]
        return (results, added_categorical_features)


if __name__ == "__main__":
    train = AHTrainPadMM()
    train.generate_heuristic()<|MERGE_RESOLUTION|>--- conflicted
+++ resolved
@@ -10,13 +10,8 @@
 from torch._inductor.fx_passes.pad_mm import pad_mm_operations
 
 
-<<<<<<< HEAD
 class AHTrainPadMM(AHTrainRegressionTree):
-    def __init__(self):
-=======
-class AHTrainPadMM(AHTrain):
     def __init__(self) -> None:
->>>>>>> 2f54c385
         super().__init__()
 
     def add_new_features(self, results):
