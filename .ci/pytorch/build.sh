#!/bin/bash

set -ex

# Required environment variable: $BUILD_ENVIRONMENT
# (This is set by default in the Docker images we build, so you don't
# need to set it yourself.

# shellcheck source=./common.sh
source "$(dirname "${BASH_SOURCE[0]}")/common.sh"
# shellcheck source=./common-build.sh
source "$(dirname "${BASH_SOURCE[0]}")/common-build.sh"

if [[ "$BUILD_ENVIRONMENT" == *-mobile-*build* ]]; then
  exec "$(dirname "${BASH_SOURCE[0]}")/build-mobile.sh" "$@"
fi

echo "Python version:"
python --version

echo "GCC version:"
gcc --version

echo "CMake version:"
cmake --version

echo "Environment variables:"
env

if [[ "$BUILD_ENVIRONMENT" == *cuda* ]]; then
  # Use jemalloc during compilation to mitigate https://github.com/pytorch/pytorch/issues/116289
  export LD_PRELOAD=/usr/lib/x86_64-linux-gnu/libjemalloc.so.2
  echo "NVCC version:"
  nvcc --version
fi

if [[ "$BUILD_ENVIRONMENT" == *cuda11* ]]; then
  if [[ "$BUILD_ENVIRONMENT" != *cuda11.3* && "$BUILD_ENVIRONMENT" != *clang* ]]; then
    # TODO: there is a linking issue when building with UCC using clang,
    # disable it for now and to be fix later.
    # TODO: disable UCC temporarily to enable CUDA 12.1 in CI
    export USE_UCC=1
    export USE_SYSTEM_UCC=1
  fi
fi

if [[ ${BUILD_ENVIRONMENT} == *"paralleltbb"* ]]; then
  export ATEN_THREADING=TBB
  export USE_TBB=1
elif [[ ${BUILD_ENVIRONMENT} == *"parallelnative"* ]]; then
  export ATEN_THREADING=NATIVE
fi

# Enable LLVM dependency for TensorExpr testing
if [[ "$BUILD_ENVIRONMENT" == *rocm* ]]; then
  export USE_LLVM=/opt/rocm/llvm
  export LLVM_DIR=/opt/rocm/llvm/lib/cmake/llvm
else
  export USE_LLVM=/opt/llvm
  export LLVM_DIR=/opt/llvm/lib/cmake/llvm
fi

if [[ "$BUILD_ENVIRONMENT" == *executorch* ]]; then
  # To build test_edge_op_registration
  export BUILD_EXECUTORCH=ON
  export USE_CUDA=0
fi

if ! which conda; then
  # In ROCm CIs, we are doing cross compilation on build machines with
  # intel cpu and later run tests on machines with amd cpu.
  # Also leave out two builds to make sure non-mkldnn builds still work.
  if [[ "$BUILD_ENVIRONMENT" != *rocm* ]]; then
    export USE_MKLDNN=1
  else
    export USE_MKLDNN=0
  fi
else
  # CMAKE_PREFIX_PATH precedences
  # 1. $CONDA_PREFIX, if defined. This follows the pytorch official build instructions.
  # 2. /opt/conda/envs/py_${ANACONDA_PYTHON_VERSION}, if ANACONDA_PYTHON_VERSION defined.
  #    This is for CI, which defines ANACONDA_PYTHON_VERSION but not CONDA_PREFIX.
  # 3. $(conda info --base). The fallback value of pytorch official build
  #    instructions actually refers to this.
  #    Commonly this is /opt/conda/
  if [[ -v CONDA_PREFIX ]]; then
    export CMAKE_PREFIX_PATH=${CONDA_PREFIX}
  elif [[ -v ANACONDA_PYTHON_VERSION ]]; then
    export CMAKE_PREFIX_PATH="/opt/conda/envs/py_${ANACONDA_PYTHON_VERSION}"
  else
    # already checked by `! which conda`
    CMAKE_PREFIX_PATH="$(conda info --base)"
    export CMAKE_PREFIX_PATH
  fi

  # Workaround required for MKL library linkage
  # https://github.com/pytorch/pytorch/issues/119557
  if [ "$ANACONDA_PYTHON_VERSION" = "3.12" ]; then
    export CMAKE_LIBRARY_PATH="/opt/conda/envs/py_$ANACONDA_PYTHON_VERSION/lib/"
    export CMAKE_INCLUDE_PATH="/opt/conda/envs/py_$ANACONDA_PYTHON_VERSION/include/"
  fi
fi

if [[ "$BUILD_ENVIRONMENT" == *aarch64* ]]; then
  export USE_MKLDNN=1
  export USE_MKLDNN_ACL=1
  export ACL_ROOT_DIR=/ComputeLibrary
fi

if [[ "$BUILD_ENVIRONMENT" == *libtorch* ]]; then
  POSSIBLE_JAVA_HOMES=()
  POSSIBLE_JAVA_HOMES+=(/usr/local)
  POSSIBLE_JAVA_HOMES+=(/usr/lib/jvm/java-8-openjdk-amd64)
  POSSIBLE_JAVA_HOMES+=(/Library/Java/JavaVirtualMachines/*.jdk/Contents/Home)
  # Add the Windows-specific JNI
  POSSIBLE_JAVA_HOMES+=("$PWD/.circleci/windows-jni/")
  for JH in "${POSSIBLE_JAVA_HOMES[@]}" ; do
    if [[ -e "$JH/include/jni.h" ]] ; then
      # Skip if we're not on Windows but haven't found a JAVA_HOME
      if [[ "$JH" == "$PWD/.circleci/windows-jni/" && "$OSTYPE" != "msys" ]] ; then
        break
      fi
      echo "Found jni.h under $JH"
      export JAVA_HOME="$JH"
      export BUILD_JNI=ON
      break
    fi
  done
  if [ -z "$JAVA_HOME" ]; then
    echo "Did not find jni.h"
  fi
fi

# Use special scripts for Android builds
if [[ "${BUILD_ENVIRONMENT}" == *-android* ]]; then
  export ANDROID_NDK=/opt/ndk
  build_args=()
  if [[ "${BUILD_ENVIRONMENT}" == *-arm-v7a* ]]; then
    build_args+=("-DANDROID_ABI=armeabi-v7a")
  elif [[ "${BUILD_ENVIRONMENT}" == *-arm-v8a* ]]; then
    build_args+=("-DANDROID_ABI=arm64-v8a")
  elif [[ "${BUILD_ENVIRONMENT}" == *-x86_32* ]]; then
    build_args+=("-DANDROID_ABI=x86")
  elif [[ "${BUILD_ENVIRONMENT}" == *-x86_64* ]]; then
    build_args+=("-DANDROID_ABI=x86_64")
  fi
  if [[ "${BUILD_ENVIRONMENT}" == *vulkan* ]]; then
    build_args+=("-DUSE_VULKAN=ON")
  fi
  build_args+=("-DUSE_LITE_INTERPRETER_PROFILER=OFF")
  exec ./scripts/build_android.sh "${build_args[@]}" "$@"
fi

if [[ "$BUILD_ENVIRONMENT" != *android* && "$BUILD_ENVIRONMENT" == *vulkan* ]]; then
  export USE_VULKAN=1
  # shellcheck disable=SC1091
  source /var/lib/jenkins/vulkansdk/setup-env.sh
fi

if [[ "$BUILD_ENVIRONMENT" == *rocm* ]]; then
  # hcc used to run out of memory, silently exiting without stopping
  # the build process, leaving undefined symbols in the shared lib,
  # causing undefined symbol errors when later running tests.
  # We used to set MAX_JOBS to 4 to avoid, but this is no longer an issue.
  if [ -z "$MAX_JOBS" ]; then
    export MAX_JOBS=$(($(nproc) - 1))
  fi

  if [[ -n "$CI" && -z "$PYTORCH_ROCM_ARCH" ]]; then
      # Set ROCM_ARCH to gfx906 for CI builds, if user doesn't override.
      echo "Limiting PYTORCH_ROCM_ARCH to gfx906 for CI builds"
      export PYTORCH_ROCM_ARCH="gfx906"
  fi

  # hipify sources
  python tools/amd_build/build_amd.py
fi

if [[ "$BUILD_ENVIRONMENT" == *xpu* ]]; then
  # shellcheck disable=SC1091
  source /opt/intel/oneapi/compiler/latest/env/vars.sh
  export USE_XPU=1
fi

# sccache will fail for CUDA builds if all cores are used for compiling
# gcc 7 with sccache seems to have intermittent OOM issue if all cores are used
if [ -z "$MAX_JOBS" ]; then
  if { [[ "$BUILD_ENVIRONMENT" == *cuda* ]] || [[ "$BUILD_ENVIRONMENT" == *gcc7* ]]; } && which sccache > /dev/null; then
    export MAX_JOBS=$(($(nproc) - 1))
  fi
fi

# TORCH_CUDA_ARCH_LIST must be passed from an environment variable
if [[ "$BUILD_ENVIRONMENT" == *cuda* && -z "$TORCH_CUDA_ARCH_LIST" ]]; then
  echo "TORCH_CUDA_ARCH_LIST must be defined"
  exit 1
fi

# We only build FlashAttention files for CUDA 8.0+, and they require large amounts of
# memory to build and will OOM
if [[ "$BUILD_ENVIRONMENT" == *cuda* ]] && [[ "$TORCH_CUDA_ARCH_LIST" == *"8.6"* || "$TORCH_CUDA_ARCH_LIST" == *"8.0"* ]]; then
  echo "WARNING: FlashAttention files require large amounts of memory to build and will OOM"
  echo "Setting MAX_JOBS=(nproc-2)/3 to reduce memory usage"
  export MAX_JOBS="$(( $(nproc --ignore=2) / 3 ))"
fi

if [[ "${BUILD_ENVIRONMENT}" == *clang* ]]; then
  export CC=clang
  export CXX=clang++
fi

if [[ "$BUILD_ENVIRONMENT" == *-clang*-asan* ]]; then
  export LDSHARED="clang --shared"
  export USE_CUDA=0
  export USE_ASAN=1
  export UBSAN_FLAGS="-fno-sanitize-recover=all;-fno-sanitize=float-divide-by-zero;-fno-sanitize=float-cast-overflow"
  unset USE_LLVM
fi

if [[ "${BUILD_ENVIRONMENT}" == *no-ops* ]]; then
  export USE_PER_OPERATOR_HEADERS=0
fi

if [[ "${BUILD_ENVIRONMENT}" == *-pch* ]]; then
    export USE_PRECOMPILED_HEADERS=1
fi

if [[ "${BUILD_ENVIRONMENT}" == *linux-focal-py3.7-gcc7-build*  ]]; then
  export USE_GLOO_WITH_OPENSSL=ON
fi

if [[ "${BUILD_ENVIRONMENT}" != *android* && "${BUILD_ENVIRONMENT}" != *cuda* ]]; then
  export BUILD_STATIC_RUNTIME_BENCHMARK=ON
fi

# Do not change workspace permissions for ROCm CI jobs
# as it can leave workspace with bad permissions for cancelled jobs
if [[ "$BUILD_ENVIRONMENT" != *rocm* ]]; then
  # Workaround for dind-rootless userid mapping (https://github.com/pytorch/ci-infra/issues/96)
  WORKSPACE_ORIGINAL_OWNER_ID=$(stat -c '%u' "/var/lib/jenkins/workspace")
  cleanup_workspace() {
    echo "sudo may print the following warning message that can be ignored. The chown command will still run."
    echo "    sudo: setrlimit(RLIMIT_STACK): Operation not permitted"
    echo "For more details refer to https://github.com/sudo-project/sudo/issues/42"
    sudo chown -R "$WORKSPACE_ORIGINAL_OWNER_ID" /var/lib/jenkins/workspace
  }
  # Disable shellcheck SC2064 as we want to parse the original owner immediately.
  # shellcheck disable=SC2064
  trap_add cleanup_workspace EXIT
  sudo chown -R jenkins /var/lib/jenkins/workspace
  git config --global --add safe.directory /var/lib/jenkins/workspace
fi

if [[ "$BUILD_ENVIRONMENT" == *-bazel-* ]]; then
  set -e

  get_bazel
  install_sccache_nvcc_for_bazel

  # Leave 1 CPU free and use only up to 80% of memory to reduce the change of crashing
  # the runner
  BAZEL_MEM_LIMIT="--local_ram_resources=HOST_RAM*.8"
  BAZEL_CPU_LIMIT="--local_cpu_resources=HOST_CPUS-1"

  if [[ "$CUDA_VERSION" == "cpu" ]]; then
    # Build torch, the Python module, and tests for CPU-only
    tools/bazel build --config=no-tty "${BAZEL_MEM_LIMIT}" "${BAZEL_CPU_LIMIT}" --config=cpu-only :torch :torch/_C.so :all_tests
  else
    tools/bazel build --config=no-tty "${BAZEL_MEM_LIMIT}" "${BAZEL_CPU_LIMIT}" //...
  fi
else
  # check that setup.py would fail with bad arguments
  echo "The next three invocations are expected to fail with invalid command error messages."
  ( ! get_exit_code python setup.py bad_argument )
  ( ! get_exit_code python setup.py clean] )
  ( ! get_exit_code python setup.py clean bad_argument )

  if [[ "$BUILD_ENVIRONMENT" != *libtorch* ]]; then
    # rocm builds fail when WERROR=1
    # XLA test build fails when WERROR=1
    # set only when building other architectures
    # or building non-XLA tests.
    if [[ "$BUILD_ENVIRONMENT" != *rocm*  &&
          "$BUILD_ENVIRONMENT" != *xla* ]]; then
      if [[ "$BUILD_ENVIRONMENT" != *py3.8* ]]; then
        # Install numpy-2.0 release candidate for builds
        # Which should be backward compatible with Numpy-1.X
        python -mpip install --pre numpy==2.0.0rc1
      fi
<<<<<<< HEAD
      if [[ "$USE_SPLIT_BUILD" != "false" ]]; then
        WERROR=1 BUILD_LIBTORCH_WHL=1 BUILD_PYTHON_ONLY=0 python setup.py bdist_wheel
        pip_install_whl "$(echo dist/*.whl)"
        python setup.py clean
        WERROR=1 BUILD_LIBTORCH_WHL=0 BUILD_PYTHON_ONLY=1 python setup.py bdist_wheel
      else
        WERROR=1 python setup.py clean
        WERROR=1 python setup.py bdist_wheel
      fi
=======
      WERROR=1 python setup.py bdist_wheel
>>>>>>> 46c57599
    else
      if [[ "$BUILD_ENVIRONMENT" == *xla* ]]; then
        source .ci/pytorch/install_cache_xla.sh
      fi
<<<<<<< HEAD
      if [[ "$USE_SPLIT_BUILD" != "false" ]]; then
        BUILD_LIBTORCH_WHL=1 BUILD_PYTHON_ONLY=0 python setup.py bdist_wheel
        pip_install_whl "$(echo dist/*.whl)"
        python setup.py clean
        BUILD_PYTHON_ONLY=1 BUILD_LIBTORCH_WHL=0 python setup.py bdist_wheel
      else
        python setup.py clean
        python setup.py bdist_wheel
      fi
    fi

=======
      python setup.py bdist_wheel
    fi
>>>>>>> 46c57599
    pip_install_whl "$(echo dist/*.whl)"

    # TODO: I'm not sure why, but somehow we lose verbose commands
    set -x

    assert_git_not_dirty
    # Copy ninja build logs to dist folder
    mkdir -p dist
    if [ -f build/.ninja_log ]; then
      cp build/.ninja_log dist
    fi

    if [[ "$BUILD_ENVIRONMENT" == *rocm* ]]; then
      # remove sccache wrappers post-build; runtime compilation of MIOpen kernels does not yet fully support them
      sudo rm -f /opt/cache/bin/cc
      sudo rm -f /opt/cache/bin/c++
      sudo rm -f /opt/cache/bin/gcc
      sudo rm -f /opt/cache/bin/g++
      pushd /opt/rocm/llvm/bin
      if [[ -d original ]]; then
        sudo mv original/clang .
        sudo mv original/clang++ .
      fi
      sudo rm -rf original
      popd
    fi

    CUSTOM_TEST_ARTIFACT_BUILD_DIR=${CUSTOM_TEST_ARTIFACT_BUILD_DIR:-"build/custom_test_artifacts"}
    CUSTOM_TEST_USE_ROCM=$([[ "$BUILD_ENVIRONMENT" == *rocm* ]] && echo "ON" || echo "OFF")
    CUSTOM_TEST_MODULE_PATH="${PWD}/cmake/public"
    mkdir -pv "${CUSTOM_TEST_ARTIFACT_BUILD_DIR}"

    # Build custom operator tests.
    CUSTOM_OP_BUILD="${CUSTOM_TEST_ARTIFACT_BUILD_DIR}/custom-op-build"
    CUSTOM_OP_TEST="$PWD/test/custom_operator"
    python --version
    SITE_PACKAGES="$(python -c 'from distutils.sysconfig import get_python_lib; print(get_python_lib())')"
    mkdir -p "$CUSTOM_OP_BUILD"
    pushd "$CUSTOM_OP_BUILD"
<<<<<<< HEAD
    cmake "$CUSTOM_OP_TEST" -DCMAKE_PREFIX_PATH="$SITE_PACKAGES/libtorch;$SITE_PACKAGES/torch;$SITE_PACKAGES" -DPYTHON_EXECUTABLE="$(which python)" \
=======
    cmake "$CUSTOM_OP_TEST" -DCMAKE_PREFIX_PATH="$SITE_PACKAGES/torch" -DPYTHON_EXECUTABLE="$(which python)" \
>>>>>>> 46c57599
          -DCMAKE_MODULE_PATH="$CUSTOM_TEST_MODULE_PATH" -DUSE_ROCM="$CUSTOM_TEST_USE_ROCM"
    make VERBOSE=1
    popd
    assert_git_not_dirty

    # Build jit hook tests
    JIT_HOOK_BUILD="${CUSTOM_TEST_ARTIFACT_BUILD_DIR}/jit-hook-build"
    JIT_HOOK_TEST="$PWD/test/jit_hooks"
    python --version
    SITE_PACKAGES="$(python -c 'from distutils.sysconfig import get_python_lib; print(get_python_lib())')"
    mkdir -p "$JIT_HOOK_BUILD"
    pushd "$JIT_HOOK_BUILD"
    cmake "$JIT_HOOK_TEST" -DCMAKE_PREFIX_PATH="$SITE_PACKAGES/libtorch;$SITE_PACKAGES/torch;$SITE_PACKAGES" -DPYTHON_EXECUTABLE="$(which python)" \
          -DCMAKE_MODULE_PATH="$CUSTOM_TEST_MODULE_PATH" -DUSE_ROCM="$CUSTOM_TEST_USE_ROCM"
    make VERBOSE=1
    popd
    assert_git_not_dirty

    # Build custom backend tests.
    CUSTOM_BACKEND_BUILD="${CUSTOM_TEST_ARTIFACT_BUILD_DIR}/custom-backend-build"
    CUSTOM_BACKEND_TEST="$PWD/test/custom_backend"
    python --version
    mkdir -p "$CUSTOM_BACKEND_BUILD"
    pushd "$CUSTOM_BACKEND_BUILD"
    cmake "$CUSTOM_BACKEND_TEST" -DCMAKE_PREFIX_PATH="$SITE_PACKAGES/libtorch;$SITE_PACKAGES/torch;$SITE_PACKAGES" -DPYTHON_EXECUTABLE="$(which python)" \
          -DCMAKE_MODULE_PATH="$CUSTOM_TEST_MODULE_PATH" -DUSE_ROCM="$CUSTOM_TEST_USE_ROCM"
    make VERBOSE=1
    popd
    assert_git_not_dirty
  else
    # Test no-Python build
    echo "Building libtorch"

    # This is an attempt to mitigate flaky libtorch build OOM error. By default, the build parallelization
    # is set to be the number of CPU minus 2. So, let's try a more conservative value here. A 4xlarge has
    # 16 CPUs
    MAX_JOBS=$(nproc --ignore=4)
    export MAX_JOBS

    # NB: Install outside of source directory (at the same level as the root
    # pytorch folder) so that it doesn't get cleaned away prior to docker push.
    BUILD_LIBTORCH_PY=$PWD/tools/build_libtorch.py
    mkdir -p ../cpp-build/caffe2
    pushd ../cpp-build/caffe2
    WERROR=1 VERBOSE=1 DEBUG=1 python "$BUILD_LIBTORCH_PY"
    popd
  fi
fi

if [[ "$BUILD_ENVIRONMENT" != *libtorch* && "$BUILD_ENVIRONMENT" != *bazel* ]]; then
  # export test times so that potential sharded tests that'll branch off this build will use consistent data
  # don't do this for libtorch as libtorch is C++ only and thus won't have python tests run on its build
  python tools/stats/export_test_times.py
fi

# snadampal: skipping it till sccache support added for aarch64
# https://github.com/pytorch/pytorch/issues/121559
if [[ "$BUILD_ENVIRONMENT" != *aarch64* ]]; then
  print_sccache_stats
fi<|MERGE_RESOLUTION|>--- conflicted
+++ resolved
@@ -280,6 +280,7 @@
     # XLA test build fails when WERROR=1
     # set only when building other architectures
     # or building non-XLA tests.
+
     if [[ "$BUILD_ENVIRONMENT" != *rocm*  &&
           "$BUILD_ENVIRONMENT" != *xla* ]]; then
       if [[ "$BUILD_ENVIRONMENT" != *py3.8* ]]; then
@@ -287,28 +288,27 @@
         # Which should be backward compatible with Numpy-1.X
         python -mpip install --pre numpy==2.0.0rc1
       fi
-<<<<<<< HEAD
       if [[ "$USE_SPLIT_BUILD" != "false" ]]; then
         WERROR=1 BUILD_LIBTORCH_WHL=1 BUILD_PYTHON_ONLY=0 python setup.py bdist_wheel
-        pip_install_whl "$(echo dist/*.whl)"
+        pip_install_whl "$LIBTORCH_WHL"
+        mv "$LIBTORCH_WHL" /tmp/
         python setup.py clean
+        mv /tmp/$(basename "$LIBTORCH_WHL") dist/
         WERROR=1 BUILD_LIBTORCH_WHL=0 BUILD_PYTHON_ONLY=1 python setup.py bdist_wheel
       else
         WERROR=1 python setup.py clean
         WERROR=1 python setup.py bdist_wheel
       fi
-=======
-      WERROR=1 python setup.py bdist_wheel
->>>>>>> 46c57599
     else
       if [[ "$BUILD_ENVIRONMENT" == *xla* ]]; then
         source .ci/pytorch/install_cache_xla.sh
       fi
-<<<<<<< HEAD
       if [[ "$USE_SPLIT_BUILD" != "false" ]]; then
         BUILD_LIBTORCH_WHL=1 BUILD_PYTHON_ONLY=0 python setup.py bdist_wheel
-        pip_install_whl "$(echo dist/*.whl)"
+        pip_install_whl "$LIBTORCH_WHL"
+        mv "$LIBTORCH_WHL" /tmp/
         python setup.py clean
+        mv /tmp/$(basename "$LIBTORCH_WHL") dist/
         BUILD_PYTHON_ONLY=1 BUILD_LIBTORCH_WHL=0 python setup.py bdist_wheel
       else
         python setup.py clean
@@ -316,10 +316,6 @@
       fi
     fi
 
-=======
-      python setup.py bdist_wheel
-    fi
->>>>>>> 46c57599
     pip_install_whl "$(echo dist/*.whl)"
 
     # TODO: I'm not sure why, but somehow we lose verbose commands
@@ -359,11 +355,7 @@
     SITE_PACKAGES="$(python -c 'from distutils.sysconfig import get_python_lib; print(get_python_lib())')"
     mkdir -p "$CUSTOM_OP_BUILD"
     pushd "$CUSTOM_OP_BUILD"
-<<<<<<< HEAD
     cmake "$CUSTOM_OP_TEST" -DCMAKE_PREFIX_PATH="$SITE_PACKAGES/libtorch;$SITE_PACKAGES/torch;$SITE_PACKAGES" -DPYTHON_EXECUTABLE="$(which python)" \
-=======
-    cmake "$CUSTOM_OP_TEST" -DCMAKE_PREFIX_PATH="$SITE_PACKAGES/torch" -DPYTHON_EXECUTABLE="$(which python)" \
->>>>>>> 46c57599
           -DCMAKE_MODULE_PATH="$CUSTOM_TEST_MODULE_PATH" -DUSE_ROCM="$CUSTOM_TEST_USE_ROCM"
     make VERBOSE=1
     popd
