--- conflicted
+++ resolved
@@ -393,12 +393,8 @@
 DYNAMO_BENCHMARK_FLAGS=()
 
 pr_time_benchmarks() {
-<<<<<<< HEAD
-  pip install cirron
-=======
 
   pip install cirron~=0.3
->>>>>>> 0e0b5de9
   TEST_REPORTS_DIR=$(pwd)/test/test-reports
   mkdir -p "$TEST_REPORTS_DIR"
 
