#!/bin/bash

# Required environment variable: $BUILD_ENVIRONMENT
# (This is set by default in the Docker images we build, so you don't
# need to set it yourself.

set -ex

# shellcheck source=./common.sh
source "$(dirname "${BASH_SOURCE[0]}")/common.sh"

# Do not change workspace permissions for ROCm CI jobs
# as it can leave workspace with bad permissions for cancelled jobs
if [[ "$BUILD_ENVIRONMENT" != *rocm* ]]; then
  # Workaround for dind-rootless userid mapping (https://github.com/pytorch/ci-infra/issues/96)
  WORKSPACE_ORIGINAL_OWNER_ID=$(stat -c '%u' "/var/lib/jenkins/workspace")
  cleanup_workspace() {
    echo "sudo may print the following warning message that can be ignored. The chown command will still run."
    echo "    sudo: setrlimit(RLIMIT_STACK): Operation not permitted"
    echo "For more details refer to https://github.com/sudo-project/sudo/issues/42"
    sudo chown -R "$WORKSPACE_ORIGINAL_OWNER_ID" /var/lib/jenkins/workspace
  }
  # Disable shellcheck SC2064 as we want to parse the original owner immediately.
  # shellcheck disable=SC2064
  trap_add cleanup_workspace EXIT
  sudo chown -R jenkins /var/lib/jenkins/workspace
  git config --global --add safe.directory /var/lib/jenkins/workspace
fi

echo "Environment variables:"
env

TORCH_INSTALL_DIR=$(python -c "import site; print(site.getsitepackages()[0])")/torch
TORCH_BIN_DIR="$TORCH_INSTALL_DIR"/bin
TORCH_LIB_DIR="$TORCH_INSTALL_DIR"/lib
TORCH_TEST_DIR="$TORCH_INSTALL_DIR"/test

BUILD_DIR="build"
BUILD_RENAMED_DIR="build_renamed"
BUILD_BIN_DIR="$BUILD_DIR"/bin

#Set Default values for these variables in case they are not set
SHARD_NUMBER="${SHARD_NUMBER:=1}"
NUM_TEST_SHARDS="${NUM_TEST_SHARDS:=1}"

export VALGRIND=ON
# export TORCH_INDUCTOR_INSTALL_GXX=ON
if [[ "$BUILD_ENVIRONMENT" == *clang9* ]]; then
  # clang9 appears to miscompile code involving c10::optional<c10::SymInt>,
  # such that valgrind complains along these lines:
  #
  # Conditional jump or move depends on uninitialised value(s)
  #    at 0x40303A: ~optional_base (Optional.h:281)
  #    by 0x40303A: call (Dispatcher.h:448)
  #    by 0x40303A: call(at::Tensor const&, c10::ArrayRef<c10::SymInt>, c10::ArrayRef<c10::SymInt>, c10::optional<c10::SymInt>) (basic.cpp:10)
  #    by 0x403700: main (basic.cpp:16)
  #  Uninitialised value was created by a stack allocation
  #    at 0x402AAA: call(at::Tensor const&, c10::ArrayRef<c10::SymInt>, c10::ArrayRef<c10::SymInt>, c10::optional<c10::SymInt>) (basic.cpp:6)
  #
  # The problem does not appear with gcc or newer versions of clang (we tested
  # clang14).  So we suppress valgrind testing for clang9 specifically.
  # You may need to suppress it for other versions of clang if they still have
  # the bug.
  #
  # A minimal repro for the valgrind error is below:
  #
  # #include <ATen/ATen.h>
  # #include <ATen/core/dispatch/Dispatcher.h>
  #
  # using namespace at;
  #
  # Tensor call(const at::Tensor & self, c10::SymIntArrayRef size, c10::SymIntArrayRef stride, c10::optional<c10::SymInt> storage_offset) {
  #   auto op = c10::Dispatcher::singleton()
  #       .findSchemaOrThrow(at::_ops::as_strided::name, at::_ops::as_strided::overload_name)
  #       .typed<at::_ops::as_strided::schema>();
  #   return op.call(self, size, stride, storage_offset);
  # }
  #
  # int main(int argv) {
  #   Tensor b = empty({3, 4});
  #   auto z = call(b, b.sym_sizes(), b.sym_strides(), c10::nullopt);
  # }
  export VALGRIND=OFF
fi

if [[ "${PYTORCH_TEST_RERUN_DISABLED_TESTS}" == "1" ]] || [[ "${CONTINUE_THROUGH_ERROR}" == "1" ]]; then
  # When rerunning disable tests, do not generate core dumps as it could consume
  # the runner disk space when crashed tests are run multiple times. Running out
  # of space is a nasty issue because there is no space left to even download the
  # GHA to clean up the disk
  #
  # We also want to turn off core dump when CONTINUE_THROUGH_ERROR is set as there
  # is a small risk of having multiple core files generated. Arguably, they are not
  # that useful in this case anyway and the test will still continue
  ulimit -c 0

  # Note that by piping the core dump to a script set in /proc/sys/kernel/core_pattern
  # as documented in https://man7.org/linux/man-pages/man5/core.5.html, we could
  # dynamically stop generating more core file when the disk space drops below a
  # certain threshold. However, this is not supported inside Docker container atm
fi

# Get fully qualified path using realpath
if [[ "$BUILD_ENVIRONMENT" != *bazel* ]]; then
  CUSTOM_TEST_ARTIFACT_BUILD_DIR=$(realpath "${CUSTOM_TEST_ARTIFACT_BUILD_DIR:-"build/custom_test_artifacts"}")
fi

# Reduce set of tests to include when running run_test.py
if [[ -n $TESTS_TO_INCLUDE ]]; then
  echo "Setting INCLUDE_CLAUSE"
  INCLUDE_CLAUSE="--include $TESTS_TO_INCLUDE"
fi

echo "Environment variables"
env

echo "Testing pytorch"

export LANG=C.UTF-8

PR_NUMBER=${PR_NUMBER:-${CIRCLE_PR_NUMBER:-}}

if [[ "$TEST_CONFIG" == 'default' ]]; then
  export CUDA_VISIBLE_DEVICES=0
  export HIP_VISIBLE_DEVICES=0
fi

if [[ "$TEST_CONFIG" == 'distributed' ]] && [[ "$BUILD_ENVIRONMENT" == *rocm* ]]; then
  export HIP_VISIBLE_DEVICES=0,1
fi

if [[ "$TEST_CONFIG" == 'slow' ]]; then
  export PYTORCH_TEST_WITH_SLOW=1
  export PYTORCH_TEST_SKIP_FAST=1
fi

if [[ "$BUILD_ENVIRONMENT" == *slow-gradcheck* ]]; then
  export PYTORCH_TEST_WITH_SLOW_GRADCHECK=1
  # TODO: slow gradcheck tests run out of memory a lot recently, so setting this
  # to run them sequentially with only one process to mitigate the issue
  export PYTORCH_TEST_CUDA_MEM_LEAK_CHECK=1
fi

if [[ "$BUILD_ENVIRONMENT" == *cuda* || "$BUILD_ENVIRONMENT" == *rocm* ]]; then
  # Used so that only cuda/rocm specific versions of tests are generated
  # mainly used so that we're not spending extra cycles testing cpu
  # devices on expensive gpu machines
  export PYTORCH_TESTING_DEVICE_ONLY_FOR="cuda"
elif [[ "$BUILD_ENVIRONMENT" == *xpu* ]]; then
  export PYTORCH_TESTING_DEVICE_ONLY_FOR="xpu"
  # setting PYTHON_TEST_EXTRA_OPTION
  export PYTHON_TEST_EXTRA_OPTION="--xpu"
fi

if [[ "$TEST_CONFIG" == *crossref* ]]; then
  export PYTORCH_TEST_WITH_CROSSREF=1
fi

if [[ "$BUILD_ENVIRONMENT" == *rocm* ]]; then
  # regression in ROCm 6.0 on MI50 CI runners due to hipblaslt; remove in 6.1
  export VALGRIND=OFF
  # Print GPU info
  rocminfo
  rocminfo | grep -E 'Name:.*\sgfx|Marketing'
fi

if [[ "$BUILD_ENVIRONMENT" == *xpu* ]]; then
  # Source Intel oneAPI envrioment script to enable xpu runtime related libraries
  # refer to https://www.intel.com/content/www/us/en/docs/oneapi/programming-guide/2024-0/use-the-setvars-and-oneapi-vars-scripts-with-linux.html
  # shellcheck disable=SC1091
  source /opt/intel/oneapi/compiler/latest/env/vars.sh
  # Check XPU status before testing
  xpu-smi discovery
fi

if [[ "$BUILD_ENVIRONMENT" != *-bazel-* ]] ; then
  # JIT C++ extensions require ninja.
  pip_install --user "ninja==1.10.2"
  # ninja is installed in $HOME/.local/bin, e.g., /var/lib/jenkins/.local/bin for CI user jenkins
  # but this script should be runnable by any user, including root
  export PATH="$HOME/.local/bin:$PATH"
fi

if [[ "$BUILD_ENVIRONMENT" == *aarch64* ]]; then
  # TODO: revisit this once the CI is stabilized on aarch64 linux
  export VALGRIND=OFF
fi

install_tlparse

# DANGER WILL ROBINSON.  The LD_PRELOAD here could cause you problems
# if you're not careful.  Check this if you made some changes and the
# ASAN test is not working
if [[ "$BUILD_ENVIRONMENT" == *asan* ]]; then
    export ASAN_OPTIONS=detect_leaks=0:symbolize=1:detect_stack_use_after_return=true:strict_init_order=true:detect_odr_violation=1:detect_container_overflow=0:check_initialization_order=true:debug=true
    export UBSAN_OPTIONS=print_stacktrace=1:suppressions=$PWD/ubsan.supp
    export PYTORCH_TEST_WITH_ASAN=1
    export PYTORCH_TEST_WITH_UBSAN=1
    # TODO: Figure out how to avoid hard-coding these paths
    export ASAN_SYMBOLIZER_PATH=/usr/lib/llvm-15/bin/llvm-symbolizer
    export TORCH_USE_RTLD_GLOBAL=1
    # NB: We load libtorch.so with RTLD_GLOBAL for UBSAN, unlike our
    # default behavior.
    #
    # The reason for this is that without RTLD_GLOBAL, if we load multiple
    # libraries that depend on libtorch (as is the case with C++ extensions), we
    # will get multiple copies of libtorch in our address space.  When UBSAN is
    # turned on, it will do a bunch of virtual pointer consistency checks which
    # won't work correctly.  When this happens, you get a violation like:
    #
    #    member call on address XXXXXX which does not point to an object of
    #    type 'std::_Sp_counted_base<__gnu_cxx::_Lock_policy::_S_atomic>'
    #    XXXXXX note: object is of type
    #    'std::_Sp_counted_ptr<torch::nn::LinearImpl*, (__gnu_cxx::_Lock_policy)2>'
    #
    # (NB: the textual types of the objects here are misleading, because
    # they actually line up; it just so happens that there's two copies
    # of the type info floating around in the address space, so they
    # don't pointer compare equal.  See also
    #   https://github.com/google/sanitizers/issues/1175
    #
    # UBSAN is kind of right here: if we relied on RTTI across C++ extension
    # modules they would indeed do the wrong thing;  but in our codebase, we
    # don't use RTTI (because it doesn't work in mobile).  To appease
    # UBSAN, however, it's better if we ensure all the copies agree!
    #
    # By the way, an earlier version of this code attempted to load
    # libtorch_python.so with LD_PRELOAD, which has a similar effect of causing
    # it to be loaded globally.  This isn't really a good idea though, because
    # it depends on a ton of dynamic libraries that most programs aren't gonna
    # have, and it applies to child processes.

    # TODO: get rid of the hardcoded path
    export LD_PRELOAD=/usr/lib/llvm-15/lib/clang/15.0.7/lib/linux/libclang_rt.asan-x86_64.so
    # Disable valgrind for asan
    export VALGRIND=OFF

    (cd test && python -c "import torch; print(torch.__version__, torch.version.git_version)")
    echo "The next four invocations are expected to crash; if they don't that means ASAN/UBSAN is misconfigured"
    (cd test && ! get_exit_code python -c "import torch; torch._C._crash_if_csrc_asan(3)")
    #(cd test && ! get_exit_code python -c "import torch; torch._C._crash_if_csrc_ubsan(0)")
    (cd test && ! get_exit_code python -c "import torch; torch._C._crash_if_vptr_ubsan()")
    (cd test && ! get_exit_code python -c "import torch; torch._C._crash_if_aten_asan(3)")
fi

# The torch._C._crash_if_debug_asserts_fail() function should only fail if both of the following are true:
# 1. The build is in debug mode
# 2. The value 424242 is passed in
# This tests that the debug asserts are working correctly.
if [[ "$BUILD_ENVIRONMENT" == *-debug* ]]; then
    echo "We are in debug mode: $BUILD_ENVIRONMENT. Expect the python assertion to fail"
    (cd test && ! get_exit_code python -c "import torch; torch._C._crash_if_debug_asserts_fail(424242)")
elif [[ "$BUILD_ENVIRONMENT" != *-bazel-* ]]; then
    # Noop when debug is disabled. Skip bazel jobs because torch isn't available there yet.
    echo "We are not in debug mode: $BUILD_ENVIRONMENT. Expect the assertion to pass"
    (cd test && python -c "import torch; torch._C._crash_if_debug_asserts_fail(424242)")
fi

if [[ $TEST_CONFIG == 'nogpu_NO_AVX2' ]]; then
  export ATEN_CPU_CAPABILITY=default
elif [[ $TEST_CONFIG == 'nogpu_AVX512' ]]; then
  export ATEN_CPU_CAPABILITY=avx2
fi

test_python_legacy_jit() {
  time python test/run_test.py --include test_jit_legacy test_jit_fuser_legacy --verbose
  assert_git_not_dirty
}

test_python_shard() {
  if [[ -z "$NUM_TEST_SHARDS" ]]; then
    echo "NUM_TEST_SHARDS must be defined to run a Python test shard"
    exit 1
  fi

  # Bare --include flag is not supported and quoting for lint ends up with flag not being interpreted correctly
  # shellcheck disable=SC2086

  # modify LD_LIBRARY_PATH to ensure it has the conda env.
  # This set of tests has been shown to be buggy without it for the split-build
  time python test/run_test.py --exclude-jit-executor --exclude-distributed-tests $INCLUDE_CLAUSE --shard "$1" "$NUM_TEST_SHARDS" --verbose $PYTHON_TEST_EXTRA_OPTION

  assert_git_not_dirty
}

test_python() {
  # shellcheck disable=SC2086
  time python test/run_test.py --exclude-jit-executor --exclude-distributed-tests $INCLUDE_CLAUSE --verbose $PYTHON_TEST_EXTRA_OPTION
  assert_git_not_dirty
}


test_dynamo_shard() {
  if [[ -z "$NUM_TEST_SHARDS" ]]; then
    echo "NUM_TEST_SHARDS must be defined to run a Python test shard"
    exit 1
  fi
  python tools/dynamo/verify_dynamo.py
  # PLEASE DO NOT ADD ADDITIONAL EXCLUDES HERE.
  # Instead, use @skipIfTorchDynamo on your tests.
  time python test/run_test.py --dynamo \
    --exclude-inductor-tests \
    --exclude-jit-executor \
    --exclude-distributed-tests \
    --exclude-torch-export-tests \
    --shard "$1" "$NUM_TEST_SHARDS" \
    --verbose
  assert_git_not_dirty
}

test_inductor_distributed() {
  # Smuggle a few multi-gpu tests here so that we don't have to request another large node
  echo "Testing multi_gpu tests in test_torchinductor"
  python test/run_test.py -i inductor/test_torchinductor.py -k test_multi_gpu --verbose
  python test/run_test.py -i inductor/test_aot_inductor.py -k test_non_default_cuda_device --verbose
  python test/run_test.py -i inductor/test_aot_inductor.py -k test_replicate_on_devices --verbose
  python test/run_test.py -i distributed/test_c10d_functional_native.py --verbose
  python test/run_test.py -i distributed/_tensor/test_dtensor_compile.py --verbose
  python test/run_test.py -i distributed/tensor/parallel/test_fsdp_2d_parallel.py --verbose
  python test/run_test.py -i distributed/_composable/fsdp/test_fully_shard_comm.py --verbose
  python test/run_test.py -i distributed/_composable/fsdp/test_fully_shard_training.py -k test_train_parity_multi_group --verbose
  python test/run_test.py -i distributed/_composable/fsdp/test_fully_shard_training.py -k test_train_parity_with_activation_checkpointing --verbose
  python test/run_test.py -i distributed/_composable/fsdp/test_fully_shard_training.py -k test_train_parity_hsdp --verbose
  python test/run_test.py -i distributed/_composable/fsdp/test_fully_shard_training.py -k test_train_parity_2d_transformer_checkpoint_resume --verbose
  python test/run_test.py -i distributed/_composable/fsdp/test_fully_shard_training.py -k test_gradient_accumulation --verbose
  python test/run_test.py -i distributed/_composable/fsdp/test_fully_shard_state_dict.py -k test_dp_state_dict_save_load --verbose
  python test/run_test.py -i distributed/_composable/fsdp/test_fully_shard_frozen.py --verbose
  python test/run_test.py -i distributed/_composable/fsdp/test_fully_shard_mixed_precision.py -k test_compute_dtype --verbose
  python test/run_test.py -i distributed/_composable/fsdp/test_fully_shard_mixed_precision.py -k test_reduce_dtype --verbose
  python test/run_test.py -i distributed/_composable/fsdp/test_fully_shard_clip_grad_norm_.py -k test_clip_grad_norm_2d --verbose
  python test/run_test.py -i distributed/fsdp/test_fsdp_tp_integration.py -k test_fsdp_tp_integration --verbose

  # this runs on both single-gpu and multi-gpu instance. It should be smart about skipping tests that aren't supported
  # with if required # gpus aren't available
  python test/run_test.py --include distributed/test_dynamo_distributed distributed/test_inductor_collectives --verbose
  assert_git_not_dirty
}

test_inductor_shard() {
  if [[ -z "$NUM_TEST_SHARDS" ]]; then
    echo "NUM_TEST_SHARDS must be defined to run a Python test shard"
    exit 1
  fi

  python tools/dynamo/verify_dynamo.py
  python test/run_test.py --inductor \
    --include test_modules test_ops test_ops_gradients test_torch \
    --shard "$1" "$NUM_TEST_SHARDS" \
    --verbose

  # Do not add --inductor for the following inductor unit tests, otherwise we will fail because of nested dynamo state
  python test/run_test.py \
    --include inductor/test_torchinductor inductor/test_torchinductor_opinfo inductor/test_aot_inductor \
    --shard "$1" "$NUM_TEST_SHARDS" \
    --verbose
}

test_inductor_aoti() {
  # docker build uses bdist_wheel which does not work with test_aot_inductor
  # TODO: need a faster way to build
  if [[ "$BUILD_ENVIRONMENT" != *rocm* ]]; then
    BUILD_AOT_INDUCTOR_TEST=1 python setup.py develop
    CPP_TESTS_DIR="${BUILD_BIN_DIR}" LD_LIBRARY_PATH="${TORCH_LIB_DIR}" python test/run_test.py --cpp --verbose -i cpp/test_aoti_abi_check cpp/test_aoti_inference
  fi
}

test_inductor_cpp_wrapper_abi_compatible() {
  export TORCHINDUCTOR_ABI_COMPATIBLE=1
  TEST_REPORTS_DIR=$(pwd)/test/test-reports
  mkdir -p "$TEST_REPORTS_DIR"

  echo "Testing Inductor cpp wrapper mode with TORCHINDUCTOR_ABI_COMPATIBLE=1"
  # cpu stack allocation causes segfault and needs more investigation
  PYTORCH_TESTING_DEVICE_ONLY_FOR="" python test/run_test.py --include inductor/test_cpu_cpp_wrapper
  python test/run_test.py --include inductor/test_cuda_cpp_wrapper

  TORCHINDUCTOR_CPP_WRAPPER=1 python benchmarks/dynamo/timm_models.py --device cuda --accuracy --amp \
    --training --inductor --disable-cudagraphs --only vit_base_patch16_224 \
    --output "$TEST_REPORTS_DIR/inductor_cpp_wrapper_training.csv"
  python benchmarks/dynamo/check_accuracy.py \
    --actual "$TEST_REPORTS_DIR/inductor_cpp_wrapper_training.csv" \
    --expected "benchmarks/dynamo/ci_expected_accuracy/inductor_timm_training.csv"
}

# "Global" flags for inductor benchmarking controlled by TEST_CONFIG
# For example 'dynamic_aot_eager_torchbench' TEST_CONFIG means we run
# the benchmark script with '--dynamic-shapes --backend aot_eager --device cuda'
# The matrix of test options is specified in .github/workflows/inductor.yml,
# .github/workflows/inductor-periodic.yml, and
# .github/workflows/inductor-perf-test-nightly.yml
DYNAMO_BENCHMARK_FLAGS=()

if [[ "${TEST_CONFIG}" == *dynamo_eager* ]]; then
  DYNAMO_BENCHMARK_FLAGS+=(--backend eager)
elif [[ "${TEST_CONFIG}" == *aot_eager* ]]; then
  DYNAMO_BENCHMARK_FLAGS+=(--backend aot_eager)
elif [[ "${TEST_CONFIG}" == *aot_inductor* ]]; then
  DYNAMO_BENCHMARK_FLAGS+=(--export-aot-inductor)
elif [[ "${TEST_CONFIG}" == *inductor* && "${TEST_CONFIG}" != *perf* ]]; then
  DYNAMO_BENCHMARK_FLAGS+=(--inductor)
fi

if [[ "${TEST_CONFIG}" == *dynamic* ]]; then
  DYNAMO_BENCHMARK_FLAGS+=(--dynamic-shapes --dynamic-batch-only)
fi

if [[ "${TEST_CONFIG}" == *cpu_inductor* || "${TEST_CONFIG}" == *cpu_aot_inductor* ]]; then
  DYNAMO_BENCHMARK_FLAGS+=(--device cpu)
else
  DYNAMO_BENCHMARK_FLAGS+=(--device cuda)
fi

test_perf_for_dashboard() {
  TEST_REPORTS_DIR=$(pwd)/test/test-reports
  mkdir -p "$TEST_REPORTS_DIR"

  local suite="$1"
  shift

  local backend=inductor
  local modes=()
  if [[ "$DASHBOARD_TAG" == *training-true* ]]; then
    modes+=(training)
  fi
  if [[ "$DASHBOARD_TAG" == *inference-true* ]]; then
    modes+=(inference)
  fi
  # TODO: All the accuracy tests can be skipped once the CI accuracy checking is stable enough
  local targets=(accuracy performance)

<<<<<<< HEAD
=======
  local device=cuda
  local taskset=""
  if [[ "${TEST_CONFIG}" == *cpu_x86* ]]; then
    device=cpu_x86
    test_inductor_set_cpu_affinity
    end_core=$(( $(test_inductor_get_core_number)-1 ))
    taskset="taskset -c 0-$end_core"
  fi

>>>>>>> 803c5b86
  for mode in "${modes[@]}"; do
    if [[ "$mode" == "inference" ]]; then
      dtype=bfloat16
    elif [[ "$mode" == "training" ]]; then
      dtype=amp
    fi
    for target in "${targets[@]}"; do
      local target_flag=("--${target}")
      if [[ "$target" == "performance" ]]; then
        target_flag+=( --cold-start-latency)
      elif [[ "$target" == "accuracy" ]]; then
        target_flag+=( --no-translation-validation)
      fi

      if [[ "$DASHBOARD_TAG" == *default-true* ]]; then
        python "benchmarks/dynamo/$suite.py" \
            "${target_flag[@]}" --"$mode" --"$dtype" --backend "$backend" --disable-cudagraphs "$@" \
            --output "$TEST_REPORTS_DIR/${backend}_no_cudagraphs_${suite}_${dtype}_${mode}_cuda_${target}.csv"
      fi
      if [[ "$DASHBOARD_TAG" == *cudagraphs-true* ]]; then
        python "benchmarks/dynamo/$suite.py" \
            "${target_flag[@]}" --"$mode" --"$dtype" --backend "$backend" "$@" \
            --output "$TEST_REPORTS_DIR/${backend}_with_cudagraphs_${suite}_${dtype}_${mode}_cuda_${target}.csv"
      fi
      if [[ "$DASHBOARD_TAG" == *dynamic-true* ]]; then
        python "benchmarks/dynamo/$suite.py" \
            "${target_flag[@]}" --"$mode" --"$dtype" --backend "$backend" --dynamic-shapes \
            --dynamic-batch-only "$@" \
            --output "$TEST_REPORTS_DIR/${backend}_dynamic_${suite}_${dtype}_${mode}_cuda_${target}.csv"
      fi
      if [[ "$DASHBOARD_TAG" == *cppwrapper-true* ]] && [[ "$mode" == "inference" ]]; then
        TORCHINDUCTOR_CPP_WRAPPER=1 python "benchmarks/dynamo/$suite.py" \
            "${target_flag[@]}" --"$mode" --"$dtype" --backend "$backend" --disable-cudagraphs "$@" \
            --output "$TEST_REPORTS_DIR/${backend}_cpp_wrapper_${suite}_${dtype}_${mode}_cuda_${target}.csv"
      fi
      if [[ "$DASHBOARD_TAG" == *freezing_cudagraphs-true* ]] && [[ "$mode" == "inference" ]]; then
        python "benchmarks/dynamo/$suite.py" \
            "${target_flag[@]}" --"$mode" --"$dtype" --backend "$backend" "$@" --freezing \
            --output "$TEST_REPORTS_DIR/${backend}_with_cudagraphs_freezing_${suite}_${dtype}_${mode}_cuda_${target}.csv"
      fi
      if [[ "$DASHBOARD_TAG" == *freeze_autotune_cudagraphs-true* ]] && [[ "$mode" == "inference" ]]; then
        TORCHINDUCTOR_MAX_AUTOTUNE=1 python "benchmarks/dynamo/$suite.py" \
            "${target_flag[@]}" --"$mode" --"$dtype" --backend "$backend" "$@" --freezing \
            --output "$TEST_REPORTS_DIR/${backend}_with_cudagraphs_freezing_autotune_${suite}_${dtype}_${mode}_cuda_${target}.csv"
      fi
      if [[ "$DASHBOARD_TAG" == *aotinductor-true* ]] && [[ "$mode" == "inference" ]]; then
        TORCHINDUCTOR_ABI_COMPATIBLE=1 python "benchmarks/dynamo/$suite.py" \
            "${target_flag[@]}" --"$mode" --"$dtype" --export-aot-inductor --disable-cudagraphs "$@" \
            --output "$TEST_REPORTS_DIR/${backend}_aot_inductor_${suite}_${dtype}_${mode}_cuda_${target}.csv"
      fi
      if [[ "$DASHBOARD_TAG" == *maxautotune-true* ]]; then
        TORCHINDUCTOR_MAX_AUTOTUNE=1 python "benchmarks/dynamo/$suite.py" \
            "${target_flag[@]}" --"$mode" --"$dtype" --backend "$backend" "$@" \
            --output "$TEST_REPORTS_DIR/${backend}_max_autotune_${suite}_${dtype}_${mode}_cuda_${target}.csv"
      fi
      if [[ "$DASHBOARD_TAG" == *cudagraphs_low_precision-true* ]] && [[ "$mode" == "inference" ]]; then
        # TODO: This has a new dtype called quant and the benchmarks script needs to be updated to support this.
        # The tentative command is as follows. It doesn't work now, but it's ok because we only need mock data
        # to fill the dashboard.
        python "benchmarks/dynamo/$suite.py" \
          "${target_flag[@]}" --"$mode" --quant --backend "$backend" "$@" \
          --output "$TEST_REPORTS_DIR/${backend}_cudagraphs_low_precision_${suite}_quant_${mode}_cuda_${target}.csv" || true
        # Copy cudagraph results as mock data, easiest choice?
        cp "$TEST_REPORTS_DIR/${backend}_with_cudagraphs_${suite}_${dtype}_${mode}_cuda_${target}.csv" \
          "$TEST_REPORTS_DIR/${backend}_cudagraphs_low_precision_${suite}_quant_${mode}_cuda_${target}.csv"
      fi
    done
  done
}

test_single_dynamo_benchmark() {
  # Usage: test_single_dynamo_benchmark inductor_inference huggingface 0 --args-for-script

  # Use test-reports directory under test folder will allow the CI to automatically pick up
  # the test reports and upload them to S3. Need to use full path here otherwise the script
  # will bark about file not found later on
  TEST_REPORTS_DIR=$(pwd)/test/test-reports
  mkdir -p "$TEST_REPORTS_DIR"

  local name="$1"
  shift
  local suite="$1"
  shift
  # shard id is mandatory, even if it is not passed
  local shard_id="$1"
  shift

  local partition_flags=()
  if [[ -n "$NUM_TEST_SHARDS" && -n "$shard_id" ]]; then
    partition_flags=( --total-partitions "$NUM_TEST_SHARDS" --partition-id "$shard_id" )
  fi

  if [[ "${TEST_CONFIG}" == *perf_compare* ]]; then
    python "benchmarks/dynamo/$suite.py" \
      --ci --performance --disable-cudagraphs --inductor \
      "${DYNAMO_BENCHMARK_FLAGS[@]}" "$@" "${partition_flags[@]}" \
      --output "$TEST_REPORTS_DIR/${name}_${suite}.csv"
  elif [[ "${TEST_CONFIG}" == *perf* ]]; then
    test_perf_for_dashboard "$suite" \
      "${DYNAMO_BENCHMARK_FLAGS[@]}" "$@" "${partition_flags[@]}"
  else
    if [[ "${TEST_CONFIG}" == *aot_inductor* && "${TEST_CONFIG}" != *cpu_aot_inductor* ]]; then
      # Test AOTInductor with the ABI-compatible mode on CI
      # This can be removed once the ABI-compatible mode becomes default.
      # For CPU device, we perfer non ABI-compatible mode on CI when testing AOTInductor.
      export TORCHINDUCTOR_ABI_COMPATIBLE=1
    fi
    python "benchmarks/dynamo/$suite.py" \
      --ci --accuracy --timing --explain \
      "${DYNAMO_BENCHMARK_FLAGS[@]}" \
      "$@" "${partition_flags[@]}" \
      --output "$TEST_REPORTS_DIR/${name}_${suite}.csv"
    python benchmarks/dynamo/check_accuracy.py \
      --actual "$TEST_REPORTS_DIR/${name}_$suite.csv" \
      --expected "benchmarks/dynamo/ci_expected_accuracy/${TEST_CONFIG}_${name}.csv"
    python benchmarks/dynamo/check_graph_breaks.py \
      --actual "$TEST_REPORTS_DIR/${name}_$suite.csv" \
      --expected "benchmarks/dynamo/ci_expected_accuracy/${TEST_CONFIG}_${name}.csv"
  fi
}

test_inductor_micro_benchmark() {
  TEST_REPORTS_DIR=$(pwd)/test/test-reports
  python benchmarks/gpt_fast/benchmark.py --output "${TEST_REPORTS_DIR}/gpt_fast_benchmark.csv"
}

test_inductor_halide() {
  python test/run_test.py --include inductor/test_halide.py --verbose
  assert_git_not_dirty
}

test_dynamo_benchmark() {
  # Usage: test_dynamo_benchmark huggingface 0
  TEST_REPORTS_DIR=$(pwd)/test/test-reports

  local suite="$1"
  shift
  local shard_id="$1"
  shift

  if [[ "${TEST_CONFIG}" == *perf_compare* ]]; then
    test_single_dynamo_benchmark "training" "$suite" "$shard_id" --training --amp "$@"
  elif [[ "${TEST_CONFIG}" == *perf* ]]; then
    test_single_dynamo_benchmark "dashboard" "$suite" "$shard_id" "$@"
  else
    if [[ "${TEST_CONFIG}" == *cpu_inductor* || "${TEST_CONFIG}" == *cpu_aot_inductor* ]]; then
      local dt="float32"
      if [[ "${TEST_CONFIG}" == *amp* ]]; then
        dt="amp"
      fi
      if [[ "${TEST_CONFIG}" == *freezing* ]]; then
        test_single_dynamo_benchmark "inference" "$suite" "$shard_id" --inference --"$dt" --freezing "$@"
      else
        test_single_dynamo_benchmark "inference" "$suite" "$shard_id" --inference --"$dt" "$@"
      fi
    elif [[ "${TEST_CONFIG}" == *aot_inductor* ]]; then
      test_single_dynamo_benchmark "inference" "$suite" "$shard_id" --inference --bfloat16 "$@"
    else
      test_single_dynamo_benchmark "inference" "$suite" "$shard_id" --inference --bfloat16 "$@"
      test_single_dynamo_benchmark "training" "$suite" "$shard_id" --training --amp "$@"
    fi
  fi
}

test_inductor_torchbench_smoketest_perf() {
  TEST_REPORTS_DIR=$(pwd)/test/test-reports
  mkdir -p "$TEST_REPORTS_DIR"

  # Test some models in the cpp wrapper mode
  TORCHINDUCTOR_ABI_COMPATIBLE=1 TORCHINDUCTOR_CPP_WRAPPER=1 python benchmarks/dynamo/torchbench.py --device cuda --accuracy \
    --bfloat16 --inference --inductor --only hf_T5 --output "$TEST_REPORTS_DIR/inductor_cpp_wrapper_inference.csv"
  TORCHINDUCTOR_ABI_COMPATIBLE=1 TORCHINDUCTOR_CPP_WRAPPER=1 python benchmarks/dynamo/torchbench.py --device cuda --accuracy \
    --bfloat16 --inference --inductor --only llama --output "$TEST_REPORTS_DIR/inductor_cpp_wrapper_inference.csv"
  TORCHINDUCTOR_ABI_COMPATIBLE=1 TORCHINDUCTOR_CPP_WRAPPER=1 python benchmarks/dynamo/torchbench.py --device cuda --accuracy \
    --bfloat16 --inference --inductor --only moco --output "$TEST_REPORTS_DIR/inductor_cpp_wrapper_inference.csv"
  python benchmarks/dynamo/check_accuracy.py \
    --actual "$TEST_REPORTS_DIR/inductor_cpp_wrapper_inference.csv" \
    --expected "benchmarks/dynamo/ci_expected_accuracy/inductor_torchbench_inference.csv"

  python benchmarks/dynamo/torchbench.py --device cuda --performance --backend inductor --float16 --training \
    --batch-size-file "$(realpath benchmarks/dynamo/torchbench_models_list.txt)" --only hf_Bert \
    --output "$TEST_REPORTS_DIR/inductor_training_smoketest.csv"
  # The threshold value needs to be actively maintained to make this check useful
  python benchmarks/dynamo/check_perf_csv.py -f "$TEST_REPORTS_DIR/inductor_training_smoketest.csv" -t 1.4

  TORCHINDUCTOR_ABI_COMPATIBLE=1 python benchmarks/dynamo/torchbench.py --device cuda --performance --bfloat16 --inference \
    --export-aot-inductor --only nanogpt --output "$TEST_REPORTS_DIR/inductor_inference_smoketest.csv"
  # The threshold value needs to be actively maintained to make this check useful
  # The perf number of nanogpt seems not very stable, e.g.
  # https://github.com/pytorch/pytorch/actions/runs/7158691360/job/19491437314,
  # and thus we lower its threshold to reduce flakiness. If this continues to be a problem,
  # we switch to use some other model.
  # lowering threshold from 4.9 to 4.7 for cu124. Will bump it up after cuda 12.4.0->12.4.1 update
  python benchmarks/dynamo/check_perf_csv.py -f "$TEST_REPORTS_DIR/inductor_inference_smoketest.csv" -t 4.7

  # Check memory compression ratio for a few models
  for test in hf_Albert timm_vision_transformer; do
    python benchmarks/dynamo/torchbench.py --device cuda --performance --backend inductor --amp --training \
      --disable-cudagraphs --batch-size-file "$(realpath benchmarks/dynamo/torchbench_models_list.txt)" \
      --only $test --output "$TEST_REPORTS_DIR/inductor_training_smoketest_$test.csv"
    cat "$TEST_REPORTS_DIR/inductor_training_smoketest_$test.csv"
    python benchmarks/dynamo/check_memory_compression_ratio.py --actual \
      "$TEST_REPORTS_DIR/inductor_training_smoketest_$test.csv" \
      --expected benchmarks/dynamo/expected_ci_perf_inductor_torchbench.csv
  done

  # Perform some "warm-start" runs for a few huggingface models.
  for test in AlbertForQuestionAnswering AllenaiLongformerBase DistilBertForMaskedLM DistillGPT2 GoogleFnet YituTechConvBert; do
    python benchmarks/dynamo/huggingface.py --accuracy --training --amp --inductor --device cuda --warm-start-latency \
      --only $test --output "$TEST_REPORTS_DIR/inductor_warm_start_smoketest_$test.csv"
    python benchmarks/dynamo/check_accuracy.py \
      --actual "$TEST_REPORTS_DIR/inductor_warm_start_smoketest_$test.csv" \
      --expected "benchmarks/dynamo/ci_expected_accuracy/inductor_huggingface_training.csv"
  done
}

test_inductor_torchbench_cpu_smoketest_perf(){
  TEST_REPORTS_DIR=$(pwd)/test/test-reports
  mkdir -p "$TEST_REPORTS_DIR"

  #set jemalloc
  JEMALLOC_LIB="/usr/lib/x86_64-linux-gnu/libjemalloc.so.2"
  IOMP_LIB="$(dirname "$(which python)")/../lib/libiomp5.so"
  export LD_PRELOAD="$JEMALLOC_LIB":"$IOMP_LIB":"$LD_PRELOAD"
  export MALLOC_CONF="oversize_threshold:1,background_thread:true,metadata_thp:auto,dirty_decay_ms:-1,muzzy_decay_ms:-1"
  export KMP_AFFINITY=granularity=fine,compact,1,0
  export KMP_BLOCKTIME=1
  CORES=$(lscpu | grep Core | awk '{print $4}')
  export OMP_NUM_THREADS=$CORES
  end_core=$(( CORES-1 ))

  MODELS_SPEEDUP_TARGET=benchmarks/dynamo/expected_ci_speedup_inductor_torchbench_cpu.csv

  grep -v '^ *#' < "$MODELS_SPEEDUP_TARGET" | while IFS=',' read -r -a model_cfg
  do
    local model_name=${model_cfg[0]}
    local data_type=${model_cfg[2]}
    local speedup_target=${model_cfg[5]}
    local backend=${model_cfg[1]}
    if [[ ${model_cfg[4]} == "cpp" ]]; then
      export TORCHINDUCTOR_CPP_WRAPPER=1
    else
      unset TORCHINDUCTOR_CPP_WRAPPER
    fi
    local output_name="$TEST_REPORTS_DIR/inductor_inference_${model_cfg[0]}_${model_cfg[1]}_${model_cfg[2]}_${model_cfg[3]}_cpu_smoketest.csv"

    if [[ ${model_cfg[3]} == "dynamic" ]]; then
      taskset -c 0-"$end_core" python benchmarks/dynamo/torchbench.py \
        --inference --performance --"$data_type" -dcpu -n50 --only "$model_name" --dynamic-shapes \
        --dynamic-batch-only --freezing --timeout 9000 --"$backend" --output "$output_name"
    else
      taskset -c 0-"$end_core" python benchmarks/dynamo/torchbench.py \
        --inference --performance --"$data_type" -dcpu -n50 --only "$model_name" \
        --freezing --timeout 9000 --"$backend" --output "$output_name"
    fi
    cat "$output_name"
    # The threshold value needs to be actively maintained to make this check useful.
    python benchmarks/dynamo/check_perf_csv.py -f "$output_name" -t "$speedup_target"
  done
}

test_torchbench_gcp_smoketest(){
  pushd "${TORCHBENCHPATH}"
  python test.py -v
  popd
}

test_python_gloo_with_tls() {
  source "$(dirname "${BASH_SOURCE[0]}")/run_glootls_test.sh"
  assert_git_not_dirty
}


test_aten() {
  # Test ATen
  # The following test(s) of ATen have already been skipped by caffe2 in rocm environment:
  # scalar_tensor_test, basic, native_test
  echo "Running ATen tests with pytorch lib"

  if [[ -n "$IN_WHEEL_TEST" ]]; then
    echo "Running test with the install folder"
    # Rename the build folder when running test to ensure it
    # is not depended on the folder
    mv "$BUILD_DIR" "$BUILD_RENAMED_DIR"
    TEST_BASE_DIR="$TORCH_TEST_DIR"
  else
    echo "Running test with the build folder"
    TEST_BASE_DIR="$BUILD_BIN_DIR"
  fi

  # NB: the ATen test binaries don't have RPATH set, so it's necessary to
  # put the dynamic libraries somewhere were the dynamic linker can find them.
  # This is a bit of a hack.
  ${SUDO} ln -sf "$TORCH_LIB_DIR"/libc10* "$TEST_BASE_DIR"
  ${SUDO} ln -sf "$TORCH_LIB_DIR"/libcaffe2* "$TEST_BASE_DIR"
  ${SUDO} ln -sf "$TORCH_LIB_DIR"/libmkldnn* "$TEST_BASE_DIR"
  ${SUDO} ln -sf "$TORCH_LIB_DIR"/libnccl* "$TEST_BASE_DIR"
  ${SUDO} ln -sf "$TORCH_LIB_DIR"/libtorch* "$TEST_BASE_DIR"

  ls "$TEST_BASE_DIR"
  aten/tools/run_tests.sh "$TEST_BASE_DIR"

  if [[ -n "$IN_WHEEL_TEST" ]]; then
    # Restore the build folder to avoid any impact on other tests
    mv "$BUILD_RENAMED_DIR" "$BUILD_DIR"
  fi

  assert_git_not_dirty
}

test_without_numpy() {
  pushd "$(dirname "${BASH_SOURCE[0]}")"
  python -c "import sys;sys.path.insert(0, 'fake_numpy');from unittest import TestCase;import torch;x=torch.randn(3,3);TestCase().assertRaises(RuntimeError, lambda: x.numpy())"
  # Regression test for https://github.com/pytorch/pytorch/issues/66353
  python -c "import sys;sys.path.insert(0, 'fake_numpy');import torch;print(torch.tensor([torch.tensor(0.), torch.tensor(1.)]))"
  # Regression test for https://github.com/pytorch/pytorch/issues/109387
  if [[ "${TEST_CONFIG}" == *dynamo* ]]; then
    python -c "import sys;sys.path.insert(0, 'fake_numpy');import torch;torch.compile(lambda x:print(x))('Hello World')"
  fi
  popd
}

test_libtorch() {
  local SHARD="$1"

  # The slow test config corresponds to a default test config that should run
  # the libtorch tests instead.
  if [[ "$TEST_CONFIG" != "slow" ]]; then
    echo "Testing libtorch"
    ln -sf "$TORCH_LIB_DIR"/libbackend_with_compiler.so "$TORCH_BIN_DIR"
    ln -sf "$TORCH_LIB_DIR"/libjitbackend_test.so "$TORCH_BIN_DIR"
    ln -sf "$TORCH_LIB_DIR"/libcaffe2_nvrtc.so "$TORCH_BIN_DIR"
    ln -sf "$TORCH_LIB_DIR"/libc10* "$TORCH_BIN_DIR"
    ln -sf "$TORCH_LIB_DIR"/libshm* "$TORCH_BIN_DIR"
    ln -sf "$TORCH_LIB_DIR"/libtorch* "$TORCH_BIN_DIR"
    ln -sf "$TORCH_LIB_DIR"/libnvfuser* "$TORCH_BIN_DIR"

    export CPP_TESTS_DIR="${TORCH_BIN_DIR}"

    if [[ -z "${SHARD}" || "${SHARD}" == "1" ]]; then
      test_libtorch_api
    fi

    if [[ -z "${SHARD}" || "${SHARD}" == "2" ]]; then
      test_libtorch_jit
    fi

    assert_git_not_dirty
  fi
}

test_libtorch_jit() {
  # Prepare the model used by test_jit, the model needs to be in the test directory
  # to get picked up by run_test
  pushd test
  python cpp/jit/tests_setup.py setup
  popd

  # Run jit and lazy tensor cpp tests together to finish them faster
  if [[ "$BUILD_ENVIRONMENT" == *cuda* && "$TEST_CONFIG" != *nogpu* ]]; then
    LTC_TS_CUDA=1 python test/run_test.py --cpp --verbose -i cpp/test_jit cpp/test_lazy
  else
    # CUDA tests have already been skipped when CUDA is not available
    python test/run_test.py --cpp --verbose -i cpp/test_jit cpp/test_lazy -k "not CUDA"
  fi

  # Cleaning up test artifacts in the test folder
  pushd test
  python cpp/jit/tests_setup.py shutdown
  popd
}

test_libtorch_api() {
  # Start background download
  MNIST_DIR="${PWD}/test/cpp/api/mnist"
  python tools/download_mnist.py --quiet -d "${MNIST_DIR}"

  if [[ "$BUILD_ENVIRONMENT" == *asan* || "$BUILD_ENVIRONMENT" == *slow-gradcheck* ]]; then
    TEST_REPORTS_DIR=test/test-reports/cpp-unittest/test_libtorch
    mkdir -p $TEST_REPORTS_DIR

    OMP_NUM_THREADS=2 TORCH_CPP_TEST_MNIST_PATH="${MNIST_DIR}" "$TORCH_BIN_DIR"/test_api --gtest_filter='-IMethodTest.*' --gtest_output=xml:$TEST_REPORTS_DIR/test_api.xml
    "$TORCH_BIN_DIR"/test_tensorexpr --gtest_output=xml:$TEST_REPORTS_DIR/test_tensorexpr.xml
  else
    # Exclude IMethodTest that relies on torch::deploy, which will instead be ran in test_deploy
    OMP_NUM_THREADS=2 TORCH_CPP_TEST_MNIST_PATH="${MNIST_DIR}" python test/run_test.py --cpp --verbose -i cpp/test_api -k "not IMethodTest"
    python test/run_test.py --cpp --verbose -i cpp/test_tensorexpr
  fi

  if [[ "${BUILD_ENVIRONMENT}" != *android* && "${BUILD_ENVIRONMENT}" != *cuda* && "${BUILD_ENVIRONMENT}" != *asan* ]]; then
    # NB: This test is not under TORCH_BIN_DIR but under BUILD_BIN_DIR
    export CPP_TESTS_DIR="${BUILD_BIN_DIR}"
    python test/run_test.py --cpp --verbose -i cpp/static_runtime_test
  fi
}

test_xpu_bin(){
  TEST_REPORTS_DIR=$(pwd)/test/test-reports
  mkdir -p "$TEST_REPORTS_DIR"

  for xpu_case in "${BUILD_BIN_DIR}"/*{xpu,sycl}*; do
    if [[ "$xpu_case" != *"*"* && "$xpu_case" != *.so && "$xpu_case" != *.a ]]; then
      case_name=$(basename "$xpu_case")
      echo "Testing ${case_name} ..."
      "$xpu_case" --gtest_output=xml:"$TEST_REPORTS_DIR"/"$case_name".xml
    fi
  done
}

test_aot_compilation() {
  echo "Testing Ahead of Time compilation"
  ln -sf "$TORCH_LIB_DIR"/libc10* "$TORCH_BIN_DIR"
  ln -sf "$TORCH_LIB_DIR"/libtorch* "$TORCH_BIN_DIR"

  if [ -f "$TORCH_BIN_DIR"/test_mobile_nnc ]; then
    CPP_TESTS_DIR="${TORCH_BIN_DIR}" python test/run_test.py --cpp --verbose -i cpp/test_mobile_nnc
  fi

  if [ -f "$TORCH_BIN_DIR"/aot_model_compiler_test ]; then
    source test/mobile/nnc/test_aot_compile.sh
  fi
}

test_vulkan() {
  if [[ "$BUILD_ENVIRONMENT" == *vulkan* ]]; then
    ln -sf "$TORCH_LIB_DIR"/libtorch* "$TORCH_TEST_DIR"
    ln -sf "$TORCH_LIB_DIR"/libc10* "$TORCH_TEST_DIR"
    export VK_ICD_FILENAMES=/var/lib/jenkins/swiftshader/swiftshader/build/Linux/vk_swiftshader_icd.json
    CPP_TESTS_DIR="${TORCH_TEST_DIR}" LD_LIBRARY_PATH=/var/lib/jenkins/swiftshader/swiftshader/build/Linux/ python test/run_test.py --cpp --verbose -i cpp/vulkan_api_test
  fi
}

test_distributed() {
  echo "Testing distributed python tests"
  # shellcheck disable=SC2086
  time python test/run_test.py --distributed-tests --shard "$SHARD_NUMBER" "$NUM_TEST_SHARDS" $INCLUDE_CLAUSE --verbose
  assert_git_not_dirty

  if [[ ("$BUILD_ENVIRONMENT" == *cuda* || "$BUILD_ENVIRONMENT" == *rocm*) && "$SHARD_NUMBER" == 1 ]]; then
    echo "Testing distributed C++ tests"
    ln -sf "$TORCH_LIB_DIR"/libtorch* "$TORCH_BIN_DIR"
    ln -sf "$TORCH_LIB_DIR"/libc10* "$TORCH_BIN_DIR"

    export CPP_TESTS_DIR="${TORCH_BIN_DIR}"
    # These are distributed tests, so let's continue running them sequentially here to avoid
    # any surprise
    python test/run_test.py --cpp --verbose -i cpp/FileStoreTest
    python test/run_test.py --cpp --verbose -i cpp/HashStoreTest
    python test/run_test.py --cpp --verbose -i cpp/TCPStoreTest

    if [[ "$BUILD_ENVIRONMENT" == *cuda* ]]; then
      MPIEXEC=$(command -v mpiexec)
      if [[ -n "$MPIEXEC" ]]; then
        # NB: mpiexec only works directly with the C++ test binary here
        MPICMD="${MPIEXEC} -np 2 $TORCH_BIN_DIR/ProcessGroupMPITest"
        eval "$MPICMD"
      fi

      python test/run_test.py --cpp --verbose -i cpp/ProcessGroupGlooTest
      python test/run_test.py --cpp --verbose -i cpp/ProcessGroupNCCLTest
      python test/run_test.py --cpp --verbose -i cpp/ProcessGroupNCCLErrorsTest
    fi
  fi
}

test_rpc() {
  echo "Testing RPC C++ tests"
  # NB: the ending test_rpc must match the current function name for the current
  # test reporting process to function as expected.
  ln -sf "$TORCH_LIB_DIR"/libtorch* "$TORCH_BIN_DIR"
  ln -sf "$TORCH_LIB_DIR"/libc10* "$TORCH_BIN_DIR"

  CPP_TESTS_DIR="${TORCH_BIN_DIR}" python test/run_test.py --cpp --verbose -i cpp/test_cpp_rpc
}

test_custom_backend() {
  echo "Testing custom backends"
  CUSTOM_BACKEND_BUILD="${CUSTOM_TEST_ARTIFACT_BUILD_DIR}/custom-backend-build"
  pushd test/custom_backend
  cp -a "$CUSTOM_BACKEND_BUILD" build
  # Run tests Python-side and export a lowered module.
  python test_custom_backend.py -v
  python backend.py --export-module-to=model.pt
  # Run tests C++-side and load the exported lowered module.
  build/test_custom_backend ./model.pt
  rm -f ./model.pt
  popd
  assert_git_not_dirty
}

test_custom_script_ops() {
  echo "Testing custom script operators"
  CUSTOM_OP_BUILD="${CUSTOM_TEST_ARTIFACT_BUILD_DIR}/custom-op-build"
  pushd test/custom_operator
  cp -a "$CUSTOM_OP_BUILD" build
  # Run tests Python-side and export a script module.
  python test_custom_ops.py -v
  python model.py --export-script-module=model.pt
  # Run tests C++-side and load the exported script module.
  build/test_custom_ops ./model.pt
  popd
  assert_git_not_dirty
}

test_jit_hooks() {
  echo "Testing jit hooks in cpp"
  HOOK_BUILD="${CUSTOM_TEST_ARTIFACT_BUILD_DIR}/jit-hook-build"
  pushd test/jit_hooks
  cp -a "$HOOK_BUILD" build
  # Run tests Python-side and export the script modules with hooks
  python model.py --export-script-module=model
  # Run tests C++-side and load the exported script modules
  build/test_jit_hooks ./model
  popd
  assert_git_not_dirty
}

test_torch_function_benchmark() {
  echo "Testing __torch_function__ benchmarks"
  pushd benchmarks/overrides_benchmark
  python bench.py -n 1 -m 2
  python pyspybench.py Tensor -n 1
  python pyspybench.py SubTensor -n 1
  python pyspybench.py WithTorchFunction -n 1
  python pyspybench.py SubWithTorchFunction -n 1
  popd
  assert_git_not_dirty
}

build_xla() {
  # xla test needs pytorch headers in torch/include
  pushd ..
  python -c "import os, torch, shutil; shutil.copytree(os.path.join(os.path.dirname(torch.__file__), 'include'), 'workspace/torch/include', dirs_exist_ok=True)"
  popd

  # xla test needs sccache setup.
  # shellcheck source=./common-build.sh
  source "$(dirname "${BASH_SOURCE[0]}")/common-build.sh"

  XLA_DIR=xla
  USE_CACHE=1
  clone_pytorch_xla
  # shellcheck disable=SC1091
  source "xla/.circleci/common.sh"

  # TODO: The torch pin #73164 is involved in the sev https://github.com/pytorch/pytorch/issues/86093
  # so this is temporarily removed until XLA fixes the weird logic in https://github.com/pytorch/xla/blob/master/scripts/apply_patches.sh#L17-L18
  rm "${XLA_DIR}/torch_patches/.torch_pin" || true

  apply_patches
  SITE_PACKAGES="$(python -c 'from distutils.sysconfig import get_python_lib; print(get_python_lib())')"
  # These functions are defined in .circleci/common.sh in pytorch/xla repo
  retry install_deps_pytorch_xla $XLA_DIR $USE_CACHE
  CMAKE_PREFIX_PATH="${SITE_PACKAGES}/torch:${CMAKE_PREFIX_PATH}" XLA_SANDBOX_BUILD=1 build_torch_xla $XLA_DIR
  assert_git_not_dirty
}

test_xla() {
  # xla test needs sccache setup.
  # shellcheck source=./common-build.sh
  source "$(dirname "${BASH_SOURCE[0]}")/common-build.sh"

  clone_pytorch_xla
  # shellcheck disable=SC1091
  source "./xla/.circleci/common.sh"
  SITE_PACKAGES="$(python -c 'from distutils.sysconfig import get_python_lib; print(get_python_lib())')"
  # Set LD_LIBRARY_PATH for C++ tests
  export LD_LIBRARY_PATH="/opt/conda/lib/:${LD_LIBRARY_PATH}"
  CMAKE_PREFIX_PATH="${SITE_PACKAGES}/torch:${CMAKE_PREFIX_PATH}" XLA_SKIP_MP_OP_TESTS=1 run_torch_xla_tests "$(pwd)" "$(pwd)/xla"
  assert_git_not_dirty
}

# Do NOT run this test before any other tests, like test_python_shard, etc.
# Because this function uninstalls the torch built from branch and installs
# the torch built on its base commit.
test_forward_backward_compatibility() {
  set -x
  REPO_DIR=$(pwd)
  if [[ "${BASE_SHA}" == "${SHA1}" ]]; then
    echo "On trunk, we should compare schemas with torch built from the parent commit"
    SHA_TO_COMPARE=$(git rev-parse "${SHA1}"^)
  else
    echo "On pull, we should compare schemas with torch built from the merge base"
    SHA_TO_COMPARE=$(git merge-base "${SHA1}" "${BASE_SHA}")
  fi
  export SHA_TO_COMPARE

  # create a dummy ts model at this version
  python test/create_dummy_torchscript_model.py /tmp/model_new.pt
  python -m venv venv
  # shellcheck disable=SC1091
  . venv/bin/activate

  # build torch at the base commit to generate a base function schema for comparison
  git reset --hard "${SHA_TO_COMPARE}"
  git submodule sync && git submodule update --init --recursive
  echo "::group::Installing Torch From Base Commit"
  pip install -r requirements.txt
  # shellcheck source=./common-build.sh
  source "$(dirname "${BASH_SOURCE[0]}")/common-build.sh"
  python setup.py bdist_wheel --bdist-dir="base_bdist_tmp" --dist-dir="base_dist"
  python -mpip install base_dist/*.whl
  echo "::endgroup::"

  pushd test/forward_backward_compatibility
  pip show torch
  python dump_all_function_schemas.py --filename nightly_schemas.txt

  git reset --hard "${SHA1}"
  git submodule sync && git submodule update --init --recursive
  # FC: verify new model can be load with old code.
  if ! python ../load_torchscript_model.py /tmp/model_new.pt; then
      echo "FC check failed: new model cannot be load in old code"
      return 1
  fi
  python ../create_dummy_torchscript_model.py /tmp/model_old.pt
  deactivate
  rm -r "${REPO_DIR}/venv" "${REPO_DIR}/base_dist"
  pip show torch
  python check_forward_backward_compatibility.py --existing-schemas nightly_schemas.txt
  # BC: verify old model can be load with new code
  if ! python ../load_torchscript_model.py /tmp/model_old.pt; then
      echo "BC check failed: old model cannot be load in new code"
      return 1
  fi
  popd
  set +x
  assert_git_not_dirty
}

test_bazel() {
  set -e

  # bazel test needs sccache setup.
  # shellcheck source=./common-build.sh
  source "$(dirname "${BASH_SOURCE[0]}")/common-build.sh"

  get_bazel

  if [[ "$CUDA_VERSION" == "cpu" ]]; then
    # Test //c10/... without Google flags and logging libraries. The
    # :all_tests target in the subsequent Bazel invocation tests
    # //c10/... with the Google libraries.
    tools/bazel test --config=cpu-only --test_timeout=480 --test_output=all --test_tag_filters=-gpu-required --test_filter=-*CUDA \
      --no//c10:use_gflags --no//c10:use_glog //c10/...

    tools/bazel test --config=cpu-only --test_timeout=480 --test_output=all --test_tag_filters=-gpu-required --test_filter=-*CUDA :all_tests
  else
    # Increase the test timeout to 480 like CPU tests because modules_test frequently timeout
    tools/bazel test --test_timeout=480 --test_output=errors \
      //:any_test \
      //:autograd_test \
      //:dataloader_test \
      //:dispatch_test \
      //:enum_test \
      //:expanding_array_test \
      //:fft_test \
      //:functional_test \
      //:grad_mode_test \
      //:inference_mode_test \
      //:init_test \
      //:jit_test \
      //:memory_test \
      //:meta_tensor_test \
      //:misc_test \
      //:moduledict_test \
      //:modulelist_test \
      //:modules_test \
      //:namespace_test \
      //:nested_test \
      //:nn_utils_test \
      //:operations_test \
      //:ordered_dict_test \
      //:parallel_benchmark_test \
      //:parameterdict_test \
      //:parameterlist_test \
      //:sequential_test \
      //:serialize_test \
      //:special_test \
      //:static_test \
      //:support_test \
      //:tensor_flatten_test \
      //:tensor_indexing_test \
      //:tensor_options_cuda_test \
      //:tensor_options_test \
      //:tensor_test \
      //:torch_dist_autograd_test \
      //:torch_include_test \
      //:transformer_test \
      //:test_bazel \
      //c10/cuda/test:test \
      //c10/test:core_tests \
      //c10/test:typeid_test \
      //c10/test:util/ssize_test \
      //c10/test:util_base_tests
  fi
}

test_benchmarks() {
  if [[ "$BUILD_ENVIRONMENT" == *cuda* && $TEST_CONFIG != *nogpu* ]]; then
    pip_install --user "pytest-benchmark==3.2.3"
    pip_install --user "requests"
    BENCHMARK_DATA="benchmarks/.data"
    mkdir -p ${BENCHMARK_DATA}
    pytest benchmarks/fastrnns/test_bench.py --benchmark-sort=Name --benchmark-json=${BENCHMARK_DATA}/fastrnns_default.json --fuser=default --executor=default
    pytest benchmarks/fastrnns/test_bench.py --benchmark-sort=Name --benchmark-json=${BENCHMARK_DATA}/fastrnns_legacy_old.json --fuser=old --executor=legacy
    pytest benchmarks/fastrnns/test_bench.py --benchmark-sort=Name --benchmark-json=${BENCHMARK_DATA}/fastrnns_profiling_te.json --fuser=te --executor=profiling
    # TODO: Enable these for GHA once we have credentials for forked pull requests
    if [[ -z "${GITHUB_ACTIONS}" ]]; then
      python benchmarks/upload_scribe.py --pytest_bench_json ${BENCHMARK_DATA}/fastrnns_default.json
      python benchmarks/upload_scribe.py --pytest_bench_json ${BENCHMARK_DATA}/fastrnns_legacy_old.json
      python benchmarks/upload_scribe.py --pytest_bench_json ${BENCHMARK_DATA}/fastrnns_profiling_te.json
    fi
    assert_git_not_dirty
  fi
}

test_cpp_extensions() {
  # This is to test whether cpp extension build is compatible with current env. No need to test both ninja and no-ninja build
  time python test/run_test.py --include test_cpp_extensions_aot_ninja --verbose
  assert_git_not_dirty
}

test_vec256() {
  # This is to test vec256 instructions DEFAULT/AVX/AVX2 (platform dependent, some platforms might not support AVX/AVX2)
  if [[ "$BUILD_ENVIRONMENT" != *rocm* ]]; then
    echo "Testing vec256 instructions"
    mkdir -p test/test-reports/vec256
    pushd build/bin
    vec256_tests=$(find . -maxdepth 1 -executable -name 'vec256_test*')
    for vec256_exec in $vec256_tests
    do
      $vec256_exec --gtest_output=xml:test/test-reports/vec256/"$vec256_exec".xml
    done
    popd
    assert_git_not_dirty
  fi
}

test_docs_test() {
  .ci/pytorch/docs-test.sh
}

test_executorch() {
  echo "Install torchvision and torchaudio"
  install_torchvision
  install_torchaudio

  pushd /executorch

  export PYTHON_EXECUTABLE=python
  export EXECUTORCH_BUILD_PYBIND=ON
  export CMAKE_ARGS="-DEXECUTORCH_BUILD_XNNPACK=ON -DEXECUTORCH_BUILD_KERNELS_QUANTIZED=ON"

  # NB: We need to rebuild ExecuTorch runner here because it depends on PyTorch
  # from the PR
  # shellcheck disable=SC1091
  source .ci/scripts/setup-linux.sh cmake

  echo "Run ExecuTorch unit tests"
  pytest -v -n auto
  # shellcheck disable=SC1091
  LLVM_PROFDATA=llvm-profdata-12 LLVM_COV=llvm-cov-12 bash test/run_oss_cpp_tests.sh

  echo "Run ExecuTorch regression tests for some models"
  # TODO(huydhn): Add more coverage here using ExecuTorch's gather models script
  # shellcheck disable=SC1091
  source .ci/scripts/test.sh mv3 cmake xnnpack-quantization-delegation ''

  popd

  # Test torchgen generated code for Executorch.
  echo "Testing ExecuTorch op registration"
  "$BUILD_BIN_DIR"/test_edge_op_registration

  assert_git_not_dirty
}

test_linux_aarch64(){
  python test/run_test.py --include test_modules test_mkldnn test_mkldnn_fusion test_openmp test_torch test_dynamic_shapes \
       test_transformers test_multiprocessing test_numpy_interop --verbose

  # Dynamo tests
  python test/run_test.py --include dynamo/test_compile dynamo/test_backends dynamo/test_comptime dynamo/test_config \
       dynamo/test_functions dynamo/test_fx_passes_pre_grad dynamo/test_interop dynamo/test_model_output dynamo/test_modules \
       dynamo/test_optimizers dynamo/test_recompile_ux dynamo/test_recompiles --verbose

  # Inductor tests
  python test/run_test.py --include inductor/test_torchinductor inductor/test_benchmark_fusion inductor/test_codecache \
       inductor/test_config inductor/test_control_flow inductor/test_coordinate_descent_tuner inductor/test_fx_fusion \
       inductor/test_group_batch_fusion inductor/test_inductor_freezing inductor/test_inductor_utils \
       inductor/test_inplacing_pass inductor/test_kernel_benchmark inductor/test_layout_optim \
       inductor/test_max_autotune inductor/test_memory_planning inductor/test_metrics inductor/test_multi_kernel inductor/test_pad_mm \
       inductor/test_pattern_matcher inductor/test_perf inductor/test_profiler inductor/test_select_algorithm inductor/test_smoke \
       inductor/test_split_cat_fx_passes inductor/test_standalone_compile inductor/test_torchinductor \
       inductor/test_torchinductor_codegen_dynamic_shapes inductor/test_torchinductor_dynamic_shapes --verbose
}

if ! [[ "${BUILD_ENVIRONMENT}" == *libtorch* || "${BUILD_ENVIRONMENT}" == *-bazel-* ]]; then
  (cd test && python -c "import torch; print(torch.__config__.show())")
  (cd test && python -c "import torch; print(torch.__config__.parallel_info())")
fi
if [[ "$BUILD_ENVIRONMENT" == *aarch64* ]]; then
  test_linux_aarch64
elif [[ "${TEST_CONFIG}" == *backward* ]]; then
  test_forward_backward_compatibility
  # Do NOT add tests after bc check tests, see its comment.
elif [[ "${TEST_CONFIG}" == *xla* ]]; then
  install_torchvision
  build_xla
  test_xla
elif [[ "${TEST_CONFIG}" == *executorch* ]]; then
  test_executorch
elif [[ "$TEST_CONFIG" == 'jit_legacy' ]]; then
  test_python_legacy_jit
elif [[ "${BUILD_ENVIRONMENT}" == *libtorch* ]]; then
  # TODO: run some C++ tests
  echo "no-op at the moment"
elif [[ "$TEST_CONFIG" == distributed ]]; then
  test_distributed
  # Only run RPC C++ tests on the first shard
  if [[ "${SHARD_NUMBER}" == 1 ]]; then
    test_rpc
  fi
elif [[ "${TEST_CONFIG}" == *inductor_distributed* ]]; then
  test_inductor_distributed
elif [[ "${TEST_CONFIG}" == *inductor-halide* ]]; then
  test_inductor_halide
elif [[ "${TEST_CONFIG}" == *inductor-micro-benchmark* ]]; then
  test_inductor_micro_benchmark
elif [[ "${TEST_CONFIG}" == *huggingface* ]]; then
  install_torchvision
  id=$((SHARD_NUMBER-1))
  test_dynamo_benchmark huggingface "$id"
elif [[ "${TEST_CONFIG}" == *timm* ]]; then
  install_torchvision
  id=$((SHARD_NUMBER-1))
  test_dynamo_benchmark timm_models "$id"
elif [[ "${TEST_CONFIG}" == *torchbench* ]]; then
  if [[ "${TEST_CONFIG}" == *cpu_inductor* || "${TEST_CONFIG}" == *cpu_aot_inductor* ]]; then
    install_torchaudio cpu
  else
    install_torchaudio cuda
  fi
  install_torchtext
  install_torchvision
  TORCH_CUDA_ARCH_LIST="8.0;8.6" pip_install git+https://github.com/pytorch/ao.git
  id=$((SHARD_NUMBER-1))
  # https://github.com/opencv/opencv-python/issues/885
  pip_install opencv-python==4.8.0.74
  if [[ "${TEST_CONFIG}" == *inductor_torchbench_smoketest_perf* ]]; then
    checkout_install_torchbench hf_Bert hf_Albert nanogpt timm_vision_transformer
    PYTHONPATH=$(pwd)/torchbench test_inductor_torchbench_smoketest_perf
  elif [[ "${TEST_CONFIG}" == *inductor_torchbench_cpu_smoketest_perf* ]]; then
    checkout_install_torchbench timm_vision_transformer phlippe_densenet basic_gnn_gcn \
      llama_v2_7b_16h resnet50 timm_efficientnet mobilenet_v3_large timm_resnest \
      shufflenet_v2_x1_0 hf_GPT2 yolov3 mobilenet_v2 resnext50_32x4d hf_T5_base
    PYTHONPATH=$(pwd)/torchbench test_inductor_torchbench_cpu_smoketest_perf
  elif [[ "${TEST_CONFIG}" == *torchbench_gcp_smoketest* ]]; then
    checkout_install_torchbench
    TORCHBENCHPATH=$(pwd)/torchbench test_torchbench_gcp_smoketest
  else
    checkout_install_torchbench
    # Do this after checkout_install_torchbench to ensure we clobber any
    # nightlies that torchbench may pull in
    if [[ "${TEST_CONFIG}" != *cpu_inductor* && "${TEST_CONFIG}" != *cpu_aot_inductor* ]]; then
      install_torchrec_and_fbgemm
    fi
    PYTHONPATH=$(pwd)/torchbench test_dynamo_benchmark torchbench "$id"
  fi
elif [[ "${TEST_CONFIG}" == *inductor_cpp_wrapper_abi_compatible* ]]; then
  install_torchvision
  test_inductor_cpp_wrapper_abi_compatible
elif [[ "${TEST_CONFIG}" == *inductor* ]]; then
  install_torchvision
  test_inductor_shard "${SHARD_NUMBER}"
  if [[ "${SHARD_NUMBER}" == 1 ]]; then
    test_inductor_aoti
    test_inductor_distributed
  fi
elif [[ "${TEST_CONFIG}" == *dynamo* ]]; then
  install_torchvision
  test_dynamo_shard "${SHARD_NUMBER}"
  if [[ "${SHARD_NUMBER}" == 1 ]]; then
    test_aten
  fi
elif [[ "${BUILD_ENVIRONMENT}" == *rocm* && -n "$TESTS_TO_INCLUDE" ]]; then
  install_torchvision
  test_python_shard "$SHARD_NUMBER"
  test_aten
elif [[ "${SHARD_NUMBER}" == 1 && $NUM_TEST_SHARDS -gt 1 ]]; then
  test_without_numpy
  install_torchvision
  test_python_shard 1
  test_aten
  test_libtorch 1
  if [[ "${BUILD_ENVIRONMENT}" == *xpu* ]]; then
    test_xpu_bin
  fi
elif [[ "${SHARD_NUMBER}" == 2 && $NUM_TEST_SHARDS -gt 1 ]]; then
  install_torchvision
  test_python_shard 2
  test_libtorch 2
  test_aot_compilation
  test_custom_script_ops
  test_custom_backend
  test_torch_function_benchmark
elif [[ "${SHARD_NUMBER}" -gt 2 ]]; then
  # Handle arbitrary number of shards
  install_torchvision
  test_python_shard "$SHARD_NUMBER"
elif [[ "${BUILD_ENVIRONMENT}" == *vulkan* ]]; then
  test_vulkan
elif [[ "${BUILD_ENVIRONMENT}" == *-bazel-* ]]; then
  test_bazel
elif [[ "${BUILD_ENVIRONMENT}" == *-mobile-lightweight-dispatch* ]]; then
  test_libtorch
elif [[ "${TEST_CONFIG}" = docs_test ]]; then
  test_docs_test
elif [[ "${BUILD_ENVIRONMENT}" == *xpu* ]]; then
  install_torchvision
  test_python
  test_aten
  test_xpu_bin
else
  install_torchvision
  install_monkeytype
  test_python
  test_aten
  test_vec256
  test_libtorch
  test_aot_compilation
  test_custom_script_ops
  test_custom_backend
  test_torch_function_benchmark
  test_benchmarks
fi<|MERGE_RESOLUTION|>--- conflicted
+++ resolved
@@ -404,7 +404,7 @@
   DYNAMO_BENCHMARK_FLAGS+=(--dynamic-shapes --dynamic-batch-only)
 fi
 
-if [[ "${TEST_CONFIG}" == *cpu_inductor* || "${TEST_CONFIG}" == *cpu_aot_inductor* ]]; then
+if [[ "${TEST_CONFIG}" == *cpu* ]]; then
   DYNAMO_BENCHMARK_FLAGS+=(--device cpu)
 else
   DYNAMO_BENCHMARK_FLAGS+=(--device cuda)
@@ -428,8 +428,6 @@
   # TODO: All the accuracy tests can be skipped once the CI accuracy checking is stable enough
   local targets=(accuracy performance)
 
-<<<<<<< HEAD
-=======
   local device=cuda
   local taskset=""
   if [[ "${TEST_CONFIG}" == *cpu_x86* ]]; then
@@ -439,7 +437,6 @@
     taskset="taskset -c 0-$end_core"
   fi
 
->>>>>>> 803c5b86
   for mode in "${modes[@]}"; do
     if [[ "$mode" == "inference" ]]; then
       dtype=bfloat16
@@ -455,56 +452,56 @@
       fi
 
       if [[ "$DASHBOARD_TAG" == *default-true* ]]; then
-        python "benchmarks/dynamo/$suite.py" \
+        $taskset python "benchmarks/dynamo/$suite.py" \
             "${target_flag[@]}" --"$mode" --"$dtype" --backend "$backend" --disable-cudagraphs "$@" \
-            --output "$TEST_REPORTS_DIR/${backend}_no_cudagraphs_${suite}_${dtype}_${mode}_cuda_${target}.csv"
+            --output "$TEST_REPORTS_DIR/${backend}_no_cudagraphs_${suite}_${dtype}_${mode}_${device}_${target}.csv"
       fi
       if [[ "$DASHBOARD_TAG" == *cudagraphs-true* ]]; then
-        python "benchmarks/dynamo/$suite.py" \
+        $taskset python "benchmarks/dynamo/$suite.py" \
             "${target_flag[@]}" --"$mode" --"$dtype" --backend "$backend" "$@" \
-            --output "$TEST_REPORTS_DIR/${backend}_with_cudagraphs_${suite}_${dtype}_${mode}_cuda_${target}.csv"
+            --output "$TEST_REPORTS_DIR/${backend}_with_cudagraphs_${suite}_${dtype}_${mode}_${device}_${target}.csv"
       fi
       if [[ "$DASHBOARD_TAG" == *dynamic-true* ]]; then
-        python "benchmarks/dynamo/$suite.py" \
+        $taskset python "benchmarks/dynamo/$suite.py" \
             "${target_flag[@]}" --"$mode" --"$dtype" --backend "$backend" --dynamic-shapes \
             --dynamic-batch-only "$@" \
-            --output "$TEST_REPORTS_DIR/${backend}_dynamic_${suite}_${dtype}_${mode}_cuda_${target}.csv"
+            --output "$TEST_REPORTS_DIR/${backend}_dynamic_${suite}_${dtype}_${mode}_${device}_${target}.csv"
       fi
       if [[ "$DASHBOARD_TAG" == *cppwrapper-true* ]] && [[ "$mode" == "inference" ]]; then
-        TORCHINDUCTOR_CPP_WRAPPER=1 python "benchmarks/dynamo/$suite.py" \
+        TORCHINDUCTOR_CPP_WRAPPER=1 $taskset python "benchmarks/dynamo/$suite.py" \
             "${target_flag[@]}" --"$mode" --"$dtype" --backend "$backend" --disable-cudagraphs "$@" \
-            --output "$TEST_REPORTS_DIR/${backend}_cpp_wrapper_${suite}_${dtype}_${mode}_cuda_${target}.csv"
+            --output "$TEST_REPORTS_DIR/${backend}_cpp_wrapper_${suite}_${dtype}_${mode}_${device}_${target}.csv"
       fi
       if [[ "$DASHBOARD_TAG" == *freezing_cudagraphs-true* ]] && [[ "$mode" == "inference" ]]; then
-        python "benchmarks/dynamo/$suite.py" \
+        $taskset python "benchmarks/dynamo/$suite.py" \
             "${target_flag[@]}" --"$mode" --"$dtype" --backend "$backend" "$@" --freezing \
-            --output "$TEST_REPORTS_DIR/${backend}_with_cudagraphs_freezing_${suite}_${dtype}_${mode}_cuda_${target}.csv"
+            --output "$TEST_REPORTS_DIR/${backend}_with_cudagraphs_freezing_${suite}_${dtype}_${mode}_${device}_${target}.csv"
       fi
       if [[ "$DASHBOARD_TAG" == *freeze_autotune_cudagraphs-true* ]] && [[ "$mode" == "inference" ]]; then
-        TORCHINDUCTOR_MAX_AUTOTUNE=1 python "benchmarks/dynamo/$suite.py" \
+        TORCHINDUCTOR_MAX_AUTOTUNE=1 $taskset python "benchmarks/dynamo/$suite.py" \
             "${target_flag[@]}" --"$mode" --"$dtype" --backend "$backend" "$@" --freezing \
-            --output "$TEST_REPORTS_DIR/${backend}_with_cudagraphs_freezing_autotune_${suite}_${dtype}_${mode}_cuda_${target}.csv"
+            --output "$TEST_REPORTS_DIR/${backend}_with_cudagraphs_freezing_autotune_${suite}_${dtype}_${mode}_${device}_${target}.csv"
       fi
       if [[ "$DASHBOARD_TAG" == *aotinductor-true* ]] && [[ "$mode" == "inference" ]]; then
-        TORCHINDUCTOR_ABI_COMPATIBLE=1 python "benchmarks/dynamo/$suite.py" \
+        TORCHINDUCTOR_ABI_COMPATIBLE=1 $taskset python "benchmarks/dynamo/$suite.py" \
             "${target_flag[@]}" --"$mode" --"$dtype" --export-aot-inductor --disable-cudagraphs "$@" \
-            --output "$TEST_REPORTS_DIR/${backend}_aot_inductor_${suite}_${dtype}_${mode}_cuda_${target}.csv"
+            --output "$TEST_REPORTS_DIR/${backend}_aot_inductor_${suite}_${dtype}_${mode}_${device}_${target}.csv"
       fi
       if [[ "$DASHBOARD_TAG" == *maxautotune-true* ]]; then
-        TORCHINDUCTOR_MAX_AUTOTUNE=1 python "benchmarks/dynamo/$suite.py" \
+        TORCHINDUCTOR_MAX_AUTOTUNE=1 $taskset python "benchmarks/dynamo/$suite.py" \
             "${target_flag[@]}" --"$mode" --"$dtype" --backend "$backend" "$@" \
-            --output "$TEST_REPORTS_DIR/${backend}_max_autotune_${suite}_${dtype}_${mode}_cuda_${target}.csv"
+            --output "$TEST_REPORTS_DIR/${backend}_max_autotune_${suite}_${dtype}_${mode}_${device}_${target}.csv"
       fi
       if [[ "$DASHBOARD_TAG" == *cudagraphs_low_precision-true* ]] && [[ "$mode" == "inference" ]]; then
         # TODO: This has a new dtype called quant and the benchmarks script needs to be updated to support this.
         # The tentative command is as follows. It doesn't work now, but it's ok because we only need mock data
         # to fill the dashboard.
-        python "benchmarks/dynamo/$suite.py" \
+        $taskset python "benchmarks/dynamo/$suite.py" \
           "${target_flag[@]}" --"$mode" --quant --backend "$backend" "$@" \
-          --output "$TEST_REPORTS_DIR/${backend}_cudagraphs_low_precision_${suite}_quant_${mode}_cuda_${target}.csv" || true
+          --output "$TEST_REPORTS_DIR/${backend}_cudagraphs_low_precision_${suite}_quant_${mode}_${device}_${target}.csv" || true
         # Copy cudagraph results as mock data, easiest choice?
-        cp "$TEST_REPORTS_DIR/${backend}_with_cudagraphs_${suite}_${dtype}_${mode}_cuda_${target}.csv" \
-          "$TEST_REPORTS_DIR/${backend}_cudagraphs_low_precision_${suite}_quant_${mode}_cuda_${target}.csv"
+        cp "$TEST_REPORTS_DIR/${backend}_with_cudagraphs_${suite}_${dtype}_${mode}_${device}_${target}.csv" \
+          "$TEST_REPORTS_DIR/${backend}_cudagraphs_low_precision_${suite}_quant_${mode}_${device}_${target}.csv"
       fi
     done
   done
@@ -585,7 +582,7 @@
   elif [[ "${TEST_CONFIG}" == *perf* ]]; then
     test_single_dynamo_benchmark "dashboard" "$suite" "$shard_id" "$@"
   else
-    if [[ "${TEST_CONFIG}" == *cpu_inductor* || "${TEST_CONFIG}" == *cpu_aot_inductor* ]]; then
+    if [[ "${TEST_CONFIG}" == *cpu* ]]; then
       local dt="float32"
       if [[ "${TEST_CONFIG}" == *amp* ]]; then
         dt="amp"
@@ -656,10 +653,11 @@
   done
 }
 
-test_inductor_torchbench_cpu_smoketest_perf(){
-  TEST_REPORTS_DIR=$(pwd)/test/test-reports
-  mkdir -p "$TEST_REPORTS_DIR"
-
+test_inductor_get_core_number() {
+  echo $(($(lscpu | grep 'Socket(s):' | awk '{print $2}') * $(lscpu | grep 'Core(s) per socket:' | awk '{print $4}')))
+}
+
+test_inductor_set_cpu_affinity(){
   #set jemalloc
   JEMALLOC_LIB="/usr/lib/x86_64-linux-gnu/libjemalloc.so.2"
   IOMP_LIB="$(dirname "$(which python)")/../lib/libiomp5.so"
@@ -667,10 +665,16 @@
   export MALLOC_CONF="oversize_threshold:1,background_thread:true,metadata_thp:auto,dirty_decay_ms:-1,muzzy_decay_ms:-1"
   export KMP_AFFINITY=granularity=fine,compact,1,0
   export KMP_BLOCKTIME=1
-  CORES=$(lscpu | grep Core | awk '{print $4}')
-  export OMP_NUM_THREADS=$CORES
-  end_core=$(( CORES-1 ))
-
+  cores=$(test_inductor_get_core_number)
+  export OMP_NUM_THREADS=$cores
+}
+
+test_inductor_torchbench_cpu_smoketest_perf(){
+  TEST_REPORTS_DIR=$(pwd)/test/test-reports
+  mkdir -p "$TEST_REPORTS_DIR"
+
+  test_inductor_set_cpu_affinity
+  end_core=$(( $(test_inductor_get_core_number)-1 ))
   MODELS_SPEEDUP_TARGET=benchmarks/dynamo/expected_ci_speedup_inductor_torchbench_cpu.csv
 
   grep -v '^ *#' < "$MODELS_SPEEDUP_TARGET" | while IFS=',' read -r -a model_cfg
@@ -1279,7 +1283,7 @@
   id=$((SHARD_NUMBER-1))
   test_dynamo_benchmark timm_models "$id"
 elif [[ "${TEST_CONFIG}" == *torchbench* ]]; then
-  if [[ "${TEST_CONFIG}" == *cpu_inductor* || "${TEST_CONFIG}" == *cpu_aot_inductor* ]]; then
+  if [[ "${TEST_CONFIG}" == *cpu* ]]; then
     install_torchaudio cpu
   else
     install_torchaudio cuda
@@ -1305,7 +1309,7 @@
     checkout_install_torchbench
     # Do this after checkout_install_torchbench to ensure we clobber any
     # nightlies that torchbench may pull in
-    if [[ "${TEST_CONFIG}" != *cpu_inductor* && "${TEST_CONFIG}" != *cpu_aot_inductor* ]]; then
+    if [[ "${TEST_CONFIG}" != *cpu* ]]; then
       install_torchrec_and_fbgemm
     fi
     PYTHONPATH=$(pwd)/torchbench test_dynamo_benchmark torchbench "$id"
