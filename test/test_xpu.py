--- conflicted
+++ resolved
@@ -1,6 +1,7 @@
 # Owner(s): ["module: intel"]
 
 import collections
+import subprocess
 import sys
 import tempfile
 import unittest
@@ -23,6 +24,7 @@
     TEST_XPU,
     TestCase,
 )
+from torch.utils.checkpoint import checkpoint_sequential
 
 if not TEST_XPU:
     print("XPU not available, skipping tests", file=sys.stderr)
@@ -130,8 +132,6 @@
         )
         self.assertRegex(stderr, "Cannot re-initialize XPU in forked subprocess.")
 
-<<<<<<< HEAD
-=======
     def test_lazy_init(self):
         """Validate that no XPU calls are made during `import torch` call"""
 
@@ -173,7 +173,6 @@
         rc = check_output(test_script)
         self.assertEqual(rc, str(torch.xpu.device_count()))
 
->>>>>>> 6f275ae4
     def test_streams(self):
         s0 = torch.xpu.Stream()
         torch.xpu.set_stream(s0)
@@ -482,6 +481,20 @@
         for op, args, out_type in self.autocast_lists.torch_expect_builtin_promote:
             self._run_autocast_outofplace(op, args, torch.float32, out_type=out_type)
 
+    def test_autocast_checkpointing(self):
+        model = torch.nn.Sequential(
+            torch.nn.Linear(8, 8), torch.nn.Linear(8, 8), torch.nn.Linear(8, 8)
+        ).xpu()
+        input = torch.rand(
+            (8, 8), device="xpu", dtype=torch.float16, requires_grad=True
+        )
+        for reentrant in (True, False):
+            with torch.autocast("xpu"):
+                output = checkpoint_sequential(model, 2, input, use_reentrant=reentrant)
+            self.assertTrue(output.requires_grad)
+            self.assertTrue(output.dtype is torch.float16)
+            output.sum().backward()
+
     def test_xpu_autocast_dtype(self):
         dtype = torch.get_autocast_dtype("xpu")
         self.assertEqual(dtype, torch.float16)
