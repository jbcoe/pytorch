# Owner(s): ["module: inductor"]
import importlib
import os
import shutil
import sys
import unittest
from typing import Any

import torch
import torch._dynamo
import torch.utils.cpp_extension
from torch._C import FileCheck

try:
    from extension_backends.extension_codegen_backend import (
        ExtensionCppWrapperCodegen,
        ExtensionScheduling,
        ExtensionWrapperCodegen,
    )
except ImportError:
    from .extension_backends.extension_codegen_backend import (
        ExtensionCppWrapperCodegen,
        ExtensionScheduling,
        ExtensionWrapperCodegen,
    )

<<<<<<< HEAD
from torch._C import FileCheck
from torch._inductor import codecache, metrics
=======
import torch._inductor.config as config
from torch._inductor import metrics
from torch._inductor.codegen import cpp
>>>>>>> 9af12758
from torch._inductor.codegen.common import (
    get_scheduling_for_device,
    get_wrapper_codegen_for_device,
    register_backend_for_device,
)
from torch.testing._internal.common_utils import IS_FBCODE, IS_MACOS

try:
    try:
        from . import test_torchinductor
    except ImportError:
        import test_torchinductor
except unittest.SkipTest:
    if __name__ == "__main__":
        sys.exit(0)
    raise


run_and_get_cpp_code = test_torchinductor.run_and_get_cpp_code
TestCase = test_torchinductor.TestCase


@unittest.skipIf(IS_FBCODE, "cpp_extension doesn't work in fbcode right now")
class ExtensionBackendTests(TestCase):
    module = None

    @classmethod
    def setUpClass(cls):
        super().setUpClass()

        # Build Extension
        source_file_path = os.path.dirname(os.path.abspath(__file__))
        source_file = os.path.join(
            source_file_path, "extension_backends/extension_device.cpp"
        )

        extension_cache_dir = os.path.join(codecache.cache_dir(), "cpp_extension")
        with open(source_file) as f:
            hash_key = codecache.code_hash(f.read())

        full_cache_dir = os.path.join(extension_cache_dir, hash_key[1:3])
        os.makedirs(full_cache_dir, exist_ok=True)
        dst_cache_file_path = os.path.join(full_cache_dir, hash_key + ".so")

        name = "extension_device"
        if not os.path.exists(dst_cache_file_path):
            cls.module = torch.utils.cpp_extension.load(
                name=name,
                sources=[
                    str(source_file),
                ],
                extra_cflags=["-g"],
                verbose=True,
                is_python_module=True,
            )
            shutil.copy(cls.module.__file__, dst_cache_file_path)
        else:
            spec = importlib.util.spec_from_file_location(name, dst_cache_file_path)
            assert spec is not None
            module = importlib.util.module_from_spec(spec)
            assert isinstance(spec.loader, importlib.abc.Loader)
            spec.loader.exec_module(module)
            cls.module = module

        torch.utils.rename_privateuse1_backend("extension_device")
        register_backend_for_device(
            "extension_device", ExtensionScheduling, ExtensionWrapperCodegen
        )

    @classmethod
    def tearDownClass(cls):
        cls._stack.close()
        super().tearDownClass()

    def setUp(self):
        torch._dynamo.reset()
        super().setUp()

        # cpp extensions use relative paths. Those paths are relative to
        # this file, so we'll change the working directory temporarily
        self.old_working_dir = os.getcwd()
        os.chdir(os.path.dirname(os.path.abspath(__file__)))
        assert self.module is not None

    def tearDown(self):
        super().tearDown()
        torch._dynamo.reset()

        # return the working directory (see setUp)
        os.chdir(self.old_working_dir)

<<<<<<< HEAD
    class KernelFunWrapper:
        def __init__(self, op_name, dynamic_shape=True) -> None:
            self.op_name = op_name
            self.dynamic_shape = dynamic_shape

        def __call__(self, *args: Any, **kwargs: Any) -> Any:
            with torch._C._EnablePythonDispatcher():
                opt_fn = torch.compile(
                    getattr(torch.ops.aten, self.op_name), dynamic=self.dynamic_shape
                )
                return opt_fn(*args, **kwargs)

    def make_elementwise(self, op_name, dynamic_shape=True):
        return self.KernelFunWrapper(op_name, dynamic_shape)

    def register_ops(
        self,
        op_set,
        namespace_name: str,
        lib_impl: torch.library.Library,
        dispatch_key: str,
    ):
        for _op_name in op_set:
            qualified_op_name = f"{namespace_name}::{_op_name}"
            _, overload_names = torch._C._jit_get_operation(qualified_op_name)
            for overload_name in overload_names:
                try:
                    schema = torch._C._get_schema(qualified_op_name, overload_name)
                    reg_name = schema.name
                    if schema.overload_name:
                        reg_name = f"{reg_name}.{schema.overload_name}"
                    lib_impl.impl(
                        reg_name,
                        self.make_elementwise(_op_name),
                        dispatch_key,
                        compile_mode=True,
                    )
                except Exception:
                    continue

    def test_torch_compile_eager(self):
        namespace_name = "aten"
        dispatch_key = "PrivateUse1"
        torch_compile_op_lib_impl = torch.library.Library("aten", "IMPL")

        op_set = ["add", "mul"]
        self.register_ops(
            op_set, namespace_name, torch_compile_op_lib_impl, dispatch_key
=======
    def test_open_device_registration(self):
        torch.utils.rename_privateuse1_backend("extension_device")

        register_backend_for_device(
            "extension_device",
            ExtensionScheduling,
            ExtensionWrapperCodegen,
            ExtensionCppWrapperCodegen,
>>>>>>> 9af12758
        )

        def fn(a, b, c):
            return a * b + c

        device = self.module.custom_device()
        x = torch.empty(2, 16).to(device=device).fill_(1)
        y = torch.empty(2, 16).to(device=device).fill_(2)
        z = torch.empty(2, 16).to(device=device).fill_(3)
        ref = torch.empty(2, 16).fill_(5)

        torch._dynamo.reset()
        metrics.reset()
        opt_fn = torch.compile(fn)
        ref, code = run_and_get_cpp_code(opt_fn, x, y, z)
        FileCheck().check("void kernel").check("*").check("+").check("loadu").check(
            "extension_device"
        ).run(code)
        self.assertEqual(metrics.generated_kernel_count, 1)

        res = fn(x, y, z)
        self.assertEqual(ref, res.to(device="cpu"))

        del torch_compile_op_lib_impl

    def test_open_device_registration(self):
        self.assertTrue(
            get_scheduling_for_device("extension_device") == ExtensionScheduling
        )
        self.assertTrue(
            get_wrapper_codegen_for_device("extension_device")
            == ExtensionWrapperCodegen
        )
        self.assertTrue(
            get_wrapper_codegen_for_device("extension_device", True)
            == ExtensionCppWrapperCodegen
        )

        self.assertFalse(self.module.custom_op_called())
        device = self.module.custom_device()
        x = torch.empty(2, 16).to(device=device).fill_(1)
        self.assertTrue(self.module.custom_op_called())
        y = torch.empty(2, 16).to(device=device).fill_(2)
        z = torch.empty(2, 16).to(device=device).fill_(3)
        ref = torch.empty(2, 16).fill_(5)

        self.assertTrue(x.device == device)
        self.assertTrue(y.device == device)
        self.assertTrue(z.device == device)

        def fn(a, b, c):
            return a * b + c

        cpp.DEVICE_TO_ATEN["extension_device"] = "at::kPrivateUse1"
        for cpp_wrapper_flag in [True, False]:
            with config.patch({"cpp_wrapper": cpp_wrapper_flag}):
                metrics.reset()
                opt_fn = torch.compile()(fn)
                _, code = run_and_get_cpp_code(opt_fn, x, y, z)
                FileCheck().check("void").check("loadu").check("extension_device").run(
                    code
                )
                opt_fn(x, y, z)
                res = opt_fn(x, y, z)
                self.assertEqual(ref, res.to(device="cpu"))


if __name__ == "__main__":
    from torch._inductor.test_case import run_tests
    from torch.testing._internal.inductor_utils import HAS_CPU

    # cpp_extension doesn't work in fbcode right now
    if HAS_CPU and not IS_MACOS and not IS_FBCODE:
        run_tests(needs="filelock")<|MERGE_RESOLUTION|>--- conflicted
+++ resolved
@@ -24,14 +24,9 @@
         ExtensionWrapperCodegen,
     )
 
-<<<<<<< HEAD
-from torch._C import FileCheck
+import torch._inductor.config as config
 from torch._inductor import codecache, metrics
-=======
-import torch._inductor.config as config
-from torch._inductor import metrics
 from torch._inductor.codegen import cpp
->>>>>>> 9af12758
 from torch._inductor.codegen.common import (
     get_scheduling_for_device,
     get_wrapper_codegen_for_device,
@@ -98,7 +93,10 @@
 
         torch.utils.rename_privateuse1_backend("extension_device")
         register_backend_for_device(
-            "extension_device", ExtensionScheduling, ExtensionWrapperCodegen
+            "extension_device",
+            ExtensionScheduling,
+            ExtensionWrapperCodegen,
+            ExtensionCppWrapperCodegen,
         )
 
     @classmethod
@@ -123,7 +121,6 @@
         # return the working directory (see setUp)
         os.chdir(self.old_working_dir)
 
-<<<<<<< HEAD
     class KernelFunWrapper:
         def __init__(self, op_name, dynamic_shape=True) -> None:
             self.op_name = op_name
@@ -143,7 +140,7 @@
         self,
         op_set,
         namespace_name: str,
-        lib_impl: torch.library.Library,
+        lib_impl: torch.library._scoped_library,
         dispatch_key: str,
     ):
         for _op_name in op_set:
@@ -156,56 +153,37 @@
                     if schema.overload_name:
                         reg_name = f"{reg_name}.{schema.overload_name}"
                     lib_impl.impl(
-                        reg_name,
-                        self.make_elementwise(_op_name),
-                        dispatch_key,
-                        compile_mode=True,
+                        reg_name, self.make_elementwise(_op_name), dispatch_key
                     )
-                except Exception:
+                except Exception as e:
+                    print(e)
                     continue
 
     def test_torch_compile_eager(self):
         namespace_name = "aten"
         dispatch_key = "PrivateUse1"
-        torch_compile_op_lib_impl = torch.library.Library("aten", "IMPL")
-
-        op_set = ["add", "mul"]
-        self.register_ops(
-            op_set, namespace_name, torch_compile_op_lib_impl, dispatch_key
-=======
-    def test_open_device_registration(self):
-        torch.utils.rename_privateuse1_backend("extension_device")
-
-        register_backend_for_device(
-            "extension_device",
-            ExtensionScheduling,
-            ExtensionWrapperCodegen,
-            ExtensionCppWrapperCodegen,
->>>>>>> 9af12758
-        )
-
-        def fn(a, b, c):
-            return a * b + c
-
-        device = self.module.custom_device()
-        x = torch.empty(2, 16).to(device=device).fill_(1)
-        y = torch.empty(2, 16).to(device=device).fill_(2)
-        z = torch.empty(2, 16).to(device=device).fill_(3)
-        ref = torch.empty(2, 16).fill_(5)
-
-        torch._dynamo.reset()
-        metrics.reset()
-        opt_fn = torch.compile(fn)
-        ref, code = run_and_get_cpp_code(opt_fn, x, y, z)
-        FileCheck().check("void kernel").check("*").check("+").check("loadu").check(
-            "extension_device"
-        ).run(code)
-        self.assertEqual(metrics.generated_kernel_count, 1)
-
-        res = fn(x, y, z)
-        self.assertEqual(ref, res.to(device="cpu"))
-
-        del torch_compile_op_lib_impl
+        cpp.DEVICE_TO_ATEN["extension_device"] = "at::kPrivateUse1"
+
+        with torch.library._scoped_library("aten", "IMPL") as torch_compile_op_lib_impl:
+            op_set = ["add", "mul"]
+            self.register_ops(
+                op_set, namespace_name, torch_compile_op_lib_impl, dispatch_key
+            )
+
+            def fn(a, b, c):
+                return a * b + c
+
+            device = self.module.custom_device()
+            x = torch.empty(2, 16).to(device=device).fill_(1)
+            y = torch.empty(2, 16).to(device=device).fill_(2)
+            z = torch.empty(2, 16).to(device=device).fill_(3)
+
+            opt_fn = torch.compile()(fn)
+            opt_fn(x, y, z)
+
+            ref = torch.empty(2, 16).fill_(5)
+            res = fn(x, y, z)
+            self.assertEqual(ref, res.to(device="cpu"))
 
     def test_open_device_registration(self):
         self.assertTrue(
