--- conflicted
+++ resolved
@@ -1855,7 +1855,7 @@
 
                 self.assertEqual(self.get_manager().new_graph_id().id, num_graphs)
 
-        def _module_test(self, mod):
+        def _module_test(self, mod, name="weight", param_wrapping=True):
             with torch.device("cuda"):
 
                 def fn(x, mod):
@@ -1878,11 +1878,14 @@
                         self.assertEqual(exp_grad, compiled_grad)
 
                 run_test()
-                old = mod.weight.data
-                mod.weight.data = torch.rand_like(mod.weight.data)
+                old_attr = getattr(mod, name)
+                modified_attr = torch.rand_like(old_attr)
+                if param_wrapping:
+                    modified_attr = torch.nn.Parameter(modified_attr)
+                setattr(mod, name, modified_attr)
                 run_test()
                 # Run original version to verify we reuse the other recording
-                mod.weight.data = old
+                setattr(mod, name, old_attr)
                 run_test()
 
                 # Fwd + bwd graphs for each version of the function => 4 graphs
@@ -1907,19 +1910,6 @@
             # Note: Linear is a builtin module so we enable that config setting above
             self._module_test(torch.nn.Linear(2, 3, device="cuda"))
 
-        @torch._dynamo.config.patch("error_on_recompile", True)
-        @torch._dynamo.config.patch("inline_inbuilt_nn_modules", True)
-<<<<<<< HEAD
-        def test_multi_dispatch_single_compile_builtin_module_buffers(self):
-            # Verify that we don't recompile when changing the buffer of a builtin module
-            # and that we record another cudagraph
-            self._module_test(
-                torch.nn.BatchNorm1d(2, device="cuda"),
-                name="running_mean",
-                param_wrapping=False,
-            )
-
-        @torch._inductor.config.patch("triton.cudagraphs", True)
         @torch._dynamo.config.patch("error_on_recompile", True)
         @torch._dynamo.config.patch("inline_inbuilt_nn_modules", True)
         def test_multi_dispatch_single_compile_builtin_module_buffers(self):
@@ -1934,8 +1924,6 @@
         @torch._inductor.config.patch("triton.cudagraphs", True)
         @torch._dynamo.config.patch("error_on_recompile", True)
         @torch._dynamo.config.patch("inline_inbuilt_nn_modules", True)
-=======
->>>>>>> 704434b9
         def test_multi_dispatch_custom_module(self):
             # Test that we can correctly dispatch multiple graphs
             # if params of a custom module change
@@ -1951,31 +1939,6 @@
                 TestModule(torch.nn.Parameter(torch.rand([2, 2], device="cuda")))
             )
 
-        @torch._dynamo.config.patch("error_on_recompile", True)
-        @torch._dynamo.config.patch("inline_inbuilt_nn_modules", True)
-<<<<<<< HEAD
-        def test_multi_dispatch_custom_module_buffer(self):
-            # Test that we can correctly dispatch multiple graphs
-            # if buffers of a custom module change
-            class TestModule(torch.nn.Module):
-                def __init__(self, param, buf) -> None:
-                    super().__init__()
-                    self.weight = param
-                    self.register_buffer("buf", buf)
-
-                def forward(self, x):
-                    return x * self.weight + self.buf
-
-            self._module_test(
-                TestModule(
-                    torch.nn.Parameter(torch.rand([2, 2], device="cuda")),
-                    torch.rand([2, 2], device="cuda"),
-                ),
-                name="buf",
-                param_wrapping=False,
-            )
-
-        @torch._inductor.config.patch("triton.cudagraphs", True)
         @torch._dynamo.config.patch("error_on_recompile", True)
         @torch._dynamo.config.patch("inline_inbuilt_nn_modules", True)
         def test_multi_dispatch_custom_module_buffer(self):
@@ -2002,8 +1965,6 @@
         @torch._inductor.config.patch("triton.cudagraphs", True)
         @torch._dynamo.config.patch("error_on_recompile", True)
         @torch._dynamo.config.patch("inline_inbuilt_nn_modules", True)
-=======
->>>>>>> 704434b9
         def test_multi_dispatch_child_node(self):
             # Test that we can correctly dispatch multiple graphs if a child node
             # in the tree has stable input pointers change
