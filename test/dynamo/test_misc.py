--- conflicted
+++ resolved
@@ -10655,8 +10655,6 @@
         res = opt_fn(x)
         self.assertEqual(ref, res)
 
-<<<<<<< HEAD
-=======
     def test_iter_type(self):
         @torch.compile(fullgraph=True)
         def fn(y):
@@ -10669,7 +10667,6 @@
         res = fn(torch.ones(2))
         self.assertEqual(torch.ones(2) + 2, res)
 
->>>>>>> d3ab8cec
     def test_descriptor(self):
         class lazy_property:
             def __init__(self, wrapped):
