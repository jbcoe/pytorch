--- conflicted
+++ resolved
@@ -617,8 +617,6 @@
         self.assertTrue(f(torch.empty(8)).item())
         self.assertFalse(f(torch.empty(13)).item())
 
-<<<<<<< HEAD
-=======
     @torch._dynamo.config.patch(error_on_recompile=True)
     def test_mark_unbacked(self):
         class TestModel(torch.nn.Module):
@@ -689,7 +687,6 @@
         o1_2 = opt_model(x2, 2)
         self.assertEqual(o1_2_ref, o1_2)
 
->>>>>>> 6f275ae4
 
 if __name__ == "__main__":
     from torch._dynamo.test_case import run_tests
