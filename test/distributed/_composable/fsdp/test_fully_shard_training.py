--- conflicted
+++ resolved
@@ -5,12 +5,8 @@
 import functools
 import itertools
 import unittest
-<<<<<<< HEAD
-from typing import Iterable, List, Tuple, Type, Union
-=======
 from collections import defaultdict
 from typing import Iterable, List, Tuple, Union
->>>>>>> 1fb498d6
 
 import torch
 import torch.distributed as dist
@@ -831,18 +827,25 @@
 
         torch.manual_seed(42 + self.rank + 1)
         for iter_idx in range(5):
-            with CommDebugMode() as comm_mode:
-                for microbatch_idx in range(num_microbatches):
-                    is_last_microbatch = microbatch_idx == num_microbatches - 1
-                    set_backward_flags(model, is_last_microbatch)
-                    inp = torch.randn(batch_size, lin_dim, device="cuda")
-                    losses: List[torch.Tensor] = []
-                    for _model in (ref_model, model):
+            comm_count_list = []
+
+            for microbatch_idx in range(num_microbatches):
+                is_last_microbatch = microbatch_idx == num_microbatches - 1
+                set_backward_flags(model, is_last_microbatch)
+                inp = torch.randn(batch_size, lin_dim, device="cuda")
+                losses: List[torch.Tensor] = []
+                for _model in (ref_model, model):
+                    with CommDebugMode() as comm_mode:
                         losses.append(_model(inp).sum())
                         losses[-1].backward()
-                    self.assertEqual(losses[0], losses[1])
-
-            comm_counts = comm_mode.get_comm_counts()
+                    comm_count_list.append(comm_mode.get_comm_counts())
+                self.assertEqual(losses[0], losses[1])
+
+            comm_counts = defaultdict(int)
+            for comm_count_dict in comm_count_list:
+                for collective, count in comm_count_dict.items():
+                    comm_counts[collective] += count
+
             all_gather_count = comm_counts[c10d_ops._allgather_base_]
             reduce_scatter_count = comm_counts[c10d_ops._reduce_scatter_base_]
             all_reduce_count = comm_counts[c10d_ops.allreduce_]
