# Owner(s): ["oncall: distributed"]


import contextlib
import copy
import functools
import unittest
from unittest import mock

import torch
import torch._dynamo.testing
import torch.distributed._composable.fsdp._fsdp_param
import torch.nn.functional as F
from torch import nn
from torch._dynamo import compiled_autograd
from torch._inductor import comms
from torch._inductor.utils import is_fallback_op, run_and_get_code
from torch.distributed._composable.fsdp import fully_shard
from torch.distributed._composable.fsdp._fsdp_common import TrainingState
from torch.distributed._composable.fsdp._fsdp_param_group import FSDPParamGroup
from torch.distributed._tensor import init_device_mesh
from torch.testing import FileCheck
from torch.testing._internal.common_distributed import at_least_x_gpu, skip_if_lt_x_gpu
from torch.testing._internal.common_fsdp import FSDPTest, MLP
from torch.testing._internal.common_utils import run_tests, skipIfRocm
from torch.testing._internal.distributed._tensor.common_dtensor import (
    ModelArgs,
    Transformer,
)
from torch.utils._triton import has_triton


def _is_op_in_graph(graph, op):
    return any(node.target is op for node in graph.nodes)


def _is_fallback_op_in_snodes(snodes, op):
    return any(is_fallback_op(snode.node, op) for snode in snodes)


class TestFullyShardCompileCompute(FSDPTest):
    @unittest.skipIf(not has_triton(), "Inductor+gpu needs triton and recent GPU arch")
    @skip_if_lt_x_gpu(2)
    def test_disable_compiling_hooks(self):
        self.run_subtests(
            {
                "skip_fsdp_hooks": [False, True],
            },
            self._test_disable_compiling_hooks,
        )

    def _test_disable_compiling_hooks(
        self,
        skip_fsdp_hooks: bool,
    ):
        torch._dynamo.reset()
        trace_rules_check_count = 0
        HOOKS_FILE_NAME = "torch/distributed/_composable/fsdp/_fsdp_state.py"
        HOOK_WRAPPER_NAME = "fsdp_hook_wrapper"

        def patched_trace_rules_check(*args, **kwargs):
            nonlocal trace_rules_check_count
            f_code = args[0]
            if (
                hasattr(f_code, "co_filename")
                and f_code.co_filename.endswith(HOOKS_FILE_NAME)
                and f_code.co_name != HOOK_WRAPPER_NAME
            ):
                trace_rules_check_count += 1
            return orig_trace_rules_check(*args, **kwargs)

        original_skip_fsdp_hooks = torch._dynamo.config.skip_fsdp_hooks
        orig_trace_rules_check = torch._dynamo.trace_rules.check
        torch.distributed.barrier()
        torch._dynamo.config.skip_fsdp_hooks = skip_fsdp_hooks
        torch._dynamo.trace_rules.check = patched_trace_rules_check
        model = MLP(4)
        fully_shard(model)
        model.compile()
        model(torch.randn((4, 4), device="cuda"))
        torch.distributed.barrier()
        torch._dynamo.config.skip_fsdp_hooks = original_skip_fsdp_hooks
        torch._dynamo.trace_rules.check = orig_trace_rules_check
        if skip_fsdp_hooks:
            self.assertEqual(trace_rules_check_count, 0)
        else:
            self.assertTrue(trace_rules_check_count > 0)


class TestFullyShardCompile(FSDPTest):
    fake_pg = not at_least_x_gpu(2)

    @property
    def world_size(self) -> int:
        return 2

    def test_dynamo_trace_use_training_state(self):
        torch._dynamo.reset()
        # Construct a dummy FSDPParamGroup, since we just want to test the `use_training_state` ctx manager.
        param_group = FSDPParamGroup(
            [],  # params: List[nn.Parameter],
            (torch.nn.Linear(1, 1),),  # module: Tuple[nn.Module, ...],
            None,  # mesh_info: FSDPMeshInfo,
            None,  # post_forward_mesh_info: Optional[FSDPMeshInfo],
            None,  # device: torch.device,
            None,  # mp_policy: MixedPrecisionPolicy,
            None,  # offload_policy: OffloadPolicy,
        )

        def f(x):
            param_group._training_state = TrainingState.IDLE
            with param_group.use_training_state(TrainingState.FORWARD):
                if param_group._training_state == TrainingState.FORWARD:
                    return x + 1
                else:
                    return x

        inp = torch.zeros(1)
        self.assertEqual(param_group._training_state, TrainingState.IDLE)

        eager_out = f(inp)
        self.assertEqual(param_group._training_state, TrainingState.IDLE)
        self.assertEqual(eager_out, inp + 1)

        cnt = torch._dynamo.testing.CompileCounterWithBackend("aot_eager")
        compiled_out = torch.compile(f, backend=cnt, fullgraph=True)(inp)
        self.assertEqual(param_group._training_state, TrainingState.IDLE)
        self.assertEqual(eager_out, compiled_out)
        self.assertEqual(cnt.frame_count, 1)
        self.assertEqual(cnt.op_count, 1)
        self.assertEqual(len(cnt.graphs), 1)

    def test_trace_fsdp_set_(self):
        @torch.library.custom_op("mylib::add_one_out", mutates_args={"out"})
        def add_one_out(x: torch.Tensor, out: torch.Tensor) -> None:
            torch.add(x, 1, out=out)

        def f(x):
            buf = torch.zeros(2)
            buf_view = buf.view(-1)
            torch.ops.mylib.add_one_out(x, out=buf_view)
            buf_view2 = buf.view(-1)
            torch.ops.fsdp.set_(x, buf_view2)

        ref_x = torch.zeros(2)
        x = copy.deepcopy(ref_x)
        f(ref_x)
        torch.compile(f, backend="aot_eager")(x)
        self.assertEqual(x, ref_x)

    def _reinplace_all_gather_with_optional_checks(self, fullgraph):
        def _run_with_checks(graph, orig_fn):
            self.assertTrue(
                _is_op_in_graph(
                    graph,
                    torch.ops._c10d_functional.all_gather_into_tensor.default,
                )
            )
            orig_fn(graph)
            self.assertFalse(
                _is_op_in_graph(
                    graph,
                    torch.ops._c10d_functional.all_gather_into_tensor.default,
                )
            )
            self.assertTrue(
                _is_op_in_graph(
                    graph,
                    torch.ops._c10d_functional.all_gather_into_tensor_out.default,
                )
            )

        if fullgraph:
            return mock.patch.object(
                comms,
                "reinplace_fsdp_all_gather",
                functools.partial(
                    _run_with_checks,
                    orig_fn=comms.reinplace_fsdp_all_gather,
                ),
            )
        else:
            return contextlib.nullcontext()

    def _is_fwd_graph(self, snodes):
        ag_copy_in_snode = None
        for snode in snodes:
            if is_fallback_op(snode.node, torch.ops.fsdp.all_gather_copy_in.default):
                ag_copy_in_snode = snode
                break
        self.assertTrue(ag_copy_in_snode is not None)
        if any(
            dep.name.startswith("primals_")
            for dep in ag_copy_in_snode.read_writes.reads
        ):
            return True
        else:
            return False

    def _check_fsdp_ops_in_snodes(self, snodes, is_fwd_graph, expect=True):
        assert_method = self.assertTrue if expect else self.assertFalse
        common_ops = {
            torch.ops.fsdp.all_gather_copy_in.default,
            torch.ops._c10d_functional.all_gather_into_tensor_out.default,
            torch.ops.fsdp.split_with_sizes_copy.default,
        }
        bwd_only_ops = {
            torch.ops.fsdp.chunk_cat.default,
            torch.ops._c10d_functional.reduce_scatter_tensor.default,
        }
        for op in common_ops:
            assert_method(
                _is_fallback_op_in_snodes(
                    snodes,
                    op,
                ),
                msg=f"{op}",
            )
        if not is_fwd_graph:
            for op in bwd_only_ops:
                assert_method(
                    _is_fallback_op_in_snodes(
                        snodes,
                        op,
                    ),
                    msg=f"{op}",
                )

    def _decide_global_ordering_of_comms_with_checks(
        self, snodes, name_to_buf, name_to_fused_node, orig_fn
    ):
        is_fwd_graph = self._is_fwd_graph(snodes)
        self._check_fsdp_ops_in_snodes(snodes, is_fwd_graph, expect=True)
        new_snodes = orig_fn(snodes, name_to_buf, name_to_fused_node)
        self._check_fsdp_ops_in_snodes(new_snodes, is_fwd_graph, expect=False)
        return new_snodes

    @torch._dynamo.config.patch(inline_inbuilt_nn_modules=True)
    @torch._functorch.config.patch(recompute_views=True)
    @torch._functorch.config.patch(cse=False)
    @torch._inductor.config.patch(
        reorder_for_compute_comm_overlap=True,
        reorder_for_compute_comm_overlap_passes=[],
    )
    def _test_traceable_fsdp(
        self, model_init_fn, input_creation_fn, backend, fullgraph
    ):
        def compiler_fn(compiled_autograd_backend):
            def _fn(gm):
                # fullgraph=True because graph-break in Compiled Autograd BWD graph is not supported by Traceable FSDP2 yet
                # (main difficulty comes from queue_callback not working well when BWD has graph break).
                return torch.compile(
                    gm, backend=compiled_autograd_backend, fullgraph=True
                )

            return _fn

        def run_iters(model, optim, n_iter=10, compiled_autograd_backend=None):
            torch.manual_seed(42)
            losses = []
            for i in range(n_iter):
                inp = input_creation_fn()
                if compiled_autograd_backend is not None:
                    maybe_compiled_autograd_ctx = compiled_autograd.enable(
                        compiler_fn(compiled_autograd_backend)
                    )
                else:
                    maybe_compiled_autograd_ctx = contextlib.nullcontext()
                with maybe_compiled_autograd_ctx:
                    out = model(inp)
                    loss = out.sum()
                    losses.append(loss.item())
                    loss.backward()
                optim.step()
                optim.zero_grad(set_to_none=True)
            return losses

        def test_compiled():
            model, optim = model_init_fn()
            # FSDP2 does lazy init using 1st run, so run it once to init using eager mode
            run_iters(model, optim, n_iter=1)

            model_compiled = torch.compile(model, backend=backend, fullgraph=fullgraph)
            res = run_iters(model_compiled, optim, compiled_autograd_backend=backend)
            return res

        def test_eager():
            model, optim = model_init_fn()
            # FSDP2 does lazy init using 1st run, so run it once to init using eager mode
            run_iters(model, optim, n_iter=1)

            res = run_iters(model, optim)
            return res

        losses_compiled = test_compiled()
        losses_eager = test_eager()
        if not self.fake_pg:
            for loss_compiled, loss_eager in zip(losses_compiled, losses_eager):
                self.assertTrue(
                    torch.allclose(
                        torch.tensor(loss_compiled),
                        torch.tensor(loss_eager),
                        rtol=1e-5,
                        atol=1e-8,
                    ),
                    f"{loss_compiled} vs {loss_eager}",
                )

    def _create_simple_mlp_factory_fns(self):
        hidden_dim = 16

        def model_init_fn():
            torch.manual_seed(self.rank)
            fsdp_config = {}
            model = nn.Sequential(
                nn.Linear(hidden_dim, hidden_dim, device="cuda"),
                nn.ReLU(),
                nn.Linear(hidden_dim, hidden_dim, device="cuda"),
                nn.ReLU(),
                nn.Linear(hidden_dim, hidden_dim, device="cuda"),
            )
            fully_shard(model, reshard_after_forward=True, **fsdp_config)
            optim = torch.optim.SGD(model.parameters(), lr=1e-4)
            return model, optim

        def input_creation_fn():
            torch.manual_seed(self.rank)
            inp = torch.randn((2, hidden_dim), device="cuda", requires_grad=False)
            return inp

        return model_init_fn, input_creation_fn

    @skipIfRocm
    @unittest.skipIf(not has_triton(), "Inductor+gpu needs triton and recent GPU arch")
    def test_simple_mlp_fullgraph_backend_aot_eager(self):
        self._test_traceable_fsdp(
            *self._create_simple_mlp_factory_fns(), "aot_eager", fullgraph=True
        )

    @skipIfRocm
    @unittest.skipIf(not has_triton(), "Inductor+gpu needs triton and recent GPU arch")
    def test_simple_mlp_fullgraph_backend_aot_eager_decomp_partition(self):
        self._test_traceable_fsdp(
            *self._create_simple_mlp_factory_fns(),
            "aot_eager_decomp_partition",
            fullgraph=True,
        )

    @skipIfRocm
    @unittest.skipIf(not has_triton(), "Inductor+gpu needs triton and recent GPU arch")
    def test_simple_mlp_fullgraph_backend_inductor(self):
        self._test_traceable_fsdp(
            *self._create_simple_mlp_factory_fns(), "inductor", fullgraph=True
        )

    def _create_nested_fully_shard_factory_fns(self, fullgraph):
        hidden_dim = 16

        class TestSubmodule(nn.Module):
            def __init__(self, hidden_dim):
                super().__init__()
                self.param1 = nn.Parameter(
                    torch.zeros(
                        hidden_dim, hidden_dim, dtype=torch.float, device="cuda"
                    )
                )
                self.param2 = nn.Parameter(
                    torch.zeros(hidden_dim, dtype=torch.float, device="cuda")
                )

            def forward(self, x):
<<<<<<< HEAD
                ret = torch.matmul(x, self.param1)
                ret = ret * self.param2
=======
                ret = torch.matmul(x, self.param)
                if not fullgraph:
                    torch._dynamo.graph_break()
>>>>>>> 90faa148
                ret = torch.relu(ret)
                return ret

        class TestModule(nn.Module):
            def __init__(self, n_layers):
                super().__init__()
                self.layers = torch.nn.ModuleList()
                for layer_id in range(n_layers):
                    self.layers.append(TestSubmodule(hidden_dim))

            def forward(self, x):
                # Intentionally reusing all layers a few times,
                # to test "multiple all-gathers for the same parameter" case.
                for layer in self.layers:
                    x = layer(x)
                for layer in self.layers:
                    x = layer(x)
                for layer in self.layers:
                    x = layer(x)
                return x

        def model_init_fn():
            torch.manual_seed(self.rank)
            fsdp_config = {}
            mesh = init_device_mesh("cuda", (self.world_size,))
            model = TestModule(n_layers=3)
            for layer_id, mod in enumerate(model.layers):
                fully_shard(mod, mesh=mesh, reshard_after_forward=True, **fsdp_config)
            model = fully_shard(
                model, mesh=mesh, reshard_after_forward=True, **fsdp_config
            )
            optim = torch.optim.SGD(model.parameters(), lr=1e-4)
            return model, optim

        def input_creation_fn():
            torch.manual_seed(self.rank)
            inp = torch.randn((2, hidden_dim), device="cuda", requires_grad=False)
            return inp

        return model_init_fn, input_creation_fn

    @skipIfRocm
<<<<<<< HEAD
    @unittest.skipIf(not has_triton(), "Inductor+gpu needs triton and recent GPU arch")
    def test_nested_fully_shard_fullgraph_backend_aot_eager(self):
        self._test_traceable_fsdp(
            *self._create_nested_fully_shard_factory_fns(), "aot_eager", fullgraph=True
        )

    @skipIfRocm
    @unittest.skipIf(not has_triton(), "Inductor+gpu needs triton and recent GPU arch")
    def test_nested_fully_shard_fullgraph_backend_aot_eager_decomp_partition(self):
        self._test_traceable_fsdp(
            *self._create_nested_fully_shard_factory_fns(),
            "aot_eager_decomp_partition",
            fullgraph=True,
        )

    @skipIfRocm
    @unittest.skipIf(not has_triton(), "Inductor+gpu needs triton and recent GPU arch")
    def test_nested_fully_shard_fullgraph_backend_inductor(self):
        with mock.patch.object(
            comms,
            "reinplace_fsdp_all_gather",
            functools.partial(
                self._reinplace_all_gather_with_checks,
                orig_fn=comms.reinplace_fsdp_all_gather,
            ),
        ), mock.patch.object(
            comms,
            "decide_global_ordering_of_comms",
            functools.partial(
                self._decide_global_ordering_of_comms_with_checks,
                orig_fn=comms.decide_global_ordering_of_comms,
            ),
        ):
            _, triton_codes = run_and_get_code(
                lambda: self._test_traceable_fsdp(
                    *self._create_nested_fully_shard_factory_fns(),
                    "inductor",
                    fullgraph=True,
                )
            )
        self.assertTrue(
            len(triton_codes) == 2,
            "Expected two separate lowerings to Triton code, one from FWD graph and one from Compiled Autograd BWD graph",
        )
        for code in triton_codes:
            FileCheck().check(
                "torch.ops._c10d_functional.all_gather_into_tensor_out."
            ).run(code)
=======
    @skip_if_lt_x_gpu(2)
    def test_nested_fully_shard_backend_aot_eager(self):
        for fullgraph in [True, False]:
            self._test_traceable_fsdp(
                *self._create_nested_fully_shard_factory_fns(fullgraph=fullgraph),
                "aot_eager",
                fullgraph=fullgraph,
            )

    @skipIfRocm
    @skip_if_lt_x_gpu(2)
    def test_nested_fully_shard_backend_aot_eager_decomp_partition(self):
        for fullgraph in [True, False]:
            self._test_traceable_fsdp(
                *self._create_nested_fully_shard_factory_fns(fullgraph=fullgraph),
                "aot_eager_decomp_partition",
                fullgraph=fullgraph,
            )

    @skipIfRocm
    @unittest.skipIf(not has_triton(), "Inductor+gpu needs triton and recent GPU arch")
    @skip_if_lt_x_gpu(2)
    def test_nested_fully_shard_backend_inductor(self):
        for fullgraph in [True, False]:
            with self._reinplace_all_gather_with_optional_checks(fullgraph):
                _, triton_codes = run_and_get_code(
                    lambda: self._test_traceable_fsdp(
                        *self._create_nested_fully_shard_factory_fns(
                            fullgraph=fullgraph
                        ),
                        "inductor",
                        fullgraph=fullgraph,
                    )
                )
            if fullgraph:
                self.assertTrue(
                    len(triton_codes) == 2,
                    "Expected two separate lowerings to Triton code, one from FWD graph and one from Compiled Autograd BWD graph",
                )
                for code in triton_codes:
                    FileCheck().check(
                        "torch.ops._c10d_functional.all_gather_into_tensor_out."
                    ).run(code)
            else:
                # TODO: when fullgraph=False and there is graph break in FWD graph,
                # there are several recompiles, need to figure out why.
                self.assertTrue(
                    len(triton_codes) > 2,
                    "Expected at least 3 separate lowerings to Triton code, which means at least 1 graph break in FWD graph",
                )
>>>>>>> 90faa148

    def _create_transformer_factory_fns(self):
        seq_len = 16
        vocab_size = 8

        def model_init_fn():
            torch.manual_seed(self.rank)
            fsdp_config = {}
            mesh = init_device_mesh("cuda", (self.world_size,))
            model_args = ModelArgs(
                vocab_size=vocab_size,
                n_layers=3,
            )
            model = Transformer(model_args)
            for layer_id, mod in enumerate(model.layers):
                fully_shard(mod, mesh=mesh, reshard_after_forward=True, **fsdp_config)
            model = fully_shard(
                model, mesh=mesh, reshard_after_forward=True, **fsdp_config
            )
            optim = torch.optim.SGD(model.parameters(), lr=1e-4)
            return model, optim

        def input_creation_fn():
            torch.manual_seed(self.rank)
            inp = torch.randint(
                0, vocab_size, (2, seq_len), device="cuda", requires_grad=False
            )
            return inp

        return model_init_fn, input_creation_fn

    def _maybe_add_graph_break_to_sdpa(self, fullgraph):
        def _sdpa_with_graph_break(orig_fn, fullgraph, *args, **kwargs):
            if not fullgraph:
                torch._dynamo.graph_break()
            return orig_fn(*args, **kwargs)

        return mock.patch.object(
            F,
            "scaled_dot_product_attention",
            functools.partial(
                _sdpa_with_graph_break,
                F.scaled_dot_product_attention,
                fullgraph,
            ),
        )

    @skipIfRocm
<<<<<<< HEAD
    @unittest.skipIf(not has_triton(), "Inductor+gpu needs triton and recent GPU arch")
    def test_transformer_fullgraph_backend_aot_eager(self):
        self._test_traceable_fsdp(
            *self._create_transformer_factory_fns(), "aot_eager", fullgraph=True
        )
=======
    @skip_if_lt_x_gpu(2)
    def test_transformer_backend_aot_eager(self):
        for fullgraph in [True, False]:
            with self._maybe_add_graph_break_to_sdpa(
                fullgraph
            ), self._reinplace_all_gather_with_optional_checks(fullgraph):
                self._test_traceable_fsdp(
                    *self._create_transformer_factory_fns(),
                    "aot_eager",
                    fullgraph=fullgraph,
                )
>>>>>>> 90faa148

    @skipIfRocm
    @unittest.skipIf(not has_triton(), "Inductor+gpu needs triton and recent GPU arch")
    # TODO: native_dropout has worse accuracy after decomp, need to figure out why
    @torch._inductor.config.patch(fallback_random=True)
    def test_transformer_backend_aot_eager_decomp_partition(self):
        for fullgraph in [True, False]:
            with self._maybe_add_graph_break_to_sdpa(fullgraph):
                self._test_traceable_fsdp(
                    *self._create_transformer_factory_fns(),
                    "aot_eager_decomp_partition",
                    fullgraph=fullgraph,
                )

    @skipIfRocm
    @unittest.skipIf(not has_triton(), "Inductor+gpu needs triton and recent GPU arch")
    # TODO: native_dropout causes CUDA IMA error, need to figure out why
    @torch._inductor.config.patch(fallback_random=True)
<<<<<<< HEAD
    def test_transformer_fullgraph_backend_inductor(self):
        with mock.patch.object(
            comms,
            "reinplace_fsdp_all_gather",
            functools.partial(
                self._reinplace_all_gather_with_checks,
                orig_fn=comms.reinplace_fsdp_all_gather,
            ),
        ), mock.patch.object(
            comms,
            "decide_global_ordering_of_comms",
            functools.partial(
                self._decide_global_ordering_of_comms_with_checks,
                orig_fn=comms.decide_global_ordering_of_comms,
            ),
        ):
            _, triton_codes = run_and_get_code(
                lambda: self._test_traceable_fsdp(
                    *self._create_transformer_factory_fns(), "inductor", fullgraph=True
=======
    def test_transformer_backend_inductor(self):
        for fullgraph in [True, False]:
            with self._maybe_add_graph_break_to_sdpa(
                fullgraph
            ), self._reinplace_all_gather_with_optional_checks(fullgraph):
                _, triton_codes = run_and_get_code(
                    lambda: self._test_traceable_fsdp(
                        *self._create_transformer_factory_fns(),
                        "inductor",
                        fullgraph=fullgraph,
                    )
                )
            if fullgraph:
                self.assertTrue(
                    len(triton_codes) == 2,
                    "Expected two separate lowerings to Triton code, one from FWD graph and one from Compiled Autograd BWD graph",
                )
                for code in triton_codes:
                    FileCheck().check(
                        "torch.ops._c10d_functional.all_gather_into_tensor_out."
                    ).run(code)
            else:
                # TODO: when fullgraph=False and there is graph break in FWD graph,
                # there are several recompiles, need to figure out why.
                self.assertTrue(
                    len(triton_codes) > 2,
                    "Expected at least 3 separate lowerings to Triton code, which means at least 1 graph break in FWD graph",
>>>>>>> 90faa148
                )


if __name__ == "__main__":
    run_tests()<|MERGE_RESOLUTION|>--- conflicted
+++ resolved
@@ -197,27 +197,19 @@
         else:
             return False
 
-    def _check_fsdp_ops_in_snodes(self, snodes, is_fwd_graph, expect=True):
-        assert_method = self.assertTrue if expect else self.assertFalse
-        common_ops = {
-            torch.ops.fsdp.all_gather_copy_in.default,
-            torch.ops._c10d_functional.all_gather_into_tensor_out.default,
-            torch.ops.fsdp.split_with_sizes_copy.default,
-        }
-        bwd_only_ops = {
-            torch.ops.fsdp.chunk_cat.default,
-            torch.ops._c10d_functional.reduce_scatter_tensor.default,
-        }
-        for op in common_ops:
-            assert_method(
-                _is_fallback_op_in_snodes(
-                    snodes,
-                    op,
-                ),
-                msg=f"{op}",
-            )
-        if not is_fwd_graph:
-            for op in bwd_only_ops:
+    def _run_decide_global_ordering_of_comms_with_checks(self):
+        def _check_fsdp_ops_in_snodes(snodes, is_fwd_graph, expect=True):
+            assert_method = self.assertTrue if expect else self.assertFalse
+            common_ops = {
+                torch.ops.fsdp.all_gather_copy_in.default,
+                torch.ops._c10d_functional.all_gather_into_tensor_out.default,
+                torch.ops.fsdp.split_with_sizes_copy.default,
+            }
+            bwd_only_ops = {
+                torch.ops.fsdp.chunk_cat.default,
+                torch.ops._c10d_functional.reduce_scatter_tensor.default,
+            }
+            for op in common_ops:
                 assert_method(
                     _is_fallback_op_in_snodes(
                         snodes,
@@ -225,15 +217,33 @@
                     ),
                     msg=f"{op}",
                 )
-
-    def _decide_global_ordering_of_comms_with_checks(
-        self, snodes, name_to_buf, name_to_fused_node, orig_fn
-    ):
-        is_fwd_graph = self._is_fwd_graph(snodes)
-        self._check_fsdp_ops_in_snodes(snodes, is_fwd_graph, expect=True)
-        new_snodes = orig_fn(snodes, name_to_buf, name_to_fused_node)
-        self._check_fsdp_ops_in_snodes(new_snodes, is_fwd_graph, expect=False)
-        return new_snodes
+            if not is_fwd_graph:
+                for op in bwd_only_ops:
+                    assert_method(
+                        _is_fallback_op_in_snodes(
+                            snodes,
+                            op,
+                        ),
+                        msg=f"{op}",
+                    )
+
+        def _decide_global_ordering_of_comms_with_checks(
+            snodes, name_to_buf, name_to_fused_node, orig_fn
+        ):
+            is_fwd_graph = self._is_fwd_graph(snodes)
+            _check_fsdp_ops_in_snodes(snodes, is_fwd_graph, expect=True)
+            new_snodes = orig_fn(snodes, name_to_buf, name_to_fused_node)
+            _check_fsdp_ops_in_snodes(new_snodes, is_fwd_graph, expect=False)
+            return new_snodes
+
+        return mock.patch.object(
+            comms,
+            "decide_global_ordering_of_comms",
+            functools.partial(
+                _decide_global_ordering_of_comms_with_checks,
+                orig_fn=comms.decide_global_ordering_of_comms,
+            ),
+        )
 
     @torch._dynamo.config.patch(inline_inbuilt_nn_modules=True)
     @torch._functorch.config.patch(recompute_views=True)
@@ -369,14 +379,10 @@
                 )
 
             def forward(self, x):
-<<<<<<< HEAD
+                if not fullgraph:
+                    torch._dynamo.graph_break()
                 ret = torch.matmul(x, self.param1)
                 ret = ret * self.param2
-=======
-                ret = torch.matmul(x, self.param)
-                if not fullgraph:
-                    torch._dynamo.graph_break()
->>>>>>> 90faa148
                 ret = torch.relu(ret)
                 return ret
 
@@ -419,57 +425,7 @@
         return model_init_fn, input_creation_fn
 
     @skipIfRocm
-<<<<<<< HEAD
-    @unittest.skipIf(not has_triton(), "Inductor+gpu needs triton and recent GPU arch")
-    def test_nested_fully_shard_fullgraph_backend_aot_eager(self):
-        self._test_traceable_fsdp(
-            *self._create_nested_fully_shard_factory_fns(), "aot_eager", fullgraph=True
-        )
-
-    @skipIfRocm
-    @unittest.skipIf(not has_triton(), "Inductor+gpu needs triton and recent GPU arch")
-    def test_nested_fully_shard_fullgraph_backend_aot_eager_decomp_partition(self):
-        self._test_traceable_fsdp(
-            *self._create_nested_fully_shard_factory_fns(),
-            "aot_eager_decomp_partition",
-            fullgraph=True,
-        )
-
-    @skipIfRocm
-    @unittest.skipIf(not has_triton(), "Inductor+gpu needs triton and recent GPU arch")
-    def test_nested_fully_shard_fullgraph_backend_inductor(self):
-        with mock.patch.object(
-            comms,
-            "reinplace_fsdp_all_gather",
-            functools.partial(
-                self._reinplace_all_gather_with_checks,
-                orig_fn=comms.reinplace_fsdp_all_gather,
-            ),
-        ), mock.patch.object(
-            comms,
-            "decide_global_ordering_of_comms",
-            functools.partial(
-                self._decide_global_ordering_of_comms_with_checks,
-                orig_fn=comms.decide_global_ordering_of_comms,
-            ),
-        ):
-            _, triton_codes = run_and_get_code(
-                lambda: self._test_traceable_fsdp(
-                    *self._create_nested_fully_shard_factory_fns(),
-                    "inductor",
-                    fullgraph=True,
-                )
-            )
-        self.assertTrue(
-            len(triton_codes) == 2,
-            "Expected two separate lowerings to Triton code, one from FWD graph and one from Compiled Autograd BWD graph",
-        )
-        for code in triton_codes:
-            FileCheck().check(
-                "torch.ops._c10d_functional.all_gather_into_tensor_out."
-            ).run(code)
-=======
-    @skip_if_lt_x_gpu(2)
+    @unittest.skipIf(not has_triton(), "Inductor+gpu needs triton and recent GPU arch")
     def test_nested_fully_shard_backend_aot_eager(self):
         for fullgraph in [True, False]:
             self._test_traceable_fsdp(
@@ -479,7 +435,7 @@
             )
 
     @skipIfRocm
-    @skip_if_lt_x_gpu(2)
+    @unittest.skipIf(not has_triton(), "Inductor+gpu needs triton and recent GPU arch")
     def test_nested_fully_shard_backend_aot_eager_decomp_partition(self):
         for fullgraph in [True, False]:
             self._test_traceable_fsdp(
@@ -490,10 +446,11 @@
 
     @skipIfRocm
     @unittest.skipIf(not has_triton(), "Inductor+gpu needs triton and recent GPU arch")
-    @skip_if_lt_x_gpu(2)
     def test_nested_fully_shard_backend_inductor(self):
         for fullgraph in [True, False]:
-            with self._reinplace_all_gather_with_optional_checks(fullgraph):
+            with self._reinplace_all_gather_with_optional_checks(
+                fullgraph
+            ), self._run_decide_global_ordering_of_comms_with_checks():
                 _, triton_codes = run_and_get_code(
                     lambda: self._test_traceable_fsdp(
                         *self._create_nested_fully_shard_factory_fns(
@@ -519,7 +476,6 @@
                     len(triton_codes) > 2,
                     "Expected at least 3 separate lowerings to Triton code, which means at least 1 graph break in FWD graph",
                 )
->>>>>>> 90faa148
 
     def _create_transformer_factory_fns(self):
         seq_len = 16
@@ -568,14 +524,7 @@
         )
 
     @skipIfRocm
-<<<<<<< HEAD
-    @unittest.skipIf(not has_triton(), "Inductor+gpu needs triton and recent GPU arch")
-    def test_transformer_fullgraph_backend_aot_eager(self):
-        self._test_traceable_fsdp(
-            *self._create_transformer_factory_fns(), "aot_eager", fullgraph=True
-        )
-=======
-    @skip_if_lt_x_gpu(2)
+    @unittest.skipIf(not has_triton(), "Inductor+gpu needs triton and recent GPU arch")
     def test_transformer_backend_aot_eager(self):
         for fullgraph in [True, False]:
             with self._maybe_add_graph_break_to_sdpa(
@@ -586,7 +535,6 @@
                     "aot_eager",
                     fullgraph=fullgraph,
                 )
->>>>>>> 90faa148
 
     @skipIfRocm
     @unittest.skipIf(not has_triton(), "Inductor+gpu needs triton and recent GPU arch")
@@ -605,32 +553,13 @@
     @unittest.skipIf(not has_triton(), "Inductor+gpu needs triton and recent GPU arch")
     # TODO: native_dropout causes CUDA IMA error, need to figure out why
     @torch._inductor.config.patch(fallback_random=True)
-<<<<<<< HEAD
-    def test_transformer_fullgraph_backend_inductor(self):
-        with mock.patch.object(
-            comms,
-            "reinplace_fsdp_all_gather",
-            functools.partial(
-                self._reinplace_all_gather_with_checks,
-                orig_fn=comms.reinplace_fsdp_all_gather,
-            ),
-        ), mock.patch.object(
-            comms,
-            "decide_global_ordering_of_comms",
-            functools.partial(
-                self._decide_global_ordering_of_comms_with_checks,
-                orig_fn=comms.decide_global_ordering_of_comms,
-            ),
-        ):
-            _, triton_codes = run_and_get_code(
-                lambda: self._test_traceable_fsdp(
-                    *self._create_transformer_factory_fns(), "inductor", fullgraph=True
-=======
     def test_transformer_backend_inductor(self):
         for fullgraph in [True, False]:
             with self._maybe_add_graph_break_to_sdpa(
                 fullgraph
-            ), self._reinplace_all_gather_with_optional_checks(fullgraph):
+            ), self._reinplace_all_gather_with_optional_checks(
+                fullgraph
+            ), self._run_decide_global_ordering_of_comms_with_checks():
                 _, triton_codes = run_and_get_code(
                     lambda: self._test_traceable_fsdp(
                         *self._create_transformer_factory_fns(),
@@ -653,7 +582,6 @@
                 self.assertTrue(
                     len(triton_codes) > 2,
                     "Expected at least 3 separate lowerings to Triton code, which means at least 1 graph break in FWD graph",
->>>>>>> 90faa148
                 )
 
 
