# Owner(s): ["oncall: distributed"]

import copy
import functools
import unittest
from typing import Dict

import torch
import torch.nn as nn
from torch.distributed._composable.fsdp import CPUOffloadPolicy, fully_shard
from torch.distributed._tensor import distribute_tensor, DTensor
from torch.distributed.device_mesh import DeviceMesh, init_device_mesh
from torch.distributed.tensor.parallel import (
    ColwiseParallel,
    parallelize_module,
    RowwiseParallel,
)
from torch.testing._internal.common_cuda import TEST_CUDA
from torch.testing._internal.common_distributed import skip_if_lt_x_gpu
from torch.testing._internal.common_fsdp import FSDPTest, FSDPTestMultiThread, MLP
from torch.testing._internal.common_utils import run_tests
from torch.testing._internal.distributed._tensor.common_dtensor import (
    ModelArgs,
    Transformer,
    TransformerBlock,
)


class TestFullyShardStateDictMultiProcess(FSDPTest):
    @property
    def world_size(self) -> int:
        return min(4, torch.cuda.device_count())

    @skip_if_lt_x_gpu(2)
    def test_dp_state_dict_save_load(self):
        fsdp_mesh = init_device_mesh("cuda", (self.world_size,))
        self.run_subtests(
            {"mlp_dim": [2, 3, 4, 5], "mesh": [fsdp_mesh]},
            self._test_dp_state_dict_save_load,
        )
        if self.world_size % 2 != 0:
            return
        hsdp_mesh = init_device_mesh("cuda", (self.world_size // 2, 2))
        self.run_subtests(
            {"mlp_dim": [2, 3, 4, 5], "mesh": [hsdp_mesh]},
            self._test_dp_state_dict_save_load,
        )

    def _test_dp_state_dict_save_load(self, mlp_dim: int, mesh: DeviceMesh):
        torch.manual_seed(42)
        base_model = nn.Sequential(
            MLP(mlp_dim),
            nn.Sequential(MLP(mlp_dim), nn.Linear(mlp_dim, mlp_dim)),
            MLP(mlp_dim),
        )
        # Check basic `reshard_after_forward=True`
        model1 = copy.deepcopy(base_model)
        for module in model1:
            fully_shard(module, mesh=mesh)
        fully_shard(model1, mesh=mesh)
        self._test_state_dict_save_load(model1)

        # Check `reshard_after_forward=False` before and after a forward
        model2 = copy.deepcopy(base_model)
        for module in model2:
            fully_shard(module, mesh=mesh, reshard_after_forward=False)
        fully_shard(model2, mesh=mesh, reshard_after_forward=False)
        self._test_state_dict_save_load(model2)
        ref_sharded_sd = model2.state_dict()
        inp = torch.randn((2, mlp_dim), device="cuda")
        model2(inp)  # parameters are not resharded after this forward
        # Check that state dict hooks reshard
        sharded_sd = model2.state_dict()
        self.assertEqual(set(ref_sharded_sd.keys()), set(sharded_sd.keys()))
        for key, value in ref_sharded_sd.items():
            self.assertEqual(value, sharded_sd[key])

    @skip_if_lt_x_gpu(2)
    def test_dp_state_dict_cpu_offload(self):
        mlp_dim = 4
        offload_policy = CPUOffloadPolicy(pin_memory=True)
        torch.manual_seed(42)
        with torch.device("meta"):
            model = nn.Sequential(
                nn.Linear(mlp_dim, mlp_dim, bias=False),
                nn.Linear(mlp_dim, mlp_dim, bias=False),
            )
        for module in model:
            fully_shard(module, offload_policy=offload_policy)
        fully_shard(model, offload_policy=offload_policy)

        # split full sd into multiple pieces
        # to test loading with `strict=False`
        state_dicts = []
        for name, dtensor in model.named_parameters():
            full_tensor = torch.randn(dtensor.size())
            sharded_tensor = distribute_tensor(
                full_tensor, dtensor.device_mesh, dtensor.placements
            )
            state_dicts.append({name: sharded_tensor})

        # check that we can load with some parameters still on meta device
        for sd in state_dicts:
            model.load_state_dict(sd, assign=True, strict=False)

        # lazy init without error
        inp = torch.rand((mlp_dim, mlp_dim), device="cuda")
        model(inp)

        state_dict = model.state_dict()
        for name, dtensor in state_dict.items():
            self.assertEqual(dtensor.device.type, "cpu")

    def test_1d_2d_state_dict_parity(self):
        dp_size = 2
        global_mesh = init_device_mesh(
            "cuda", (dp_size, self.world_size // dp_size), mesh_dim_names=("dp", "tp")
        )
        dp_mesh, tp_mesh = global_mesh["dp"], global_mesh["tp"]
        torch.manual_seed(42)
        mlp_dim = 4

        # model init
        model = nn.Sequential(*[MLP(mlp_dim) for _ in range(3)])
        model_2d = copy.deepcopy(model)
        # TP
        model_tp = parallelize_module(
            model,
            device_mesh=tp_mesh,
            parallelize_plan={
                "0.in_proj": ColwiseParallel(),
                "0.out_proj": RowwiseParallel(),
                "1.in_proj": ColwiseParallel(),
                "1.out_proj": RowwiseParallel(),
                "2.in_proj": ColwiseParallel(),
                "2.out_proj": RowwiseParallel(),
            },
        )
        # FSDP + TP
        model_2d = parallelize_module(
            model_2d,
            device_mesh=tp_mesh,
            parallelize_plan={
                "0.in_proj": ColwiseParallel(),
                "0.out_proj": RowwiseParallel(),
                "1.in_proj": ColwiseParallel(),
                "1.out_proj": RowwiseParallel(),
                "2.in_proj": ColwiseParallel(),
                "2.out_proj": RowwiseParallel(),
            },
        )
        for mlp in model_2d:
            fully_shard(mlp, mesh=dp_mesh)
        fully_shard(model_2d, mesh=dp_mesh)

        # state_dict parity check
        for param_name, param_tp in model_tp.named_parameters():
            param_2d = model_2d.get_parameter(param_name)
            self.assertEqual(param_tp.full_tensor(), param_2d.full_tensor())

    @skip_if_lt_x_gpu(2)
<<<<<<< HEAD
    def test_2d_state_dict_save_load(self):
=======
    def _temp_disable_test_dp_tp_state_dict_save_load(self):
>>>>>>> 811c5731
        dp_size = 2
        global_mesh = init_device_mesh(
            "cuda", (dp_size, self.world_size // dp_size), mesh_dim_names=("dp", "tp")
        )
        self.run_subtests(
            {"mlp_dim": [2, 3, 4, 5]},
            functools.partial(self._test_dp_tp_state_dict_save_load, global_mesh),
        )

    def _test_dp_tp_state_dict_save_load(self, global_mesh: DeviceMesh, mlp_dim: int):
        dp_mesh, tp_mesh = global_mesh["dp"], global_mesh["tp"]
        torch.manual_seed(42)
        model = nn.Sequential(*[MLP(mlp_dim) for _ in range(3)])
        model = parallelize_module(
            model,
            device_mesh=tp_mesh,
            parallelize_plan={
                "0.in_proj": ColwiseParallel(),
                "0.out_proj": RowwiseParallel(),
                "1.in_proj": ColwiseParallel(),
                "1.out_proj": RowwiseParallel(),
                "2.in_proj": ColwiseParallel(),
                "2.out_proj": RowwiseParallel(),
            },
        )
        for mlp in model:
            fully_shard(mlp, mesh=dp_mesh)
        fully_shard(model, mesh=dp_mesh)
        self._test_state_dict_save_load(model)

    def _test_state_dict_save_load(self, model: nn.Module):
        for param_name, param in model.named_parameters():
            self.assertIsInstance(
                param,
                DTensor,
                f"Expects parameters to be sharded as DTensors but got {param_name} "
                f"as {type(param)}: {param}",
            )
        old_fill_value = 1
        new_fill_value = 42 + self.rank
        with torch.no_grad():
            for param in model.parameters():
                param.fill_(old_fill_value)
        # Use that the parameters are currently sharded, meaning that their
        # data pointers correspond to the sharded parameter data
        param_name_to_data_ptr = {
            n: p.to_local().data_ptr() for n, p in model.named_parameters()
        }
        ref_sharded_sizes = [p.size() for p in model.parameters()]
        state_dict = model.state_dict()
        for param, ref_sharded_size in zip(model.parameters(), ref_sharded_sizes):
            self.assertEqual(param.size(), ref_sharded_size)
            self.assertTrue(isinstance(param, nn.Parameter))

        # Verify that keys match, values are DTensors, and values share the
        # same storage as the existing sharded parameter data
        self.assertEqual(set(state_dict.keys()), set(param_name_to_data_ptr.keys()))
        for param_name, tensor in state_dict.items():
            self.assertTrue(isinstance(tensor, DTensor))
            if param_name_to_data_ptr[param_name] == 0:
                # Check that this is padding (added by DTensor)
                self.assertGreater(self.rank, 0)
                self.assertEqual(torch.count_nonzero(tensor.to_local()).item(), 0)
            else:
                self.assertEqual(
                    tensor.to_local().data_ptr(), param_name_to_data_ptr[param_name]
                )

        # Verify that we can load a new state dict that contains DTensors with
        # storages different from the current model parameters
        new_state_dict: Dict[str, DTensor] = {}
        for param_name, dtensor in state_dict.items():
            # Construct new DTensors to exercise load state dict writeback
            new_state_dict[param_name] = dtensor.detach().clone().fill_(new_fill_value)
        for param in model.parameters():
            self.assertEqual(
                param.to_local(),
                torch.ones_like(param.to_local()) * old_fill_value,
            )
        model.load_state_dict(new_state_dict)
        for param_name, param in model.named_parameters():
            self.assertEqual(
                param.to_local(),
                torch.ones_like(param.to_local()) * new_fill_value,
            )
            local_param = param.to_local()
            # Only guarantee that the local tensor's data pointer does not
            # change if the sharding was even (i.e. no padding); otherwise,
            # FSDP may re-pad the local tensor, changing its data pointer
            if local_param.size(0) * param.device_mesh.size() == param.size(0):
                self.assertEqual(
                    local_param.data_ptr(), param_name_to_data_ptr[param_name]
                )


class TestFullyShardStateDictMultiThread(FSDPTestMultiThread):
    @property
    def world_size(self):
        return 2

    @unittest.skipIf(not TEST_CUDA, "no cuda")
    def test_rank0_offload_full_state_dict(self):
        # Construct a reference unsharded model on all ranks
        model_args = ModelArgs(dropout_p=0.0)
        torch.manual_seed(42)
        ref_model = Transformer(model_args).cuda()
        for param in ref_model.parameters():
            torch.distributed.broadcast(param.detach(), src=0)

        # Construct a sharded model and sharded state dict on all ranks
        model = copy.deepcopy(ref_model)
        for module in model.modules():
            if isinstance(module, TransformerBlock):
                fully_shard(module)
        fully_shard(model)
        sharded_sd = model.state_dict()

        # Save a reference CPU full state dict on rank 0 and delete the
        # reference model otherwise
        if self.rank != 0:
            del ref_model
        else:
            ref_gpu_full_sd = ref_model.state_dict()
            ref_full_sd = {k: v.cpu() for k, v in ref_gpu_full_sd.items()}
            del ref_gpu_full_sd

        # Reshard the GPU sharded state dict to a CPU full state dict on rank 0
        full_sd = {}
        for param_name, sharded_param in sharded_sd.items():
            full_param = sharded_param.full_tensor()
            if self.rank == 0:
                full_sd[param_name] = full_param.cpu()
            else:
                del full_param

        # Check that we have a CPU full state dict only on rank 0
        if self.rank == 0:
            self.assertEqual(len(full_sd), len(ref_full_sd))
            self.assertEqual(list(full_sd.keys()), list(ref_full_sd.keys()))
            for (param_name, param), ref_param in zip(
                full_sd.items(), ref_full_sd.values()
            ):
                self.assertEqual(param.device, torch.device("cpu"))
                self.assertEqual(param.device, ref_param.device)
                self.assertEqual(param, ref_param)
        else:
            self.assertEqual(len(full_sd), 0)


if __name__ == "__main__":
    run_tests()<|MERGE_RESOLUTION|>--- conflicted
+++ resolved
@@ -111,7 +111,7 @@
         for name, dtensor in state_dict.items():
             self.assertEqual(dtensor.device.type, "cpu")
 
-    def test_1d_2d_state_dict_parity(self):
+    def test_2d_state_dict_correctness(self):
         dp_size = 2
         global_mesh = init_device_mesh(
             "cuda", (dp_size, self.world_size // dp_size), mesh_dim_names=("dp", "tp")
@@ -123,19 +123,7 @@
         # model init
         model = nn.Sequential(*[MLP(mlp_dim) for _ in range(3)])
         model_2d = copy.deepcopy(model)
-        # TP
-        model_tp = parallelize_module(
-            model,
-            device_mesh=tp_mesh,
-            parallelize_plan={
-                "0.in_proj": ColwiseParallel(),
-                "0.out_proj": RowwiseParallel(),
-                "1.in_proj": ColwiseParallel(),
-                "1.out_proj": RowwiseParallel(),
-                "2.in_proj": ColwiseParallel(),
-                "2.out_proj": RowwiseParallel(),
-            },
-        )
+
         # FSDP + TP
         model_2d = parallelize_module(
             model_2d,
@@ -154,16 +142,16 @@
         fully_shard(model_2d, mesh=dp_mesh)
 
         # state_dict parity check
-        for param_name, param_tp in model_tp.named_parameters():
-            param_2d = model_2d.get_parameter(param_name)
-            self.assertEqual(param_tp.full_tensor(), param_2d.full_tensor())
+        model_state_dict = model.state_dict()
+        model_2d_state_dict = model_2d.state_dict()
+        for tensor, dtensor in zip(
+            model_state_dict.values(), model_2d_state_dict.values()
+        ):
+            self.assertTrue(isinstance(dtensor, DTensor))
+            self.assertEqual(tensor, dtensor.full_tensor())
 
     @skip_if_lt_x_gpu(2)
-<<<<<<< HEAD
-    def test_2d_state_dict_save_load(self):
-=======
-    def _temp_disable_test_dp_tp_state_dict_save_load(self):
->>>>>>> 811c5731
+    def test_dp_tp_state_dict_save_load(self):
         dp_size = 2
         global_mesh = init_device_mesh(
             "cuda", (dp_size, self.world_size // dp_size), mesh_dim_names=("dp", "tp")
