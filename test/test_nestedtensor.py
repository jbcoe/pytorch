--- conflicted
+++ resolved
@@ -6913,96 +6913,6 @@
         expected_grad.unbind()[1].add_(1.0)
         torch._dynamo.disable(self.assertEqual)(nt.grad, expected_grad)
 
-<<<<<<< HEAD
-    def test_masked_select(self, device):
-        offsets = torch.tensor([0, 2, 5, 6], device=device)
-        njt = nested_view_from_values_offsets(
-            values=torch.arange(6, device=device), offsets=offsets
-        )
-        mask = nested_view_from_values_offsets(
-            values=torch.tensor([False, True, False, False, True, True], device=device),
-            offsets=offsets,
-        )
-
-        masked_nt = njt.masked_select(mask)
-        self.assertEqual(njt.values(), torch.arange(6, device=device))
-        self.assertEqual(masked_nt.values(), torch.tensor([1, 4, 5], device=device))
-        self.assertEqual(
-            masked_nt.offsets(),
-            torch.tensor([0, 1, 2, 3]),
-        )
-        self.assertEqual(masked_nt.lengths(), None)
-
-        njt = nested_view_from_values_offsets(
-            values=torch.arange(6, device=device), offsets=offsets
-        )
-        mask = torch.tensor([True, False, True], device=device)
-
-        masked_nt = njt.masked_select(mask)
-        self.assertEqual(njt.values(), torch.arange(6, device=device))
-        self.assertEqual(masked_nt.values(), torch.tensor([0, 1, 5], device=device))
-        self.assertEqual(
-            masked_nt.offsets(),
-            torch.tensor([0, 2, 2, 3]),
-        )
-        self.assertEqual(masked_nt.lengths(), None)
-
-    def test_nested_masked_select(self, device):
-        t = torch.randn([3, 3], device=device)
-        mask = torch.tensor([False], device=device)
-
-        njt = torch.nested.masked_select(t, mask)
-        self.assertEqual(njt.values(), torch.tensor([], device=device))
-        self.assertEqual(njt.lengths(), torch.tensor([0, 0, 0], device=device))
-        self.assertEqual(njt.offsets(), torch.tensor([0, 0, 0, 0], device=device))
-
-        mask = torch.tensor([[False], [False], [True]])
-        njt = torch.nested.masked_select(t, mask)
-        self.assertEqual(njt.values(), t[-1], atol=0.1, rtol=0.1)
-        self.assertEqual(njt.lengths(), torch.tensor([0, 0, 3], device=device))
-        self.assertEqual(njt.offsets(), torch.tensor([0, 0, 0, 3], device=device))
-
-        mask = torch.tensor(
-            [[False, False, True], [True, False, True], [False, False, True]],
-            device=device,
-        )
-        njt = torch.nested.masked_select(t, mask)
-        self.assertEqual(njt.values(), t.masked_select(mask))
-        self.assertEqual(njt.lengths(), torch.tensor([1, 2, 1], device=device))
-        self.assertEqual(njt.offsets(), torch.tensor([0, 1, 3, 4], device=device))
-
-        t = torch.randn([2, 3, 3, 1], device=device)
-        mask = torch.tensor(
-            [
-                [
-                    [[True], [False], [True]],
-                    [[True], [False], [True]],
-                    [[True], [False], [True]],
-                ],
-                [
-                    [[False], [True], [True]],
-                    [[False], [True], [True]],
-                    [[True], [True], [True]],
-                ],
-            ],
-            device=device,
-        )
-        njt = torch.nested.masked_select(t, mask)
-        self.assertEqual(njt.values(), t.masked_select(mask))
-        self.assertEqual(
-            njt.lengths(),
-            torch.tensor(
-                [1, 0, 1, 1, 0, 1, 1, 0, 1, 0, 1, 1, 0, 1, 1, 1, 1, 1], device=device
-            ),
-        )
-        self.assertEqual(
-            njt.offsets(),
-            torch.tensor(
-                [0, 1, 1, 2, 3, 3, 4, 5, 5, 6, 6, 7, 8, 8, 9, 10, 11, 12, 13],
-                device=device,
-            ),
-        )
-=======
     def test_layout_conversion(self, device):
         nt = torch.nested.nested_tensor(
             [
@@ -7255,7 +7165,95 @@
                 )
 
                 self.assertEqual(grads_compile, grads_ref)
->>>>>>> 652ef7b6
+
+    def test_masked_select(self, device):
+        offsets = torch.tensor([0, 2, 5, 6], device=device)
+        njt = nested_view_from_values_offsets(
+            values=torch.arange(6, device=device), offsets=offsets
+        )
+        mask = nested_view_from_values_offsets(
+            values=torch.tensor([False, True, False, False, True, True], device=device),
+            offsets=offsets,
+        )
+
+        masked_nt = njt.masked_select(mask)
+        self.assertEqual(njt.values(), torch.arange(6, device=device))
+        self.assertEqual(masked_nt.values(), torch.tensor([1, 4, 5], device=device))
+        self.assertEqual(
+            masked_nt.offsets(),
+            torch.tensor([0, 1, 2, 3]),
+        )
+        self.assertEqual(masked_nt.lengths(), None)
+
+        njt = nested_view_from_values_offsets(
+            values=torch.arange(6, device=device), offsets=offsets
+        )
+        mask = torch.tensor([True, False, True], device=device)
+
+        masked_nt = njt.masked_select(mask)
+        self.assertEqual(njt.values(), torch.arange(6, device=device))
+        self.assertEqual(masked_nt.values(), torch.tensor([0, 1, 5], device=device))
+        self.assertEqual(
+            masked_nt.offsets(),
+            torch.tensor([0, 2, 2, 3]),
+        )
+        self.assertEqual(masked_nt.lengths(), None)
+
+    def test_nested_masked_select(self, device):
+        t = torch.randn([3, 3], device=device)
+        mask = torch.tensor([False], device=device)
+
+        njt = torch.nested.masked_select(t, mask)
+        self.assertEqual(njt.values(), torch.tensor([], device=device))
+        self.assertEqual(njt.lengths(), torch.tensor([0, 0, 0], device=device))
+        self.assertEqual(njt.offsets(), torch.tensor([0, 0, 0, 0], device=device))
+
+        mask = torch.tensor([[False], [False], [True]])
+        njt = torch.nested.masked_select(t, mask)
+        self.assertEqual(njt.values(), t[-1], atol=0.1, rtol=0.1)
+        self.assertEqual(njt.lengths(), torch.tensor([0, 0, 3], device=device))
+        self.assertEqual(njt.offsets(), torch.tensor([0, 0, 0, 3], device=device))
+
+        mask = torch.tensor(
+            [[False, False, True], [True, False, True], [False, False, True]],
+            device=device,
+        )
+        njt = torch.nested.masked_select(t, mask)
+        self.assertEqual(njt.values(), t.masked_select(mask))
+        self.assertEqual(njt.lengths(), torch.tensor([1, 2, 1], device=device))
+        self.assertEqual(njt.offsets(), torch.tensor([0, 1, 3, 4], device=device))
+
+        t = torch.randn([2, 3, 3, 1], device=device)
+        mask = torch.tensor(
+            [
+                [
+                    [[True], [False], [True]],
+                    [[True], [False], [True]],
+                    [[True], [False], [True]],
+                ],
+                [
+                    [[False], [True], [True]],
+                    [[False], [True], [True]],
+                    [[True], [True], [True]],
+                ],
+            ],
+            device=device,
+        )
+        njt = torch.nested.masked_select(t, mask)
+        self.assertEqual(njt.values(), t.masked_select(mask))
+        self.assertEqual(
+            njt.lengths(),
+            torch.tensor(
+                [1, 0, 1, 1, 0, 1, 1, 0, 1, 0, 1, 1, 0, 1, 1, 1, 1, 1], device=device
+            ),
+        )
+        self.assertEqual(
+            njt.offsets(),
+            torch.tensor(
+                [0, 1, 1, 2, 3, 3, 4, 5, 5, 6, 6, 7, 8, 8, 9, 10, 11, 12, 13],
+                device=device,
+            ),
+        )
 
 
 instantiate_parametrized_tests(TestNestedTensor)
