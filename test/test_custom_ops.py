--- conflicted
+++ resolved
@@ -3098,8 +3098,6 @@
         with self.assertRaisesRegex(RuntimeError, "may not alias"):
             numpy_sin_inplace(x)
 
-<<<<<<< HEAD
-=======
     @skipIfTorchDynamo("Expected to fail due to no FakeTensor support; not a bug")
     def test_factory_function(self):
         @torch.library.custom_op(
@@ -3214,7 +3212,6 @@
         with f.set_kernel_enabled("cpu", enabled=False):
             self.assertEqual(f(x), x + 1)
 
->>>>>>> 5835ff1e
 
 class MiniOpTestOther(CustomOpTestCaseBase):
     test_ns = "mini_op_test"
