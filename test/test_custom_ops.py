--- conflicted
+++ resolved
@@ -17,6 +17,7 @@
 from functorch import make_fx
 from torch import Tensor
 from torch._custom_op.impl import custom_op, CustomOp, infer_schema
+from torch._library.infer_schema import tuple_to_list
 from torch._utils_internal import get_file_path_2
 from torch.testing._internal import custom_op_db
 from torch.testing._internal.common_cuda import TEST_CUDA
@@ -594,6 +595,15 @@
         def blah9(x, *, y):
             pass
 
+    def test_infer_schema_no_return(self):
+        with self.assertRaisesRegex(
+            ValueError, "No return type annotation was provided. Please add one."
+        ):
+
+            @torch.library.custom_op("mylib::foo", mutates_args={})
+            def foo(x: torch.Tensor, y: int):
+                return x * y
+
     def test_infer_schema_supported(self):
         def a(x: Tensor) -> Tensor:
             return torch.empty([])
@@ -672,8 +682,6 @@
             """(Tensor(a0!) x, Tensor[] y, Tensor(a2!)[] z, Tensor(a3!)?[] w) -> ()""",
         )
 
-<<<<<<< HEAD
-=======
         self.assertExpectedInline(
             infer_schema(g, mutates_args="unknown"),
             """(Tensor(a0!) x, Tensor(a1!)[] y, Tensor(a2!)[] z, Tensor(a3!)?[] w) -> ()""",
@@ -708,7 +716,6 @@
         schema = torch.library.infer_schema(foo_impl, op_name="myop", mutates_args={})
         self.assertExpectedInline(schema, "myop(Tensor x) -> Tensor")
 
->>>>>>> 6f275ae4
     def test_infer_schema_unsupported(self):
         with self.assertRaisesRegex(ValueError, "varargs"):
 
@@ -902,6 +909,24 @@
 
             del foo
 
+        with self.assertRaisesRegex(ValueError, r"For example, typing.List\[int\]"):
+            # test that we propose a correct and supported type.
+            @torch.library.custom_op(f"{TestCustomOp.test_ns}::foo", mutates_args={})
+            def foo(x: Tensor, y: Tuple[int, int]) -> Tensor:
+                raise NotImplementedError
+
+            del foo
+
+        with self.assertRaises(ValueError) as cm:
+
+            @torch.library.custom_op(f"{TestCustomOp.test_ns}::foo", mutates_args={})
+            def foo(x: Tensor, y: Tuple[int, float]) -> Tensor:
+                raise NotImplementedError
+
+            del foo
+
+            self.assertNotIn("example", str(cm.exception), "")
+
         with self.assertRaisesRegex(ValueError, "unsupported type"):
 
             @custom_ops.custom_op(f"{TestCustomOp.test_ns}::foo")
@@ -2452,15 +2477,53 @@
             f: torch.dtype = torch.float,
             g: torch.dtype = torch.float32,
             h: torch.dtype = torch.int,
+            i: torch.device = torch.device("cpu:0"),
+            j: torch.device = "cpu",
         ) -> Tensor:
-            defaults.extend([a, b, c, d, e, f, g, h])
+            defaults.extend([a, b, c, d, e, f, g, h, i, j])
             return x.clone()
 
         x = torch.randn(3)
         f(x)
         self.assertEqual(
             defaults,
-            [None, 3.14, True, 3, "foo", torch.float, torch.float32, torch.int],
+            [
+                None,
+                3.14,
+                True,
+                3,
+                "foo",
+                torch.float,
+                torch.float32,
+                torch.int,
+                torch.device("cpu:0"),
+                "cpu",
+            ],
+        )
+        default_values = [
+            arg.default_value
+            for arg in torch.ops._torch_testing.f.default._schema.arguments
+        ]
+        # enum values taken from c10/core/ScalarType.h
+        type_enum = {
+            "float": 6,
+            "int": 3,
+        }
+        self.assertEqual(
+            default_values,
+            [
+                None,
+                None,
+                3.14,
+                True,
+                3,
+                "foo",
+                type_enum["float"],
+                type_enum["float"],
+                type_enum["int"],
+                torch.device("cpu:0"),
+                torch.device("cpu"),
+            ],
         )
 
     def test_mutated_error(self):
@@ -2517,6 +2580,54 @@
             if prev is None and after is None:
                 continue
             self.assertGreater(after, prev)
+
+    def test_mutated_unknown(self):
+        @torch.library.custom_op(
+            "_torch_testing::f", mutates_args="unknown", device_types="cpu"
+        )
+        def f(x: Tensor) -> None:
+            x_np = x.numpy()
+            np.sin(x_np, out=x_np)
+
+        x = torch.randn(3)
+        version = x._version
+        expected = x.sin()
+        f(x)
+        self.assertEqual(x, expected)
+        self.assertGreater(x._version, version)
+
+        @torch.library.custom_op("_torch_testing::f2", mutates_args="unknown")
+        def f2(
+            x: Tensor, y: Optional[Tensor], z: List[Tensor], w: List[Optional[Tensor]]
+        ) -> None:
+            return
+
+        x = torch.randn(3)
+        y = torch.randn(3)
+        z = [torch.randn(3), torch.randn(3)]
+        w = [torch.randn(3), None, torch.randn(3)]
+        initial_versions = pytree.tree_map_only(
+            torch.Tensor, lambda x: x._version, (x, y, z, w)
+        )
+        f2(x, y, z, w)
+        new_versions = pytree.tree_map_only(
+            torch.Tensor, lambda x: x._version, (x, y, z, w)
+        )
+
+        initial_versions, _ = pytree.tree_flatten(initial_versions)
+        new_versions, _ = pytree.tree_flatten(new_versions)
+        for prev, after in zip(initial_versions, new_versions):
+            if prev is None and after is None:
+                continue
+            self.assertGreater(after, prev)
+
+        with self.assertRaisesRegex(ValueError, "string"):
+
+            @torch.library.custom_op("_torch_testing::f3", mutates_args="x")
+            def f3(
+                x: Tensor,
+            ) -> None:
+                return
 
     @skipIfTorchDynamo("Expected to fail due to no FakeTensor support; not a bug")
     def test_library_register_torch_dispatch_rule_subclass(self):
@@ -3139,8 +3250,6 @@
         with self.assertRaisesRegex(RuntimeError, "may not alias"):
             numpy_sin_inplace(x)
 
-<<<<<<< HEAD
-=======
     @skipIfTorchDynamo("Expected to fail due to no FakeTensor support; not a bug")
     def test_factory_function(self):
         @torch.library.custom_op(
@@ -3255,7 +3364,6 @@
         with f.set_kernel_enabled("cpu", enabled=False):
             self.assertEqual(f(x), x + 1)
 
->>>>>>> 6f275ae4
 
 class MiniOpTestOther(CustomOpTestCaseBase):
     test_ns = "mini_op_test"
@@ -3523,6 +3631,51 @@
         subprocess.check_output(cmd, shell=False)
 
 
+class TestTypeConversion(TestCase):
+    """In infer_schema(), we try to suggest a correct type when the type annotation is wrong."""
+
+    def setUp(self):
+        self.supported_base_types = [
+            int,
+            float,
+            bool,
+            str,
+            torch.device,
+            torch.Tensor,
+            torch.dtype,
+            torch.types.Number,
+        ]
+
+    def test_simple_tuple(self):
+        self.assertEqual(List, tuple_to_list(Tuple))
+
+    def test_supported_types(self):
+        for t in self.supported_base_types:
+            result_type = tuple_to_list(Tuple[t, t, t])
+            self.assertEqual(result_type, List[t])
+
+            result_type = tuple_to_list(Tuple[t])
+            self.assertEqual(result_type, List[t])
+
+    def test_optional(self):
+        for t in self.supported_base_types:
+            result_type = tuple_to_list(Tuple[t, Optional[t]])
+            self.assertEqual(result_type, List[Optional[t]])
+
+            result_type = tuple_to_list(Tuple[t, t, Optional[t]])
+            self.assertEqual(result_type, List[Optional[t]])
+
+            result_type = tuple_to_list(Tuple[t, ...])
+            self.assertEqual(result_type, List[t])
+
+    def test_mixed_types(self):
+        result_type = tuple_to_list(Tuple[int, float])
+        self.assertEqual(result_type, List[typing.Union[int, float]])
+
+        result_type = tuple_to_list(Tuple[int, float, str])
+        self.assertEqual(result_type, List[typing.Union[int, float, str]])
+
+
 only_for = ("cpu", "cuda")
 instantiate_device_type_tests(TestCustomOpTesting, globals(), only_for=only_for)
 instantiate_parametrized_tests(TestCustomOp)
