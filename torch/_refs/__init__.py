# mypy: allow-untyped-defs
import builtins
import collections
import inspect
import itertools
import math
import operator
import warnings

from collections.abc import Iterable
from enum import Enum
from functools import partial, reduce, singledispatch, wraps
from typing import Any, Callable, Dict, List, Optional, overload, Sequence, Tuple, Union

import torch

import torch._prims as prims
import torch._prims_common as utils
import torch.utils._pytree as pytree
from torch import sym_float, sym_int
from torch._prims_common import (
    BoolLike,
    DeviceLikeType,
    Dim,
    DimsSequenceType,
    DimsType,
    dtype_to_type,
    ELEMENTWISE_TYPE_PROMOTION_KIND,
    FloatLike,
    FloatWithoutSymFloat,
    IntLike,
    is_weakly_lesser_type,
    Number,
    NumberType,
    RealNumberType,
    REDUCTION_OUTPUT_TYPE_KIND,
    ShapeType,
    StrideType,
    TensorLike,
    TensorLikeType,
    TensorOrNumberLikeType,
    TensorSequenceType,
)
from torch._prims_common.wrappers import (
    _maybe_convert_to_dtype,
    _maybe_resize_out,
    _safe_copy_out,
    elementwise_type_promotion_wrapper,
    elementwise_unary_scalar_wrapper,
    out_wrapper,
)

# Experimental module containing prototype Python references for existing
#   PyTorch operations.

__all__ = [
    #
    # Elementwise Unary References
    #
    "abs",
    "acos",
    "acosh",
    "asinh",
    "asin",
    "atan",
    "atanh",
    "bitwise_not",
    # "cbrt",  # No corresponding torch operation
    "ceil",
    "conj_physical",
    "cos",
    "cosh",
    "count_nonzero",
    "deg2rad",
    "digamma",
    "erf",
    "erfinv",
    "erfc",
    "exp",
    "expm1",
    "exponential",
    "exp2",
    "fill",
    "fill_",
    "floor",
    "frac",
    "geometric",
    "index_add",
    "index_copy",
    "index_copy_",
    "index_select",
    "index_fill",
    "index_fill_",
    "isfinite",
    "isinf",
    "isposinf",
    "isneginf",
    "isnan",
    "isreal",
    "i0",
    "lerp",
    "lgamma",
    "log",
    "log1p",
    "log2",
    "log10",
    "log_normal",
    "log_softmax",
    "mvlgamma",
    "norm",
    "normal",
    "nan_to_num",
    "neg",
    "positive",
    "rad2deg",
    "reciprocal",
    "round",  # TODO: model kwargs
    "sigmoid",
    "sgn",
    "sign",
    "signbit",
    "sin",
    "sinc",
    "sinh",
    "softmax",
    "sqrt",
    "square",
    "tan",
    "tanh",
    "trace",
    "trunc",
    #
    # Elementwise Binary References
    #
    "add",
    "atan2",
    "bitwise_and",
    "bitwise_left_shift",
    "bitwise_or",
    "bitwise_right_shift",
    "bitwise_xor",
    "clamp_min",
    "clamp_max",
    "copysign",
    "div",
    "eq",
    "float_power",
    "floor_divide",
    "fmax",
    "fmin",
    "fmod",
    "gcd",
    "ge",
    "gt",
    "heaviside",
    "hypot",
    "igamma",
    "igammac",
    "imag",
    "isclose",
    "lcm",
    # 'ldexp',
    "le",
    "logaddexp",
    "logaddexp2",
    "logical_and",
    "logical_not",
    "logical_or",
    "logical_xor",
    "logsumexp",
    "lt",
    # 'max', # implement with reductions
    "maximum",
    # 'min', # implement with reductions
    "minimum",
    "mul",
    "ne",
    "nextafter",
    # 'polar',  # abs, cos, sin
    "pow",
    "real",
    "rpow",
    "remainder",
    "rsub",
    "rtruediv",
    "rfloordiv",
    "sub",
    "true_divide",
    "trunc_divide",
    "xlogy",
    #
    # Elementwise Ternary References
    #
    "addcdiv",
    "addcmul",
    "clamp",
    #
    # Conditional references
    #
    "masked_fill",
    "masked_fill_",
    "where",
    #
    # Data conversion and movement references
    #
    "clone",
    "copy_to",  # TODO: add OpInfo (or implement .to)
    "item",
    "to",
    #
    # Reduction ops
    #
    "all",
    "amax",
    "amin",
    "any",
    "cumsum",
    "cumprod",
    "mean",
    "dot",
    "vdot",
    "std",
    "std_mean",
    "sum",
    "sum_to_size",
    "prod",
    "var",
    "var_mean",
    #
    # Linear algebra ops
    #
    "addr",
    #
    # View & Shape Ops
    #
    "alias",
    "alias_copy",
    "atleast_1d",
    "atleast_2d",
    "atleast_3d",
    "as_strided",
    "as_strided_copy",
    "as_strided_scatter",
    "block_diag",
    "broadcast_shapes",
    "broadcast_tensors",
    "broadcast_to",
    "cat",
    "chunk",
    "column_stack",
    "conj",
    "constant_pad_nd",
    "contiguous",
    "diag_embed",
    "diag",
    "diagonal",
    "diagonal_copy",
    "diagonal_scatter",
    "dsplit",
    "dstack",
    "expand",
    "expand_as",
    "expand_copy",
    "flatten",
    "flip",
    "fliplr",
    "flipud",
    "hsplit",
    "hstack",
    "meshgrid",
    "movedim",
    "narrow",
    "narrow_copy",
    "native_group_norm",
    "native_layer_norm",
    "permute",
    "ravel",
    "repeat",
    "reshape",
    "reshape_as",
    "roll",
    "rot90",
    "rsqrt",
    "stack",
    "swap_axes",  # alias for transpose
    "squeeze",
    "squeeze_copy",
    "t",
    "t_copy",
    "T",
    "take_along_dim",
    "tensor_split",
    "transpose",
    "unfold",
    "unfold_copy",
    "unsqueeze",
    "view",
    "view_as",
    "view_copy",
    "vsplit",
    "vstack",
    "view_as_complex",
    "unflatten",
    "unbind",
    "triu",
    "tril",
    "triu_indices",
    "tril_indices",
    #
    # Tensor Creation
    #
    "arange",
    "cauchy",
    "empty",
    "empty_like",
    "empty_permuted",
    "empty_strided",
    "eye",
    "full",
    "full_like",
    "linspace",
    "logspace",
    "new_empty",
    "new_empty_strided",
    "new_full",
    "new_ones",
    "new_zeros",
    "ones",
    "ones_like",
    "randn",
    "scalar_tensor",
    "zero",
    "zeros",
    "zeros_like",
    #
    # Test-related functions
    #
    "allclose",
    "equal",
    #
    # Statistical operations
    #
    "bucketize",
    #
    # Misc
    #
    "is_complex",
    "renorm",
    "stft",
    "istft",
]

Tensor = torch.Tensor
DispatchKey = torch._C.DispatchKey  # type: ignore[attr-defined]
aten = torch._ops.ops.aten

# Note that the docstrings for the public methods from this file are in
# torch/_torch_docs.py


def is_noncontiguous_supported(device):
    return device is None or device.type != "hpu"


def handle_noncontiguous_outputs(input_tlist, output):
    device = None
    from torch._subclasses.fake_tensor import FakeTensor

    for t in input_tlist:
        if isinstance(t, FakeTensor):
            device = t.fake_device
            break

    if not is_noncontiguous_supported(device):
        output = output.contiguous()

    return output


def _broadcast_shapes(*_shapes):
    from torch.fx.experimental.symbolic_shapes import guard_size_oblivious

    shapes = tuple(
        (x,) if isinstance(x, IntLike) else x
        for x in filter(lambda x: x is not None, _shapes)
    )

    # Short-circuits on no input
    if len(shapes) == 0:
        return None

    # Type checking
    # TODO: make common validations available as utils
    for shape in shapes:
        assert isinstance(shape, Sequence)

    # Computes common shape
    common_shape = [
        1,
    ] * reduce(max, (len(shape) for shape in shapes))
    for arg_idx, shape in enumerate(shapes):
        for idx in range(-1, -1 - len(shape), -1):
            if guard_size_oblivious(common_shape[idx] == 1):
                if shape[idx] < 0:
                    raise ValueError(
                        "Attempting to broadcast a dimension with negative length!"
                    )
                common_shape[idx] = shape[idx]
            elif guard_size_oblivious(shape[idx] != 1):
                if common_shape[idx] != shape[idx]:
                    raise RuntimeError(
                        f"Attempting to broadcast a dimension of length {shape[idx]} at {idx}! "
                        f"Mismatching argument at index {arg_idx} had {shape}; but expected shape "
                        f"should be broadcastable to {common_shape}"
                    )

    return common_shape


def _maybe_broadcast(*args, preserve_cpu_scalar_tensors=True):
    # Computes common shape
    common_shape = _broadcast_shapes(
        *(t.shape if isinstance(t, TensorLike) else None for t in args)
    )

    def __maybe_broadcast(x, shape):
        if x is None:
            return None
        elif isinstance(x, Number):
            return x
        elif isinstance(x, TensorLike):
            if preserve_cpu_scalar_tensors and utils.is_cpu_scalar_tensor(x):
                return x

            if not utils.same_shape(x.shape, common_shape):
                return x.expand(common_shape)

            return x
        else:
            raise RuntimeError(
                "Unexpected type when broadcasting: " + str(type(x)) + "!"
            )

    return tuple(__maybe_broadcast(x, common_shape) for x in args)


# Utilities should come BEFORE this import
from torch._decomp import register_decomposition

#
# Elementwise unary references
#

infer_aten_op = object()


# TODO: add type promotion support
def _make_elementwise_unary_reference(
    type_promotion_kind,
    *,
    aten_op=infer_aten_op,
    extra_meta=None,
) -> Callable:
    def inner(prim: Callable):
        nonlocal aten_op

        @wraps(prim)
        @out_wrapper()
        @elementwise_unary_scalar_wrapper
        @elementwise_type_promotion_wrapper(
            type_promoting_args=("a",),
            type_promotion_kind=type_promotion_kind,
        )
        def _ref(a: TensorLikeType) -> TensorLikeType:
            if extra_meta is not None:
                extra_meta(a)

            output = prim(a)
            return handle_noncontiguous_outputs([a], output)

        if aten_op is infer_aten_op:
            aten_op = utils.get_aten_op(prim, prim.__name__)
        if aten_op is not None:
            register_decomposition(aten_op)(_ref)

        return _ref

    return inner


def _make_alias(fn, name):
    """
    This function defines an alias of another function and sets its __name__ argument.
    It also sets its __module__ argument to the module of the caller.
    Note that when naively doing `alias = fn`, we have that `alias.__name__ == "fn"`, and
    `alias.__module__ == fn.__module__`.
    """

    def _fn(*args, **kwargs):
        return fn(*args, **kwargs)

    _fn.__name__ = name
    _fn.__module__ = inspect.currentframe().f_back.f_globals["__name__"]  # type: ignore[union-attr]
    return _fn


def _make_inplace(fn):
    """
    Given a function with out variant (i.e. using `out_wrapper()), it returns its in-place variant
    See https://github.com/pytorch/pytorch/wiki/Developer-FAQ#how-do-in-place-operations-work-in-pytorch
    """

    # nb. We use the name of the first argument used in the unary references
    @wraps(fn)
    def _fn(a, *args, **kwargs):
        return fn(a, *args, out=a, **kwargs)

    inplace_name = f"{fn.__name__}_"
    _fn.__name__ = inplace_name
    _fn = register_decomposition(getattr(aten, inplace_name))(_fn)

    # We access the __all__ attribute of the module where fn is defined
    # There may be a cleaner way of doing this...
    from inspect import getmodule

    _all = getmodule(fn).__all__  # type: ignore[union-attr]
    if inplace_name not in _all:
        _all.append(inplace_name)
    return _fn


@_make_elementwise_unary_reference(ELEMENTWISE_TYPE_PROMOTION_KIND.COMPLEX_TO_FLOAT)
def abs(a):
    return prims.abs(a)


@_make_elementwise_unary_reference(ELEMENTWISE_TYPE_PROMOTION_KIND.INT_TO_FLOAT)
def acos(a):
    return prims.acos(a)


@_make_elementwise_unary_reference(ELEMENTWISE_TYPE_PROMOTION_KIND.INT_TO_FLOAT)
def acosh(a):
    return prims.acosh(a)


@_make_elementwise_unary_reference(ELEMENTWISE_TYPE_PROMOTION_KIND.INT_TO_FLOAT)
def asin(a):
    return prims.asin(a)


@_make_elementwise_unary_reference(ELEMENTWISE_TYPE_PROMOTION_KIND.INT_TO_FLOAT)
def asinh(a):
    return prims.asinh(a)


@_make_elementwise_unary_reference(ELEMENTWISE_TYPE_PROMOTION_KIND.INT_TO_FLOAT)
def atan(a):
    return prims.atan(a)


@_make_elementwise_unary_reference(ELEMENTWISE_TYPE_PROMOTION_KIND.INT_TO_FLOAT)
def atanh(a):
    return prims.atanh(a)


@_make_elementwise_unary_reference(ELEMENTWISE_TYPE_PROMOTION_KIND.DEFAULT)
def bitwise_not(a):
    return prims.bitwise_not(a)


@_make_elementwise_unary_reference(ELEMENTWISE_TYPE_PROMOTION_KIND.DEFAULT)
def ceil(a):
    return prims.ceil(a)


@register_decomposition(aten.is_complex)
def is_complex(input: TensorLikeType):
    return utils.is_complex_dtype(input.dtype)


@register_decomposition(aten.conj_physical)
@out_wrapper()
def conj_physical(input: TensorLikeType):
    if not utils.is_complex_dtype(input.dtype):
        return input
    return prims.conj_physical(input)


@_make_elementwise_unary_reference(ELEMENTWISE_TYPE_PROMOTION_KIND.INT_TO_FLOAT)
def cos(a):
    return prims.cos(a)


@_make_elementwise_unary_reference(ELEMENTWISE_TYPE_PROMOTION_KIND.INT_TO_FLOAT)
def cosh(a):
    return prims.cosh(a)


@_make_elementwise_unary_reference(ELEMENTWISE_TYPE_PROMOTION_KIND.INT_TO_FLOAT)
def digamma(a):
    return prims.digamma(a)


@_make_elementwise_unary_reference(ELEMENTWISE_TYPE_PROMOTION_KIND.INT_TO_FLOAT)
def erf(a):
    return prims.erf(a)


@_make_elementwise_unary_reference(ELEMENTWISE_TYPE_PROMOTION_KIND.INT_TO_FLOAT)
def erfinv(a):
    return prims.erf_inv(a)


@_make_elementwise_unary_reference(ELEMENTWISE_TYPE_PROMOTION_KIND.INT_TO_FLOAT)
def erfc(a):
    return prims.erfc(a)


@_make_elementwise_unary_reference(ELEMENTWISE_TYPE_PROMOTION_KIND.INT_TO_FLOAT)
def exp(a):
    return prims.exp(a)


@_make_elementwise_unary_reference(ELEMENTWISE_TYPE_PROMOTION_KIND.INT_TO_FLOAT)
def expm1(a):
    return prims.expm1(a)


@_make_elementwise_unary_reference(ELEMENTWISE_TYPE_PROMOTION_KIND.INT_TO_FLOAT)
def exp2(a):
    return prims.exp2(a)


# Fill has its own implementation because it has a value parameter
# CompositeImplicitAutograd - don't register decomp
@out_wrapper()
@elementwise_type_promotion_wrapper(
    type_promoting_args=("a,"),
    type_promotion_kind=ELEMENTWISE_TYPE_PROMOTION_KIND.NO_OPMATH,
)
def fill(a: TensorLikeType, value: NumberType) -> TensorLikeType:
    assert isinstance(a, TensorLike)
    assert isinstance(value, Number)

    python_type = utils.dtype_to_type(a.dtype)
    if not utils.is_weakly_lesser_type(type(value), python_type):
        msg = f"value argument of type {type(value)} cannot be safely cast to type {python_type}!"
        raise ValueError(msg)

    return prims.fill(a, value)


def fill_(a: TensorLikeType, value: NumberType) -> TensorLikeType:
    r = prims.fill(a, value)
    prims.copy_to(a, r)
    return a


@register_decomposition(aten.zero)
@out_wrapper()
def zero(input: TensorLikeType) -> TensorLikeType:
    return torch.zeros_like(input)


@_make_elementwise_unary_reference(ELEMENTWISE_TYPE_PROMOTION_KIND.DEFAULT)
def floor(a):
    return prims.floor(a)


@_make_elementwise_unary_reference(ELEMENTWISE_TYPE_PROMOTION_KIND.DEFAULT)
def frac(x: TensorLikeType) -> TensorLikeType:
    trunc_x = torch.mul(torch.floor(torch.abs(x)), torch.sign(x))
    return torch.sub(x, trunc_x)


# imag does not use _make_elementwise_unary_reference because it does not support out
def imag(a: TensorLikeType) -> TensorLikeType:
    assert isinstance(a, TensorLike)
    torch._check(
        utils.is_complex_dtype(a.dtype), lambda: "imag only supports complex tensors."
    )
    return prims.imag(a)


@_make_elementwise_unary_reference(
    ELEMENTWISE_TYPE_PROMOTION_KIND.ALWAYS_BOOL,
    aten_op=None,  # CompositeImplicitAutograd
)
def isfinite(a: TensorLikeType) -> TensorLikeType:
    if utils.is_float_dtype(a.dtype) or utils.is_complex_dtype(a.dtype):
        return prims.isfinite(a)

    return ones_like(a, dtype=torch.bool)


@_make_elementwise_unary_reference(ELEMENTWISE_TYPE_PROMOTION_KIND.ALWAYS_BOOL)
def isinf(a: TensorLikeType) -> TensorLikeType:
    if utils.is_complex_dtype(a.dtype):
        return torch.logical_or(isinf(torch.real(a)), isinf(torch.imag(a)))
    if utils.is_float_dtype(a.dtype):
        return torch.abs(a) == float("inf")
    return torch.zeros_like(a, dtype=torch.bool)


@_make_elementwise_unary_reference(ELEMENTWISE_TYPE_PROMOTION_KIND.ALWAYS_BOOL)
def isposinf(a: TensorLikeType) -> TensorLikeType:
    torch._check(
        not utils.is_complex_dtype(a.dtype),
        lambda: f"Complex dtype is not supported for isposinf, got dtype {a.dtype}",
    )
    if utils.is_float_dtype(a.dtype):
        return a == float("inf")
    return torch.zeros_like(a, dtype=torch.bool)


@_make_elementwise_unary_reference(ELEMENTWISE_TYPE_PROMOTION_KIND.ALWAYS_BOOL)
def isneginf(a: TensorLikeType) -> TensorLikeType:
    torch._check(
        not utils.is_complex_dtype(a.dtype),
        lambda: f"Complex dtype is not supported for isneginf, got dtype {a.dtype}",
    )
    if utils.is_float_dtype(a.dtype):
        return a == float("-inf")
    return torch.zeros_like(a, dtype=torch.bool)


@_make_elementwise_unary_reference(ELEMENTWISE_TYPE_PROMOTION_KIND.ALWAYS_BOOL)
def isnan(a: TensorLikeType) -> TensorLikeType:
    return prims.ne(a, a)


# alias
mvlgamma = _make_alias(torch.special.multigammaln, "mvlgamma")  # type: ignore[has-type]


@_make_elementwise_unary_reference(
    ELEMENTWISE_TYPE_PROMOTION_KIND.ALWAYS_BOOL,
    aten_op=None,  # CompositeImplicitAutograd
)
def isreal(a: TensorLikeType) -> TensorLikeType:
    if utils.is_complex_dtype(a.dtype):
        return torch.imag(a) == 0
    return torch.ones_like(a, dtype=torch.bool)


# TODO: if this is special maybe it should be defined there and imported here?
@_make_elementwise_unary_reference(
    ELEMENTWISE_TYPE_PROMOTION_KIND.INT_TO_FLOAT, aten_op=aten.i0
)
def i0(a):
    return prims.bessel_i0(a)


@_make_elementwise_unary_reference(ELEMENTWISE_TYPE_PROMOTION_KIND.INT_TO_FLOAT)
def lgamma(a):
    return prims.lgamma(a)


@_make_elementwise_unary_reference(ELEMENTWISE_TYPE_PROMOTION_KIND.INT_TO_FLOAT)
def log(a):
    return prims.log(a)


@_make_elementwise_unary_reference(ELEMENTWISE_TYPE_PROMOTION_KIND.INT_TO_FLOAT)
def log1p(a):
    return prims.log1p(a)


@_make_elementwise_unary_reference(ELEMENTWISE_TYPE_PROMOTION_KIND.INT_TO_FLOAT)
def log2(a):
    return prims.log2(a)


@_make_elementwise_unary_reference(ELEMENTWISE_TYPE_PROMOTION_KIND.INT_TO_FLOAT)
def log10(a):
    return prims.log10(a)


# CompositeImplicitAutograd - don't register decomp
@out_wrapper()
def log_softmax(
    a: TensorLikeType,
    dim: int,
    dtype: Optional[torch.dtype] = None,
) -> TensorLikeType:
    result_dtype = dtype or a.dtype
    computation_dtype = utils.get_computation_dtype(result_dtype)
    a_ = _maybe_convert_to_dtype(a, computation_dtype)
    return _maybe_convert_to_dtype(a_ - logsumexp(a_, dim, keepdim=True), result_dtype)  # type: ignore[return-value]


@register_decomposition(aten.logsumexp)
@out_wrapper()
@elementwise_type_promotion_wrapper(
    type_promoting_args=("self",),
    type_promotion_kind=ELEMENTWISE_TYPE_PROMOTION_KIND.INT_TO_FLOAT,
)
def logsumexp(
    self: TensorLikeType, dim: DimsType, keepdim: bool = False
) -> TensorLikeType:
    if not isinstance(dim, Iterable):
        dim = (dim,)
    if self.numel() == 0:
        return torch.sum(torch.exp(self), dim, keepdim).log()
    maxes = torch.amax(self, dim, keepdim=True)
    maxes = torch.masked_fill(maxes, maxes.abs() == float("inf"), 0)
    maxes_squeezed = maxes if keepdim else torch.squeeze(maxes, dim)
    result = torch.sum(torch.exp(self - maxes), dim, keepdim)
    return result.log().add(maxes_squeezed)


@register_decomposition(aten.nan_to_num)
@out_wrapper()
def nan_to_num(
    a: TensorLikeType,
    nan: Optional[NumberType] = 0.0,
    posinf: Optional[NumberType] = None,
    neginf: Optional[NumberType] = None,
) -> TensorLikeType:
    assert isinstance(a, TensorLike)

    if utils.is_boolean_dtype(a.dtype) or utils.is_integer_dtype(a.dtype):
        return a.clone()

    if nan is None:
        nan = 0.0

    if posinf is None:
        posinf = torch.finfo(a.dtype).max

    if neginf is None:
        neginf = torch.finfo(a.dtype).min

    result = torch.where(torch.isnan(a), nan, a)  # type: ignore[call-overload]
    result = torch.where(torch.isneginf(a), neginf, result)  # type: ignore[call-overload]
    result = torch.where(torch.isposinf(a), posinf, result)  # type: ignore[call-overload]
    return result


def _neg_meta(a: TensorLikeType):
    torch._check(
        a.dtype is not torch.bool,
        lambda: (
            "Negation, the `-` operator, on a bool tensor is not supported. "
            "If you are trying to invert a mask, use the `~` or `logical_not()` "
            "operator instead."
        ),
    )


@_make_elementwise_unary_reference(
    ELEMENTWISE_TYPE_PROMOTION_KIND.DEFAULT, extra_meta=_neg_meta
)
def neg(a):
    return prims.neg(a)


# positive does not use _make_elementwise_unary_reference because it does not support out
# CompositeImplicitAutograd - don't register decomp
def positive(a: TensorLikeType) -> TensorLikeType:
    assert isinstance(a, TensorLike)
    if a.dtype is torch.bool:
        msg = "positive does not support bool tensors."
        raise RuntimeError(msg)
    return a


# real does not use _make_elementwise_unary_reference because it does not support out
def real(a: TensorLikeType) -> TensorLikeType:
    assert isinstance(a, TensorLike)
    if utils.is_complex_dtype(a.dtype):
        return prims.real(a)
    return a


@_make_elementwise_unary_reference(ELEMENTWISE_TYPE_PROMOTION_KIND.INT_TO_FLOAT)
def reciprocal(a):
    return prims.reciprocal(a)


@register_decomposition(aten.round)
@out_wrapper()
@elementwise_type_promotion_wrapper(
    type_promoting_args=("a",),
    type_promotion_kind=ELEMENTWISE_TYPE_PROMOTION_KIND.DEFAULT,
)
def round(a: TensorLikeType, *, decimals: int = 0) -> TensorLikeType:
    if decimals == 0:
        return prims.round(a)
    else:
        ten_pow = 10**decimals
        ten_neg_pow = 10 ** (-decimals)
        return prims.mul(prims.round(prims.mul(a, ten_pow)), ten_neg_pow)


@_make_elementwise_unary_reference(ELEMENTWISE_TYPE_PROMOTION_KIND.INT_TO_FLOAT)
def rsqrt(a):
    return prims.rsqrt(a)


@_make_elementwise_unary_reference(ELEMENTWISE_TYPE_PROMOTION_KIND.INT_TO_FLOAT)
def sigmoid(a: TensorLikeType) -> TensorLikeType:
    return true_divide(1, add(1, exp(neg(a))))


@_make_elementwise_unary_reference(ELEMENTWISE_TYPE_PROMOTION_KIND.DEFAULT)
def sgn(a):
    if utils.is_complex_dtype(a.dtype):
        a_abs = a.abs()
        return torch.where(a_abs == 0, 0, a / a_abs)
    else:
        return a.sign()


@_make_elementwise_unary_reference(ELEMENTWISE_TYPE_PROMOTION_KIND.DEFAULT)
def sign(a):
    return prims.sign(a)


@_make_elementwise_unary_reference(ELEMENTWISE_TYPE_PROMOTION_KIND.ALWAYS_BOOL)
def signbit(a):
    return prims.signbit(a)


@_make_elementwise_unary_reference(ELEMENTWISE_TYPE_PROMOTION_KIND.INT_TO_FLOAT)
def sin(a):
    return prims.sin(a)


# Autograd note: This will give the right first derivative at zero (by chance),
# but not the right second derivative
@_make_elementwise_unary_reference(ELEMENTWISE_TYPE_PROMOTION_KIND.INT_TO_FLOAT)
def sinc(a):
    a = math.pi * a
    return torch.where(a == 0, 1, torch.sin(a) / a)


@_make_elementwise_unary_reference(ELEMENTWISE_TYPE_PROMOTION_KIND.INT_TO_FLOAT)
def sinh(a):
    return prims.sinh(a)


@_make_elementwise_unary_reference(ELEMENTWISE_TYPE_PROMOTION_KIND.INT_TO_FLOAT)
def sqrt(a):
    return prims.sqrt(a)


@_make_elementwise_unary_reference(
    ELEMENTWISE_TYPE_PROMOTION_KIND.BOOL_TO_LONG,
    aten_op=None,  # CompositeImplicitAutograd,
)
def square(a: TensorLikeType) -> TensorLikeType:
    return mul(a, a)


@_make_elementwise_unary_reference(ELEMENTWISE_TYPE_PROMOTION_KIND.INT_TO_FLOAT)
def tan(a):
    return prims.tan(a)


@_make_elementwise_unary_reference(ELEMENTWISE_TYPE_PROMOTION_KIND.INT_TO_FLOAT)
def tanh(a):
    return prims.tanh(a)


@_make_elementwise_unary_reference(ELEMENTWISE_TYPE_PROMOTION_KIND.DEFAULT)
def trunc(a):
    return prims.trunc(a)


# TODO: register this as a real ref/decomposition once TorchInductor supports complex!
def view_as_complex(self: TensorLikeType) -> TensorLikeType:
    input_dtype = self.dtype
    torch._check(
        utils.is_float_dtype(input_dtype),
        lambda: f"view_as_complex is only supported for floating point"
        f"tensors, but got a tensor of scalar type: {input_dtype}",
    )
    sizes = self.size()
    torch._check(
        len(sizes) != 0,
        lambda: "Input tensor must have one or more dimensions",
    )
    torch._check(
        sizes[-1] == 2,
        lambda: "Tensor must have a last dimension of size 2",
    )

    old_strides = self.stride()
    torch._check(
        old_strides[-1] == 1,
        lambda: "Tensor must have a last dimension with stride 1",
    )
    dims = old_strides[:-1]
    torch._check(
        py_all(stride % 2 == 0 for stride in dims),
        lambda: "Tensor must have a stride divisible by 2 for all but last dimension",
    )
    torch._check(
        self.storage_offset() % 2 == 0,
        lambda: "Tensor must have a storage_offset divisible by 2",
    )
    return prims.view_element_type(
        self, utils.corresponding_complex_dtype(input_dtype)
    ).squeeze(-1)


def _make_elementwise_binary_reference(
    type_promotion_kind,
    aten_op=infer_aten_op,
    name=None,
    has_out=True,
    supports_lhs_python_scalar=True,
    supports_rhs_python_scalar=True,
    supports_two_python_scalars=False,
    should_register_decomposition=True,
) -> Callable:
    def inner(prim: Callable):
        nonlocal aten_op, name
        if name is None:
            name = prim.__name__

        @wraps(prim)
        @elementwise_type_promotion_wrapper(
            type_promoting_args=("a", "b"),
            type_promotion_kind=type_promotion_kind,
        )
        def _ref(
            a: Union[Tensor, NumberType],
            b: Union[Tensor, NumberType],
        ) -> Tensor:
            torch._check_value(
                supports_lhs_python_scalar or not isinstance(a, Number),
                lambda: f"{name}: Received a lhs Python scalar to an elementwise binary "
                "operation that does not accept lhs scalars!",
            )
            torch._check_value(
                supports_rhs_python_scalar or not isinstance(b, Number),
                lambda: f"{name}: Received a rhs Python scalar to an elementwise binary "
                "operation that does not accept rhs scalars!",
            )
            torch._check_value(
                supports_two_python_scalars
                or not (isinstance(a, Number) and isinstance(b, Number)),
                lambda: f"{name}: Receive two Number inputs to an elementwise binary operation!",
            )
            a, b = _maybe_broadcast(a, b)
            output = prim(a, b)
            return handle_noncontiguous_outputs([a, b], output)

        if has_out:
            _ref = out_wrapper()(_ref)

        _ref.__name__ = name
        if aten_op is infer_aten_op:
            aten_op = utils.get_aten_op(prim, name)
        if aten_op is not None and should_register_decomposition:
            register_decomposition(aten_op)(_ref)

        return _ref

    return inner


# Add has its own implementation because it has an alpha argument
@register_decomposition(aten.add)
@out_wrapper()
@elementwise_type_promotion_wrapper(
    type_promoting_args=("a", "b"),
    type_promotion_kind=ELEMENTWISE_TYPE_PROMOTION_KIND.DEFAULT,
)
def add(
    a: Union[TensorLikeType, NumberType],
    b: Union[TensorLikeType, NumberType],
    *,
    alpha: Optional[NumberType] = None,
):
    """
    Reference implementation of torch.add
    """

    a, b = _maybe_broadcast(a, b)

    if alpha is not None:
        dtype = a.dtype if isinstance(a, TensorLike) else b.dtype  # type: ignore[union-attr]
        python_type = utils.dtype_to_type(dtype)
        if python_type != bool and not utils.is_weakly_lesser_type(
            type(alpha), python_type
        ):
            msg = f"alpha argument of type {type(alpha)} cannot be safely cast to type {python_type}!"
            raise ValueError(msg)
        if isinstance(b, TensorLike):
            b = prims.mul(b, alpha)
        else:
            b = b * alpha

    output = prims.add(a, b)
    return handle_noncontiguous_outputs([a, b], output)


@_make_elementwise_binary_reference(
    type_promotion_kind=ELEMENTWISE_TYPE_PROMOTION_KIND.INT_TO_FLOAT,
    supports_lhs_python_scalar=False,
    supports_rhs_python_scalar=False,
)
def atan2(a, b):
    return prims.atan2(a, b)


@_make_elementwise_binary_reference(
    type_promotion_kind=ELEMENTWISE_TYPE_PROMOTION_KIND.DEFAULT,
)
def bitwise_and(a: TensorLikeType, b: TensorLikeType) -> TensorLikeType:
    return prims.bitwise_and(a, b)


@_make_elementwise_binary_reference(
    type_promotion_kind=ELEMENTWISE_TYPE_PROMOTION_KIND.DEFAULT,
)
def bitwise_left_shift(a: TensorLikeType, b: TensorLikeType) -> TensorLikeType:
    return prims.shift_left(a, b)


@_make_elementwise_binary_reference(
    type_promotion_kind=ELEMENTWISE_TYPE_PROMOTION_KIND.DEFAULT,
)
def bitwise_or(a: TensorLikeType, b: TensorLikeType) -> TensorLikeType:
    return prims.bitwise_or(a, b)


@_make_elementwise_binary_reference(
    type_promotion_kind=ELEMENTWISE_TYPE_PROMOTION_KIND.DEFAULT,
)
def bitwise_right_shift(a: TensorLikeType, b: TensorLikeType) -> TensorLikeType:
    return prims.shift_right_arithmetic(a, b)


@_make_elementwise_binary_reference(
    type_promotion_kind=ELEMENTWISE_TYPE_PROMOTION_KIND.DEFAULT,
)
def bitwise_xor(a: TensorLikeType, b: TensorLikeType) -> TensorLikeType:
    return prims.bitwise_xor(a, b)


@_make_elementwise_binary_reference(
    type_promotion_kind=ELEMENTWISE_TYPE_PROMOTION_KIND.INT_TO_FLOAT,
    supports_lhs_python_scalar=False,
)
def copysign(
    a: Union[TensorLikeType, NumberType], b: Union[TensorLikeType, NumberType]
):
    if isinstance(b, Number) and isinstance(a, Tensor):
        b = scalar_tensor(b, dtype=a.dtype, device=a.device)
    elif isinstance(a, Tensor) and isinstance(b, Tensor) and a.device != b.device:
        msg = f"Expected divisor (b) to be on the same device ({a.device}) as dividend (a), but it is found on {b.device}!"
        raise RuntimeError(msg)
    return where(signbit(b), neg(abs(a)), abs(a))


# complex =  _make_elementwise_binary_reference(prims.complex, type_promotion_kind=ELEMENTWISE_TYPE_PROMOTION_KIND.DEFAULT)


@register_decomposition(aten.div)
@out_wrapper()
def div(
    a: Union[TensorLikeType, NumberType],
    b: Union[TensorLikeType, NumberType],
    *,
    rounding_mode: Optional[str] = None,
):
    """
    Reference implementation of torch.div
    """
    if rounding_mode is None:
        return true_divide(a, b)
    elif rounding_mode == "trunc":
        return trunc_divide(a, b)
    elif rounding_mode == "floor":
        return floor_divide(a, b)
    else:
        msg = f"div expected rounding_mode to be one of None, 'trunc', or 'floor' but found {rounding_mode}."
        raise ValueError(msg)


@_make_elementwise_binary_reference(
    type_promotion_kind=ELEMENTWISE_TYPE_PROMOTION_KIND.ALWAYS_BOOL,
    supports_lhs_python_scalar=False,
)
def eq(a: TensorLikeType, b: TensorLikeType) -> TensorLikeType:
    return prims.eq(a, b)


@_make_elementwise_binary_reference(
    type_promotion_kind=ELEMENTWISE_TYPE_PROMOTION_KIND.BOOL_TO_LONG,
)
def pow(
    a: Union[TensorLikeType, NumberType],
    b: Union[TensorLikeType, NumberType],
) -> TensorLikeType:
    assert isinstance(a, TensorLikeType) or isinstance(b, TensorLikeType)

    if isinstance(b, Number):
        if b == 1.0:
            return a.clone()  # type: ignore[return-value,union-attr]
        elif b == 2.0:
            return a * a  # type: ignore[return-value]
        elif b == 0.5:
            return torch.sqrt(a)  # type: ignore[arg-type]
    elif isinstance(a, Number):
        if a == 1.0:
            return torch.fill(b, True)
        if a == 2.0 and (
            utils.is_float_dtype(b.dtype) or utils.is_complex_dtype(b.dtype)
        ):
            return torch.exp2(b)

    return prims.pow(a, b)


# Float power has its own implementation because it has unique type promotion.
# CompositeImplicitAutograd - don't register decomp
@out_wrapper()
def float_power(
    a: Union[TensorLikeType, NumberType],
    b: Union[TensorLikeType, NumberType],
) -> Tensor:
    if isinstance(a, Number) and isinstance(b, Number):
        raise ValueError(
            "Receive two Number inputs to an elementwise binary operation!"
        )

    # Handles type promotion
    dtype = utils.get_higher_dtype(a, b)
    assert dtype is not None
    if utils.is_complex_dtype(dtype):
        dtype = torch.complex128
    else:
        dtype = torch.float64

    # Float power has the following contiguous cast behavior to be
    # consistent with its C++ impl
    a = _maybe_convert_to_dtype(a, dtype)
    b = _maybe_convert_to_dtype(b, dtype)

    a, b = _maybe_broadcast(a, b)
    return pow(a, b)


# >>> a = torch.tensor(-0.2500, dtype=torch.float64)
# tensor(-0.250000000000000, dtype=torch.float64)
#
# >>> b = torch.tensor(-0.0010, dtype=torch.float64)
# tensor(-0.001000000000000, dtype=torch.float64)
#
# Note: In this case, casting float to double will expand the float mantissa with zeros,
# while creating a double generates a distinct mantissa.
# >>> torch.tensor(-0.001).to(dtype=torch.float64)
# tensor(-0.001000000047497, dtype=torch.float64)
#
# Floor Division
# The difference is caused because torch.remainder(a, b) = -0.001.
#
# >>> torch.floor(torch.true_divide(a, b))
# tensor(250., dtype=torch.float64)
#
# >>> torch.div(a, b, rounding_mode='floor')
# tensor(249., dtype=torch.float64)
#
# Definition: a // b = (a - remainder(a, b)) / b
# >>> torch.true_divide(torch.sub(a, torch.remainder(a, b)), b)
# tensor(249., dtype=torch.float64)
#
# For reference, see CPython's implementation:
# https://github.com/python/cpython/blob/ace008c531dd685a30c1dd68f9b5ba35f20171cf/Objects/floatobject.c#L636


@_make_elementwise_binary_reference(
    type_promotion_kind=utils.ELEMENTWISE_TYPE_PROMOTION_KIND.DEFAULT,
    supports_two_python_scalars=True,
    should_register_decomposition=False,
)
def floor_divide(
    a: Union[TensorLikeType, NumberType], b: Union[TensorLikeType, NumberType]
):
    # Wrap scalars because some references only accept tensor arguments.
    if isinstance(a, Number) and isinstance(b, Number):
        a = scalar_tensor(a)
        b = scalar_tensor(b)
    elif isinstance(b, Number) and isinstance(a, Tensor):
        b = scalar_tensor(b, dtype=a.dtype, device=a.device)
    elif isinstance(a, Number) and isinstance(b, Tensor):
        a = scalar_tensor(a, dtype=b.dtype, device=b.device)
    elif isinstance(a, Tensor) and isinstance(b, Tensor) and a.device != b.device:
        if a.device == torch.device("cpu"):
            msg = f"Expected divisor (b) to be on the same device ({a.device}) as dividend (a), but it is found on {b.device}!"
            raise RuntimeError(msg)
        else:
            b = prims.device_put(b, device=a.device)

    assert isinstance(a, Tensor) and isinstance(b, Tensor)
    dtype = a.dtype
    if utils.is_float_dtype(dtype):
        return _floor_divide_float(a, b)
    elif utils.is_integer_dtype(dtype):
        return _floor_divide_integer(a, b)
    else:
        torch._check(False, lambda: f"{dtype} not supported for floor_divide")


def _floor_divide_integer(a: Tensor, b: Tensor) -> Tensor:
    a, b = _maybe_broadcast(a, b)

    if not a.dtype.is_signed:
        return prims.div(a, b)

    # Convert truncation to flooring:
    offset = (torch.signbit(a) != torch.signbit(b)).logical_and(torch.fmod(a, b) != 0)
    return prims.div(a, b) - _maybe_convert_to_dtype(offset, a.dtype)


def _floor_divide_float(a: Tensor, b: Tensor) -> Tensor:
    mod = fmod(a, b)
    div = true_divide(sub(a, mod), b)

    # Ensure that the remainder has the same sign as denominator
    different_signed_inputs = bitwise_xor(lt(a, 0), lt(b, 0))
    non_zero_remainder = ne(mod, 0)
    mask = bitwise_and(non_zero_remainder, different_signed_inputs)
    div = where(mask, sub(div, 1), div)

    # Map quotient to nearest integer value
    floor_div = floor(div)
    mask = gt(sub(div, floor_div), 0.5)
    floor_div = where(mask, add(floor_div, 1), floor_div)

    basic_div = true_divide(a, b)
    zero_tensor = scalar_tensor(0, dtype=basic_div.dtype, device=basic_div.device)

    # If quotient is zero, copy signbit from true_divide quotient
    floor_div = where(ne(div, 0), floor_div, copysign(zero_tensor, basic_div))

    # If denominator is zero, then follow true_divide behavior
    return where(ne(b, 0), floor_div, basic_div)


@_make_elementwise_binary_reference(
    type_promotion_kind=ELEMENTWISE_TYPE_PROMOTION_KIND.DEFAULT,
    supports_lhs_python_scalar=False,
    supports_rhs_python_scalar=False,
)
def fmax(a: TensorLikeType, b: TensorLikeType) -> TensorLikeType:
    return prims.fmax(a, b)


@_make_elementwise_binary_reference(
    type_promotion_kind=ELEMENTWISE_TYPE_PROMOTION_KIND.DEFAULT,
    supports_lhs_python_scalar=False,
    supports_rhs_python_scalar=False,
)
def fmin(a: TensorLikeType, b: TensorLikeType) -> TensorLikeType:
    return prims.fmin(a, b)


@_make_elementwise_binary_reference(
    type_promotion_kind=ELEMENTWISE_TYPE_PROMOTION_KIND.DEFAULT,
    supports_lhs_python_scalar=False,
    supports_rhs_python_scalar=True,
)
def fmod(a: TensorLikeType, b: TensorLikeType) -> TensorLikeType:
    return prims.fmod(a, b)


@register_decomposition(aten.frexp)
@out_wrapper("mantissa", "exponent")
def frexp(self: TensorLikeType) -> Tuple[TensorLikeType, TensorLikeType]:
    return torch.return_types.frexp(prims.frexp(self))


@_make_elementwise_binary_reference(
    type_promotion_kind=ELEMENTWISE_TYPE_PROMOTION_KIND.DEFAULT,
    supports_lhs_python_scalar=False,
    supports_rhs_python_scalar=False,
)
def gcd(a: TensorLikeType, b: TensorLikeType) -> TensorLikeType:
    return prims.gcd(a, b)


@_make_elementwise_binary_reference(
    type_promotion_kind=ELEMENTWISE_TYPE_PROMOTION_KIND.ALWAYS_BOOL,
    supports_lhs_python_scalar=False,
)
def ge(a: TensorLikeType, b: TensorLikeType) -> TensorLikeType:
    return prims.ge(a, b)


@_make_elementwise_binary_reference(
    type_promotion_kind=ELEMENTWISE_TYPE_PROMOTION_KIND.ALWAYS_BOOL,
    supports_lhs_python_scalar=False,
)
def gt(a: TensorLikeType, b: TensorLikeType) -> TensorLikeType:
    return prims.gt(a, b)


@_make_elementwise_binary_reference(
    type_promotion_kind=ELEMENTWISE_TYPE_PROMOTION_KIND.DEFAULT,
    supports_lhs_python_scalar=False,
    supports_rhs_python_scalar=False,
)
def heaviside(input: TensorLikeType, values: TensorLikeType) -> TensorLikeType:
    input_eq_zero = torch.eq(input, 0)
    input_lt_zero = torch.logical_or(torch.lt(input, 0), torch.isnan(input))
    zeros_and_ones = torch.where(input_lt_zero, 0, 1)
    output = torch.where(input_eq_zero, values, zeros_and_ones)
    return output


@_make_elementwise_binary_reference(
    type_promotion_kind=ELEMENTWISE_TYPE_PROMOTION_KIND.DEFAULT,
    supports_lhs_python_scalar=False,
    supports_rhs_python_scalar=False,
)
def hypot(a: TensorLikeType, b: TensorLikeType) -> TensorLikeType:
    return prims.hypot(a, b)


@_make_elementwise_binary_reference(
    type_promotion_kind=ELEMENTWISE_TYPE_PROMOTION_KIND.INT_TO_FLOAT,
    supports_lhs_python_scalar=False,
    supports_rhs_python_scalar=False,
)
def igamma(a: TensorLikeType, b: TensorLikeType) -> TensorLikeType:
    return prims.igamma(a, b)


@_make_elementwise_binary_reference(
    type_promotion_kind=ELEMENTWISE_TYPE_PROMOTION_KIND.INT_TO_FLOAT,
    supports_lhs_python_scalar=False,
    supports_rhs_python_scalar=False,
)
def igammac(a: TensorLikeType, b: TensorLikeType) -> TensorLikeType:
    return prims.igammac(a, b)


def _check_close_args(
    name: str,
    a: TensorLikeType,
    b: TensorLikeType,
    rtol: float,
    atol: float,
) -> None:
    torch._check_value(
        a.dtype == b.dtype,
        lambda: f"{name}: Attempting to compare tensors of different dtypes {a.dtype} and {b.dtype}!",
    )
    torch._check(
        rtol >= 0,
        lambda: f"{name}: rtol must be greater than or equal to zero, but got {rtol}!",
    )
    torch._check(
        atol >= 0,
        lambda: f"{name}: atol must be greater than or equal to zero, but got {atol}!",
    )


# CompositeImplicitAutograd - don't register decomp
def isclose(
    a: TensorLikeType,
    b: TensorLikeType,
    rtol: float = 1e-05,
    atol: float = 1e-08,
    equal_nan: bool = False,
) -> TensorLikeType:
    _check_close_args(name="torch.isclose", a=a, b=b, rtol=rtol, atol=atol)

    close = eq(a, b)
    if equal_nan and (utils.is_float_dtype(a.dtype) or utils.is_complex_dtype(a.dtype)):
        close = logical_or(close, logical_and(isnan(a), isnan(b)))

    # Note: In case of zero tolerances the closeness inequality degenerates to an equality check.
    # In this case, the short-circuit prevents false positives as detailed in the paragraph below.
    if atol == 0 and rtol == 0:
        return close

    # Note [closeness error computation]
    # atol and rtol are provided as doubles, so the computation
    # rtol * other will produce a float or complex tensor.
    # When the difference (self - other) is compared to it then the
    # tensor representing the difference will also be cast to float or complex.
    # However, since (self - other) in uint8 is very likely to produce a
    # negative value, this moves the cast forward so the difference is
    # always computed in a float or complex type.
    # If the values of the integer tensors cannot be exactly represented
    # by the default scalar type then this may cause an incorrect result.
    if not utils.is_float_dtype(a.dtype) and not utils.is_complex_dtype(a.dtype):
        a = prims.convert_element_type(a, torch.get_default_dtype())
        b = prims.convert_element_type(b, torch.get_default_dtype())

    allowed_error = add(atol, abs(mul(b, rtol)))
    actual_error = abs(sub(a, b))

    # Computes finite closeness
    result = logical_or(
        close, logical_and(isfinite(actual_error), le(actual_error, allowed_error))
    )

    return result


@_make_elementwise_binary_reference(
    type_promotion_kind=ELEMENTWISE_TYPE_PROMOTION_KIND.DEFAULT,
    supports_lhs_python_scalar=False,
    supports_rhs_python_scalar=False,
)
def lcm(a: TensorLikeType, b: TensorLikeType):
    dtype = a.dtype
    # promoting to int32 to maintain 100% consistency with C++ and to
    # prevent overflow in case of int8 and int16
    promote_to_int = dtype in (torch.int8, torch.int16)
    if promote_to_int:
        a = prims.convert_element_type(a, torch.int32)
        b = prims.convert_element_type(b, torch.int32)

    g = torch.gcd(a, b)
    # Avoid division by zero in case gcd(0, 0) == 0
    g = torch.where(g == 0, 1, g)
    res = torch.abs(prims.div(a, g) * b)
    return res if not promote_to_int else prims.convert_element_type(res, dtype)


@_make_elementwise_binary_reference(
    type_promotion_kind=ELEMENTWISE_TYPE_PROMOTION_KIND.ALWAYS_BOOL,
    supports_lhs_python_scalar=False,
)
def le(a: TensorLikeType, b: TensorLikeType) -> TensorLikeType:
    return prims.le(a, b)


@_make_elementwise_binary_reference(
    type_promotion_kind=ELEMENTWISE_TYPE_PROMOTION_KIND.DEFAULT,
    supports_lhs_python_scalar=False,
    supports_rhs_python_scalar=False,
)
def logaddexp(a: TensorLikeType, b: TensorLikeType) -> TensorLikeType:
    # Nb. this implementation does not distribute the gradients evenly when a == b
    mask = torch.real(a) >= torch.real(b)
    max_ = torch.where(mask, a, b)
    min_ = torch.where(mask, b, a)
    inf_mask = torch.logical_and(
        torch.logical_not(torch.isfinite(torch.real(a))), torch.real(a) == torch.real(b)
    )
    if utils.is_complex_dtype(a.dtype) or utils.is_complex_dtype(b.dtype):
        # are you wondering what this bunch of codes are for? edge cases!
        neg_min_mask = torch.real(min_) < 0
        inf_vals = torch.where(
            neg_min_mask, min_, torch.log(torch.exp(min_) + torch.exp(max_))
        )
        non_nan_vals = torch.where(
            inf_mask, inf_vals, max_ + torch.log1p(torch.exp(min_ - max_))
        )
        # the type for full_like does not include tensor yet
        nan_mask = torch.isnan(min_)
        return torch.where(nan_mask, complex(float("nan"), float("nan")), non_nan_vals)  # type: ignore[call-overload]
    else:
        return torch.where(inf_mask, a, max_ + torch.log1p(torch.exp(min_ - max_)))


@_make_elementwise_binary_reference(
    type_promotion_kind=ELEMENTWISE_TYPE_PROMOTION_KIND.DEFAULT,
    supports_lhs_python_scalar=False,
    supports_rhs_python_scalar=False,
)
def logaddexp2(a: TensorLikeType, b: TensorLikeType) -> TensorLikeType:
    torch._check(
        not (utils.is_complex_dtype(a.dtype) or utils.is_complex_dtype(b.dtype)),
        lambda: "logaddexp2 doesn't support complex dtypes",
    )
    # Nb. this implementation does not distribute the gradients evenly when a == b
    mask = a >= b
    max_ = torch.where(mask, a, b)
    min_ = torch.where(mask, b, a)
    inf_mask = torch.logical_and(torch.isinf(a), a == b)
    inv_log_2 = 1.0 / math.log(2)
    result = max_ + torch.log1p(torch.exp2(min_ - max_)) * inv_log_2
    return torch.where(inf_mask, a, result)


@_make_elementwise_binary_reference(
    type_promotion_kind=ELEMENTWISE_TYPE_PROMOTION_KIND.ALWAYS_BOOL,
)
def logical_and(a: TensorLikeType, b: TensorLikeType):
    if not utils.is_boolean_dtype(a.dtype):
        a = a != 0
    if not utils.is_boolean_dtype(b.dtype):
        b = b != 0
    return a & b


@_make_elementwise_unary_reference(ELEMENTWISE_TYPE_PROMOTION_KIND.ALWAYS_BOOL)
def logical_not(a: TensorLikeType):
    if not utils.is_boolean_dtype(a.dtype):
        return a == 0
    return ~a


@_make_elementwise_binary_reference(
    type_promotion_kind=ELEMENTWISE_TYPE_PROMOTION_KIND.ALWAYS_BOOL,
)
def logical_or(a: TensorLikeType, b: TensorLikeType):
    if not utils.is_boolean_dtype(a.dtype):
        a = a != 0
    if not utils.is_boolean_dtype(b.dtype):
        b = b != 0
    return bitwise_or(a, b)


# TODO: skip unnecessary conversion of long to float
@_make_elementwise_binary_reference(
    type_promotion_kind=ELEMENTWISE_TYPE_PROMOTION_KIND.ALWAYS_BOOL,
)
def logical_xor(a: TensorLikeType, b: TensorLikeType):
    if not utils.is_boolean_dtype(a.dtype):
        a = a != 0
    if not utils.is_boolean_dtype(b.dtype):
        b = b != 0
    return a ^ b


@_make_elementwise_binary_reference(
    type_promotion_kind=ELEMENTWISE_TYPE_PROMOTION_KIND.ALWAYS_BOOL,
    supports_lhs_python_scalar=False,
)
def lt(a: TensorLikeType, b: TensorLikeType) -> TensorLikeType:
    return prims.lt(a, b)


@_make_elementwise_binary_reference(
    type_promotion_kind=ELEMENTWISE_TYPE_PROMOTION_KIND.DEFAULT,
)
def maximum(a: TensorLikeType, b: TensorLikeType) -> TensorLikeType:
    return prims.maximum(a, b)


@_make_elementwise_binary_reference(
    type_promotion_kind=ELEMENTWISE_TYPE_PROMOTION_KIND.DEFAULT,
)
def minimum(a: TensorLikeType, b: TensorLikeType) -> TensorLikeType:
    return prims.minimum(a, b)


@_make_elementwise_binary_reference(
    type_promotion_kind=ELEMENTWISE_TYPE_PROMOTION_KIND.DEFAULT,
    supports_two_python_scalars=True,
)
def mul(a: TensorLikeType, b: TensorLikeType) -> TensorLikeType:
    return prims.mul(a, b)


@_make_elementwise_binary_reference(
    type_promotion_kind=ELEMENTWISE_TYPE_PROMOTION_KIND.ALWAYS_BOOL,
    supports_lhs_python_scalar=False,
)
def ne(a: TensorLikeType, b: TensorLikeType) -> TensorLikeType:
    return prims.ne(a, b)


@_make_elementwise_binary_reference(
    type_promotion_kind=ELEMENTWISE_TYPE_PROMOTION_KIND.NO_OPMATH,
    supports_lhs_python_scalar=False,
    supports_rhs_python_scalar=False,
)
def nextafter(a: TensorLikeType, b: TensorLikeType) -> TensorLikeType:
    return prims.nextafter(a, b)


@_make_elementwise_binary_reference(
    type_promotion_kind=ELEMENTWISE_TYPE_PROMOTION_KIND.DEFAULT,
)
def remainder(a: TensorLikeType, b: TensorLikeType) -> TensorLikeType:
    return prims.remainder(a, b)


# reverse sub
@register_decomposition(aten.rsub)
@out_wrapper()
def rsub(
    a: Union[TensorLikeType, NumberType],
    b: Union[TensorLikeType, NumberType],
    alpha: NumberType = 1,
):
    if isinstance(a, Number):
        msg = "Received a Number for the first argument, but expected a Tensor"
        raise ValueError(msg)

    return torch.sub(b, a, alpha=alpha)


# TODO: consider refactoring this with add impl
# sub has its own implementation because it has an alpha argument
@register_decomposition(aten.sub)
@out_wrapper()
@elementwise_type_promotion_wrapper(
    type_promoting_args=("a", "b"),
    type_promotion_kind=ELEMENTWISE_TYPE_PROMOTION_KIND.DEFAULT,
)
def sub(
    a: Union[TensorLikeType, NumberType],
    b: Union[TensorLikeType, NumberType],
    *,
    alpha: NumberType = 1,
):
    """
    Reference implementation of torch.sub
    """

    a, b = _maybe_broadcast(a, b)

    if isinstance(a, TensorLike) and isinstance(b, TensorLike):
        torch._check(
            not utils.is_boolean_dtype(a.dtype) and not utils.is_boolean_dtype(b.dtype),
            lambda: (
                "Subtraction, the `-` operator, with two bool tensors is not supported. "
                "Use the `^` or `logical_xor()` operator instead."
            ),
        )

    if alpha != 1:
        dtype = a.dtype if isinstance(a, TensorLike) else b.dtype  # type: ignore[union-attr]
        python_type = utils.dtype_to_type(dtype)
        if not utils.is_weakly_lesser_type(type(alpha), python_type):
            msg = f"alpha argument of type {type(alpha)} cannot be safely cast to type {python_type}!"
            raise ValueError(msg)
        if isinstance(b, torch.Tensor):
            b = prims.mul(b, alpha)
        else:
            # Carefully not to use prims.mul if b is a scalar / symint.
            # prims.mul always returns a tensor,
            # which will mess with type promotion.
            b = b * alpha

    output = prims.sub(a, b)
    return handle_noncontiguous_outputs([a, b], output)


@_make_elementwise_binary_reference(
    type_promotion_kind=ELEMENTWISE_TYPE_PROMOTION_KIND.INT_TO_FLOAT,
    name="true_divide",
    aten_op=None,  # CompositeImplicitAutograd
    supports_two_python_scalars=True,
)
def true_divide(a: TensorLikeType, b: TensorLikeType) -> TensorLikeType:
    return prims.div(a, b)


@register_decomposition(aten.xlogy)
@out_wrapper()
@elementwise_type_promotion_wrapper(
    type_promoting_args=("a", "b"),
    type_promotion_kind=ELEMENTWISE_TYPE_PROMOTION_KIND.INT_TO_FLOAT,
)
def xlogy(a: Union[TensorLikeType, NumberType], b: Union[TensorLikeType, NumberType]):
    torch._check(
        isinstance(a, TensorLike) or isinstance(b, TensorLike),
        lambda: 'Expected either argument a or b to be a Tensor"',
    )

    # Operations like eq and log do not handle scalar values, so we convert them to scalar_tensors.
    if isinstance(b, TensorLike) and isinstance(a, Number):
        a = scalar_tensor(a, dtype=b.dtype, device=b.device)
    elif isinstance(a, TensorLike) and isinstance(b, Number):
        b = scalar_tensor(b, dtype=a.dtype, device=a.device)

    # mypy: expected "Tensor"
    assert isinstance(a, TensorLike)
    assert isinstance(b, TensorLike)
    rhs = torch.where(torch.eq(a, 0), 0, torch.mul(a, torch.log(b)))
    return torch.where(torch.isnan(b), float("nan"), rhs)


@_make_elementwise_binary_reference(
    type_promotion_kind=utils.ELEMENTWISE_TYPE_PROMOTION_KIND.DEFAULT,
    aten_op=None,  # CompositeImplicitAutograd
    supports_two_python_scalars=True,
)
def trunc_divide(
    a: Union[TensorLikeType, NumberType], b: Union[TensorLikeType, NumberType]
):
    dtype = utils.get_dtype(a)
    if utils.is_integer_dtype(dtype):
        return prims.div(a, b)

    return trunc(prims.div(a, b))


#
# Elementwise Ternary References
#


@register_decomposition(aten.addcdiv)
@out_wrapper()
@elementwise_type_promotion_wrapper(
    type_promoting_args=("self", "tensor1", "tensor2"),
    type_promotion_kind=ELEMENTWISE_TYPE_PROMOTION_KIND.INT_TO_FLOAT,
)
def addcdiv(
    self: TensorLikeType,
    tensor1: TensorLikeType,
    tensor2: TensorLikeType,
    *,
    value: NumberType = 1,
) -> TensorLikeType:
    """
    Reference implementation of torch.addcdiv
    """
    if value is not None:
        dtype = self.dtype  # no scalars allowed, see add
        python_type = utils.dtype_to_type(dtype)
        torch._check_value(
            utils.is_weakly_lesser_type(type(value), python_type),
            lambda: f"value argument of type {type(value)} cannot be safely cast to type {python_type}!",
        )

    return self + value * tensor1 / tensor2


@register_decomposition(aten.addcmul)
@out_wrapper()
@elementwise_type_promotion_wrapper(
    type_promoting_args=("self", "tensor1", "tensor2"),
    type_promotion_kind=ELEMENTWISE_TYPE_PROMOTION_KIND.DEFAULT,
)
def addcmul(
    self: TensorLikeType,
    tensor1: TensorLikeType,
    tensor2: TensorLikeType,
    *,
    value: NumberType = 1,
) -> TensorLikeType:
    """
    Reference implementation of torch.addcmul
    """
    if value is not None:
        dtype = self.dtype  # no scalars allowed, see add
        python_type = utils.dtype_to_type(dtype)
        torch._check_value(
            utils.is_weakly_lesser_type(type(value), python_type),
            lambda: f"value argument of type {type(value)} cannot be safely cast to type {python_type}!",
        )

    return self + value * tensor1 * tensor2


@register_decomposition(aten.clamp)
@out_wrapper()
@elementwise_type_promotion_wrapper(
    type_promoting_args=("a", "min", "max"),
    type_promotion_kind=ELEMENTWISE_TYPE_PROMOTION_KIND.DEFAULT,
)
def clamp(
    a: TensorLikeType,
    min: Optional[TensorOrNumberLikeType] = None,
    max: Optional[TensorOrNumberLikeType] = None,
) -> TensorLikeType:
    # NOTE: grad behavior with implementation `where` is not consistent on `nan`
    if min is None and max is None:
        msg = "clamp called but both min and max are none!"
        raise ValueError(msg)
    if min is not None:
        a_isnan = torch.isnan(a)
        condition = torch.bitwise_or(torch.ge(a, min), a_isnan)  # type: ignore[arg-type]
        # we should also propagate `nan` coming from boundaries. However, that's
        # not necessary since `ge` would already `False` when either operands has
        # a `nan`. So this line below is redundant
        #   `condition = bitwise_and(condition, bitwise_not(isnan(min)))`
        a = torch.where(condition, a, min)  # type: ignore[arg-type]
    if max is not None:
        a_isnan = torch.isnan(a)
        # same as above, no need to adjust `nan` from `max`
        condition = torch.bitwise_or(torch.le(a, max), a_isnan)  # type: ignore[arg-type]
        a = torch.where(condition, a, max)  # type: ignore[arg-type]

    return a


@register_decomposition(aten.clamp_min)
@out_wrapper()
def clamp_min(
    self: TensorLikeType,
    min: Optional[TensorOrNumberLikeType] = None,
) -> TensorLikeType:
    return torch.clamp(self, min=min)  # type: ignore[arg-type]


@register_decomposition(aten.clamp_max)
@out_wrapper()
def clamp_max(
    self: TensorLikeType,
    max: Optional[TensorOrNumberLikeType] = None,
) -> TensorLikeType:
    return torch.clamp(self, max=max)  # type: ignore[arg-type]


#
# Conditional references
#


# https://pytorch.org/docs/stable/generated/torch.where.html
# TODO: implement alternate where
@register_decomposition(aten.where)
@out_wrapper()
@elementwise_type_promotion_wrapper(
    type_promoting_args=("a", "b"),
    type_promotion_kind=ELEMENTWISE_TYPE_PROMOTION_KIND.NO_OPMATH,
)
def where(
    pred: Tensor,
    a: Optional[TensorOrNumberLikeType] = None,
    b: Optional[TensorOrNumberLikeType] = None,
):
    """ """

    if a is None or b is None:
        raise NotImplementedError

    utils.check_same_device(pred, a, b, allow_cpu_scalar_tensors=True)
    torch._check(
        pred.dtype is torch.bool,
        lambda: f"expected predicate to be bool, got {pred.dtype}",
    )

    pred, a, b = _maybe_broadcast(pred, a, b)
    return prims.where(pred, a, b)


#
# Data Movement References
#
@register_decomposition(aten.clone)
@out_wrapper()
def clone(
    a: TensorLikeType, *, memory_format: torch.memory_format = torch.preserve_format
) -> TensorLikeType:
    result = prims.clone(a, memory_format=memory_format)
    return result


def copy_to(a: Tensor, b: Tensor, *, allow_cross_device=True):
    if not allow_cross_device and a.device != b.device:
        msg = f"Attempting to copy from device {b.device} to device {a.device}, but cross-device copies are not allowed!"
        raise RuntimeError(msg)

    return prims.copy_to(a, b)


@register_decomposition(aten.item)
def item(a: TensorLikeType) -> NumberType:
    if a.numel() != 1:
        msg = f"Can't convert a tensor with {a.numel()} elements to a number!"
        raise ValueError(msg)

    # NOTE: explicit conversion is necessary for bool!
    # See https://github.com/pytorch/pytorch/issues/78071
    number_type = utils.dtype_to_type(a.dtype)
    return number_type(prims.item(a))


# fast path when `to` returns an alias to input. This mimics the same function in aten
def _to_will_alias(
    a: TensorLikeType,
    device: Optional[DeviceLikeType] = None,
    dtype: Optional[torch.dtype] = None,
    copy: Optional[bool] = None,
    layout: Optional[torch.layout] = None,
    memory_format: Optional[torch.memory_format] = None,
    pin_memory: Optional[bool] = False,
    non_blocking: bool = False,  # not using non_blocking
) -> bool:
    return (
        not copy
        and (device is None or a.device == device)
        and (dtype is None or a.dtype == dtype)
        and (layout is None or a.layout == layout)
        # is_pinned issue #84925
        # and (pin_memory is None or pin_memory == a.is_pinned())
        and (
            memory_format is None
            or memory_format == torch.preserve_format
            or utils.is_contiguous_for_memory_format(a, memory_format=memory_format)
        )
    )


@singledispatch
def _to_dispatch(*args, **kwargs):
    raise NotImplementedError


@_to_dispatch.register
def _to_device(
    device: torch.device,
    dtype: torch.dtype,
    non_blocking: bool = False,
    copy: bool = False,
    memory_format: Optional[torch.memory_format] = None,
) -> Dict[str, Any]:
    kwargs = {
        "device": device,
        "dtype": dtype,
        "non_blocking": non_blocking,
        "copy": copy,
        "memory_format": memory_format,
    }
    return kwargs


@_to_dispatch.register
def _to_device_str(
    device: str,
    dtype: torch.dtype,
    non_blocking: bool = False,
    copy: bool = False,
    memory_format: Optional[torch.memory_format] = None,
) -> Dict[str, Any]:
    kwargs = {
        "device": torch.device(device),
        "dtype": dtype,
        "non_blocking": non_blocking,
        "copy": copy,
        "memory_format": memory_format,
    }
    return kwargs


@_to_dispatch.register
def _to_dtype(
    dtype: torch.dtype,
    non_blocking: bool = False,
    copy: bool = False,
    memory_format: Optional[torch.memory_format] = None,
) -> Dict[str, Any]:
    kwargs = {
        "dtype": dtype,
        "non_blocking": non_blocking,
        "copy": copy,
        "memory_format": memory_format,
    }
    return kwargs


@_to_dispatch.register
def _to_other(
    other: Tensor,
    non_blocking: bool = False,
    copy: bool = False,
    memory_format: Optional[torch.memory_format] = None,
) -> Dict[str, Any]:
    device = other.device
    dtype = other.dtype
    layout = other.layout
    # is_pinned issue #84925
    # pin_memory = other.is_pinned()
    kwargs = {
        "device": device,
        "dtype": dtype,
        "layout": layout,
        "non_blocking": non_blocking,
        "copy": copy,
        "memory_format": memory_format,
    }
    return kwargs


# remove to_kwargs that is already present in `a`
def _canonicalize_to_arguments(a: Tensor, to_kwargs: dict):
    options_to_check = ["dtype", "device", "layout", "memory_format"]
    # "device" option could be passed a str instead torch.device
    if "device" in to_kwargs and isinstance(to_kwargs["device"], str):
        to_kwargs["device"] = torch.device(to_kwargs["device"])

    for kw in options_to_check:
        if kw in to_kwargs:
            if (
                (kw == "memory_format" and to_kwargs[kw] is torch.preserve_format)
                or (
                    kw == "device"
                    and to_kwargs[kw].type == a.device.type
                    and (
                        not to_kwargs[kw].index or to_kwargs[kw].index == a.device.index
                    )
                )
                or (
                    getattr(a, kw, None) == to_kwargs[kw]
                )  # this also handles {"memory_format": None}
            ):
                to_kwargs.pop(kw)


def to(a: TensorLikeType, *args, **kwargs) -> TensorLikeType:
    # handled dispatch via positional arguments
    if len(args) != 0:
        kwargs = _to_dispatch(*args, **kwargs)

    # TODO: is_pinned is not currently supported in refs or fake_tensor
    # https://github.com/pytorch/pytorch/issues/84925
    assert "pin_memory" not in kwargs
    _canonicalize_to_arguments(a, kwargs)

    if _to_will_alias(a, **kwargs):
        return a

    copy = kwargs.pop("copy") if "copy" in kwargs else False
    non_blocking = kwargs.pop("non_blocking") if "non_blocking" in kwargs else False

    # short-circuit to `prims.convert_element_type` when `to` is just a dtype change
    if (
        (copy or (kwargs.get("dtype", a.dtype) != a.dtype))
        and (not non_blocking)
        and ("memory_format" not in kwargs)
        and ("device" not in kwargs)
        and ("layout" not in kwargs)
        # is_pinned issue #84925
        # and ("pin_memory" not in kwargs)
    ):
        return prims.convert_element_type(a, kwargs.get("dtype", a.dtype))

    result = torch.empty_like(a, **kwargs)
    # TODO: non_blocking should be handled by `copy_to`
    copy_to(result, a)
    return result


#
# Reduction references
#


def _reduction(
    a: TensorLikeType,
    prim: Callable,
    *,
    has_identity: bool = True,
    accepts_dim_tuple: bool = True,  # to handle min/argmin that accept single dim only
    dims: Optional[DimsType] = None,
    keepdims: bool = False,
    dtype: Optional[torch.dtype] = None,  # should be specified for ops that support it
    out: Optional[Tensor] = None,
    output_dtype_kind: REDUCTION_OUTPUT_TYPE_KIND,
) -> TensorLikeType:  # it is usually SAME, but I want
    # ref writers to actually think about what to put here
    assert isinstance(a, TensorLike)
    if a.ndim > 64:
        raise RuntimeError(
            f"Received a tensor with {a.ndim} dimensions, but only tensors with up to 64 dims are supported!"
        )

    if out is not None:
        assert isinstance(out, TensorLike)
        if dtype is not None:
            # TODO - this is true for eager mode currently, but it's wrong behavior for complex norms
            if dtype != out.dtype:
                raise RuntimeError(
                    "dtype argument and out dtype must match in reduction"
                )
    if not accepts_dim_tuple:
        assert dims is None or isinstance(dims, Dim)
    if isinstance(dims, Dim):
        dims = (dims,)  # type: ignore[assignment]
    dims = utils.reduction_dims(a.shape, dims)
    if not has_identity:
        valid_shape = a.ndim == 0 or py_all(a.shape[i] for i in dims)
        if not valid_shape:
            raise RuntimeError(
                "reducing over zero-size dimension for reduction operation without identity"
            )
    computation_dtype, result_dtype = utils.reduction_dtypes(
        a, output_dtype_kind, dtype
    )
    a = _maybe_convert_to_dtype(a, computation_dtype)  # type: ignore[method-assign]
    result = prim(a, dims)
    if keepdims:
        output_shape = [a.shape[i] if i not in dims else 1 for i in range(a.ndim)]
        broadcast_dims = [i for i in range(a.ndim) if i not in dims]
        result = prims.broadcast_in_dim(result, output_shape, broadcast_dims)

    if out is not None:
        assert result_dtype is not None
        if dtype is not None and result_dtype != out.dtype:
            raise RuntimeError(
                "Expected the dtype of reduction result and out to match"
            )
        out = _maybe_resize_out(out, result.shape)
        return _safe_copy_out(copy_from=result, copy_to=out)  # type: ignore[arg-type]

    if result.dtype != result_dtype and result_dtype is not None:
        result = prims.convert_element_type(result, result_dtype)

    return result


def _make_copy_from_view(fn):
    """
    Given a view function (e.g. torch.diagonal) generates its copy variant (e.g. torch.diagonal_copy)
    """
    aten_fn = getattr(aten, fn.__name__)
    annotations = getattr(fn, '__annotations__', {})
    fn = out_wrapper()(aten_fn)

    @wraps(fn)
    def _fn(*args, out=None, **kwargs):
        result = fn(*args, out=out, **kwargs)
        if out is not None:
            return result

        return pytree.tree_map(
            lambda x: x.clone(memory_format=torch.contiguous_format),
            result,
        )

    copy_name = f"{fn.__name__}_copy"
    _fn.__name__ = copy_name
    _fn.__annotations__.update(annotations)
    register_decomposition(getattr(aten, copy_name))(_fn)
    return _fn


# Saves Python all
py_all = all


@register_decomposition(aten.all)
@out_wrapper()
def all(
    a: TensorLikeType,
    dim: Optional[DimsType] = None,
    keepdim: bool = False,
) -> TensorLikeType:
    result = torch.logical_not(torch.any(torch.logical_not(a), dim, keepdim=keepdim))

    if a.dtype == torch.uint8:
        result = result.to(dtype=torch.uint8)

    return result


# Saves Python any
py_any = any


@register_decomposition(aten.any)
@out_wrapper()
def any(
    a: TensorLikeType,
    dim: Optional[DimsType] = None,
    keepdim: bool = False,
) -> TensorLikeType:
    a_ = _maybe_convert_to_dtype(a, torch.bool)
    if isinstance(dim, (list, tuple)) and len(dim) == 0:
        result = a_.clone()
    else:
        result = a_.sum(dim=dim, keepdim=keepdim).ne(False)

    # Preserves uint8 -- probably a legacy mask thing
    if a.dtype is torch.uint8:
        return prims.convert_element_type(result, torch.uint8)

    return result


@register_decomposition([aten.sum.dim_IntList, aten.sum.IntList_out])
def sum(
    a: TensorLikeType,
    dim: Union[Optional[int], Optional[List[int]]] = None,
    keepdim: bool = False,
    *,
    dtype: Optional[torch.dtype] = None,
    out: Optional[Tensor] = None,
) -> TensorLikeType:
    if dtype is None:
        if out is not None:
            dtype = out.dtype
        elif utils.is_boolean_dtype(a.dtype) or utils.is_integer_dtype(a.dtype):
            dtype = torch.int64
        else:
            dtype = a.dtype
    # reduces over all dimensions if dim=() is passed
    if dim == () or dim == []:
        dim = None
    return _reduction(
        a,
        prims.sum,
        dims=dim,
        keepdims=keepdim,
        dtype=dtype,
        out=out,
        output_dtype_kind=REDUCTION_OUTPUT_TYPE_KIND.SAME,
    )


def sum_to_size(
    a: Tensor,
    *shape,
) -> Tensor:
    shape = utils.extract_shape_from_varargs(shape, validate=False)
    torch._check(
        utils.is_expandable_to(shape, a.shape),
        lambda: f'sum_to_size: size "{shape}" is not expandable to size "{a.shape}"',
    )
    # In ATen scalar tensors are sent through sum and the result is returned as
    # type promoted
    if utils.is_same_shape(shape, a.shape) and len(shape) > 0:
        return prims.view_of(a)
    leading_dims = a.ndim - len(shape)
    reduce_dims = tuple(range(leading_dims)) + tuple(
        i
        for i in range(leading_dims, len(shape))
        if shape[i - leading_dims] == 1 and a.shape[i] != 1
    )
    return torch.sum(a, dim=reduce_dims, keepdim=True, dtype=None)


@register_decomposition(aten.prod)
def prod(
    a: TensorLikeType,
    dim: Union[Optional[int], Optional[List[int]]] = None,
    keepdim: bool = False,
    *,
    dtype=None,
    out: Optional[Tensor] = None,
) -> TensorLikeType:
    if dtype is None:
        if out is not None:
            dtype = out.dtype
        elif utils.is_boolean_dtype(a.dtype) or utils.is_integer_dtype(a.dtype):
            dtype = torch.int64
        else:
            dtype = a.dtype
    # reduces over all dimensions if dim=() is passed
    if dim == () or dim == []:
        dim = None
    return _reduction(
        a,
        prims.prod,
        dims=dim,
        keepdims=keepdim,
        dtype=dtype,
        out=out,
        output_dtype_kind=REDUCTION_OUTPUT_TYPE_KIND.SAME,
    )


@register_decomposition(aten.amin)
def amin(
    a: TensorLikeType,
    dim: Optional[DimsType] = None,
    keepdim: bool = False,
    *,
    out: Optional[Tensor] = None,
) -> TensorLikeType:
    # reduces over all dimensions if dim=() is passed
    if dim == () or dim == []:
        dim = None

    return _reduction(
        a,
        prims.amin,
        dims=dim,
        keepdims=keepdim,
        dtype=None,
        out=out,
        has_identity=False,
        output_dtype_kind=REDUCTION_OUTPUT_TYPE_KIND.SAME,
    )


@register_decomposition(aten.amax)
def amax(
    a: TensorLikeType,
    dim: Optional[DimsType] = None,
    keepdim: bool = False,
    *,
    out: Optional[Tensor] = None,
) -> TensorLikeType:
    # reduces over all dimensions if dim=() is passed
    if dim == () or dim == []:
        dim = None

    return _reduction(
        a,
        prims.amax,
        dims=dim,
        keepdims=keepdim,
        dtype=None,
        out=out,
        has_identity=False,
        output_dtype_kind=REDUCTION_OUTPUT_TYPE_KIND.SAME,
    )


def _dim_var_dispatch(dim=None, unbiased=None):
    # There's the following overload of torch.var:
    # var(Tensor self, bool unbiased=True) -> (Tensor, Tensor)
    # We need to explicitly convert bool dims to unbiased arg
    if unbiased is None and isinstance(dim, bool):
        unbiased = dim
        dim = None
    return dim, unbiased


@register_decomposition(aten.var)
@out_wrapper()
def var(
    a: TensorLikeType,
    dim: Optional[DimsType] = None,
    unbiased: Optional[bool] = None,
    keepdim: bool = False,
    *,
    correction: Optional[NumberType] = None,
) -> TensorLikeType:
    dim, unbiased = _dim_var_dispatch(dim, unbiased)
    correction = utils.set_correction(unbiased, correction)
    # reduces over all dimensions if dim=() is passed
    if dim == () or dim == []:
        dim = None

    result = _reduction(
        a,
        partial(prims.var, correction=correction),
        dims=dim,
        keepdims=keepdim,
        dtype=None,
        out=None,
        has_identity=True,
        output_dtype_kind=REDUCTION_OUTPUT_TYPE_KIND.COMPLEX_TO_FLOAT,
    )
    return result


@register_decomposition(aten.std)
@out_wrapper()
def std(
    a: TensorLikeType,
    dim: Union[Optional[int], Optional[List[int]]] = None,
    unbiased: Optional[bool] = None,
    keepdim: bool = False,
    *,
    correction: Optional[NumberType] = None,
) -> TensorLikeType:
    dim, unbiased = _dim_var_dispatch(dim, unbiased)
    correction = utils.set_correction(unbiased, correction)

    opmath_dtype, dtype = utils.reduction_dtypes(
        a, REDUCTION_OUTPUT_TYPE_KIND.COMPLEX_TO_FLOAT
    )
    a = _maybe_convert_to_dtype(a, opmath_dtype)
    a_var = torch.var(a, dim, correction=correction, keepdim=keepdim)
    a_std = torch.sqrt(a_var)
    assert dtype is not None
    return _maybe_convert_to_dtype(a_std, dtype)


@register_decomposition(aten.mean)
def mean(
    a: TensorLikeType,
    dim: Optional[DimsType] = None,
    keepdim: bool = False,
    *,
    dtype=None,
    out=None,
) -> TensorLikeType:
    # reduces over all dimensions if dim=() is passed
    if dim == () or dim == []:
        dim = None
    orig_dtype = dtype
    if dtype is None:
        dtype = a.dtype
    # can't use out wrapper because of this argument
    torch._check(
        out is None or out.dtype == dtype,
        lambda: f"Expected out tensor to have dtype {dtype}, but got {out.dtype} instead",
    )
    result = _reduction(
        a,
        prims.sum,
        dims=dim,
        keepdims=keepdim,
        dtype=dtype,
        out=None,
        output_dtype_kind=REDUCTION_OUTPUT_TYPE_KIND.KEEP_PROMOTED_TYPE,
    )
    torch._check(
        utils.is_float_dtype(dtype) or utils.is_complex_dtype(dtype),
        lambda: (
            f"mean(): could not infer output dtype. "
            f"{'Input' if orig_dtype is None else 'Optional'} dtype must be either "
            f"a floating point or complex dtype. Got: {dtype}"
        ),
    )
    if isinstance(dim, Dim):
        dim = (dim,)  # type: ignore[assignment]
    dims = utils.reduction_dims(a.shape, dim)  # type: ignore[arg-type]
    nelem = 1 if a.ndim == 0 else reduce(operator.mul, (a.shape[i] for i in dims), 1)
    result = true_divide(result, nelem)
    result_dtype = a.dtype if dtype is None else dtype
    result = _maybe_convert_to_dtype(result, result_dtype)  # type: ignore[method-assign]
    if out is not None:
        assert isinstance(out, TensorLike)
        out = _maybe_resize_out(out, result.shape)
        return _safe_copy_out(copy_from=result, copy_to=out)  # type: ignore[arg-type]
    return result


@register_decomposition(aten.std_mean)
@out_wrapper("out0", "out1")
def std_mean(
    a: TensorLikeType,
    dim: Optional[DimsType] = None,
    *,
    unbiased: Optional[bool] = None,
    keepdim: bool = False,
    correction: Optional[NumberType] = None,
):
    dim, unbiased = _dim_var_dispatch(dim, unbiased)
    correction = utils.set_correction(unbiased, correction)
    opmath_dtype, dtype = utils.reduction_dtypes(
        a, REDUCTION_OUTPUT_TYPE_KIND.COMPLEX_TO_FLOAT
    )
    original_dtype = a.dtype
    a = _maybe_convert_to_dtype(a, opmath_dtype)
    a_var, a_mean = torch.var_mean(a, dim, correction=correction, keepdim=keepdim)
    a_std = torch.sqrt(a_var)
    assert dtype is not None
    return (
        _maybe_convert_to_dtype(a_std, dtype),
        _maybe_convert_to_dtype(a_mean, original_dtype),
    )


@register_decomposition(aten.var_mean)
@out_wrapper("out0", "out1")
def var_mean(
    a: TensorLikeType,
    dim: Optional[DimsType] = None,
    unbiased: Optional[bool] = None,
    keepdim: bool = False,
    *,
    correction: Optional[NumberType] = None,
):
    dim, unbiased = _dim_var_dispatch(dim, unbiased)
    v = var(a, dim, unbiased, keepdim, correction=correction)
    m = mean(a, dim, keepdim)
    return v, m


@register_decomposition(aten.addr)
@out_wrapper()
@elementwise_type_promotion_wrapper(
    type_promoting_args=("self", "vec1", "vec2"),
    type_promotion_kind=ELEMENTWISE_TYPE_PROMOTION_KIND.DEFAULT,
)
def addr(
    self: TensorLikeType,
    vec1: TensorLikeType,
    vec2: TensorLikeType,
    *,
    beta: NumberType = 1,
    alpha: NumberType = 1,
) -> TensorLikeType:
    torch._check(
        vec1.ndim == 1,
        lambda: f"addr: Expected 1-D argument vec1, but got {vec1.ndim}-D",
    )
    torch._check(
        vec2.ndim == 1,
        lambda: f"addr: Expected 1-D argument vec2, but got {vec2.ndim}-D",
    )
    for arg, arg_name in ((alpha, "alpha"), (beta, "beta")):
        if isinstance(arg, bool):
            torch._check(
                utils.is_boolean_dtype(self.dtype)
                and utils.is_boolean_dtype(vec1.dtype)
                and utils.is_boolean_dtype(vec2.dtype),
                lambda: f"Boolean {arg_name} only supported for Boolean results.",
            )
    self = self.expand(vec1.shape[0], vec2.shape[0])
    if utils.is_boolean_dtype(self.dtype):
        # Integers are accepted for booleans
        torch._check(
            is_weakly_lesser_type(type(beta), int),
            lambda: f"expected bool/int beta but got {type(beta)}",
        )
        torch._check(
            is_weakly_lesser_type(type(alpha), int),
            lambda: f"expected bool/int alpha but got {type(beta)}",
        )
        if not beta:
            return torch.outer(vec1, vec2) if alpha else torch.full_like(self, False)
        else:
            return torch.logical_or(
                self,
                torch.outer(vec1, vec2) if alpha else torch.full_like(self, False),
            )
    else:
        torch._check(
            is_weakly_lesser_type(type(beta), dtype_to_type(self.dtype)),
            lambda: f"cannot safely convert {type(beta)} to {self.dtype}",
        )
        torch._check(
            is_weakly_lesser_type(type(alpha), dtype_to_type(self.dtype)),
            lambda: f"cannot safely convert {type(alpha)} to {self.dtype}",
        )
        if beta == 0:
            # This means NaNs from self are dropped if beta is zero
            return alpha * torch.outer(vec1, vec2)
        else:
            return beta * self + alpha * torch.outer(vec1, vec2)


# CompositeImplicitAutograd - don't register decomp
def atleast_1d(
    arg: Union[TensorLikeType, Sequence[TensorLikeType]], *args: TensorLikeType
) -> Union[TensorLikeType, Tuple[TensorLikeType, ...]]:
    """Reference implementation of :func:`torch.atleast_1d`."""
    if not args and isinstance(arg, collections.abc.Sequence):
        args_ = arg
    else:
        assert not isinstance(arg, collections.abc.Sequence)
        args_ = (arg,) + args
    res = tuple(a if a.ndim >= 1 else unsqueeze(a, 0) for a in args_)
    return res if len(res) > 1 else res[0]


# Helper function with assert to avoid MyPy error
# of incompatible type passed to unsqueeze
def _unsqueeze_atleast(
    at_least_fn: Callable, dim: int, arg: TensorLikeType
) -> TensorLikeType:
    arg_ = at_least_fn(arg)
    assert isinstance(arg_, TensorLike)
    return unsqueeze(arg_, dim)


# CompositeImplicitAutograd - don't register decomp
def atleast_2d(
    arg: Union[TensorLikeType, Sequence[TensorLikeType]], *args: TensorLikeType
) -> Union[TensorLikeType, Tuple[TensorLikeType, ...]]:
    """Reference implementation of :func:`torch.atleast_2d`."""
    if not args and isinstance(arg, collections.abc.Sequence):
        args_ = arg
    else:
        assert not isinstance(arg, collections.abc.Sequence)
        args_ = (arg,) + args
    unsqueeze_atleast_1d = partial(_unsqueeze_atleast, atleast_1d, 0)
    res = tuple(a if a.ndim >= 2 else unsqueeze_atleast_1d(a) for a in args_)
    return res if len(res) > 1 else res[0]


# CompositeImplicitAutograd - don't register decomp
def atleast_3d(
    arg: Union[TensorLikeType, Sequence[TensorLikeType]], *args: TensorLikeType
) -> Union[TensorLikeType, Tuple[TensorLikeType, ...]]:
    """Reference implementation of :func:`torch.atleast_3d`."""
    if not args and isinstance(arg, collections.abc.Sequence):
        args_ = arg
    else:
        assert not isinstance(arg, collections.abc.Sequence)
        args_ = (arg,) + args
    unsqueeze_atleast_2d = partial(_unsqueeze_atleast, atleast_2d, -1)
    res = tuple(a if a.ndim >= 3 else unsqueeze_atleast_2d(a) for a in args_)
    return res if len(res) > 1 else res[0]


def as_strided(
    a: TensorLikeType,
    size: ShapeType,
    stride: StrideType,
    storage_offset: Optional[int] = None,
) -> TensorLikeType:
    storage_offset_int = (
        storage_offset if storage_offset is not None else a.storage_offset()
    )
    return prims.as_strided(a, size, stride, storage_offset_int)


@register_decomposition(aten.as_strided_scatter)
@out_wrapper()
def as_strided_scatter(
    input: TensorLikeType,
    src: TensorLikeType,
    size: ShapeType,
    stride: StrideType,
    storage_offset: Optional[int] = None,
) -> TensorLikeType:
    storage_offset_int = 0 if storage_offset is None else storage_offset
    return prims.as_strided_scatter(input, src, size, stride, storage_offset_int)


def broadcast_shapes(*shapes) -> ShapeType:
    return torch.Size(_broadcast_shapes(*shapes))


@aten.broadcast_tensors.default.py_impl(DispatchKey.CompositeImplicitAutograd)
@aten.broadcast_tensors.default.py_impl(DispatchKey.Meta)
def broadcast_tensors(*tensors) -> List[TensorLikeType]:
    if len(tensors) == 1 and not isinstance(tensors[0], Tensor):
        tensors = tensors[0]
    return list(_maybe_broadcast(*tensors, preserve_cpu_scalar_tensors=False))


# CompositeImplicitAutograd - don't register decomp
def broadcast_to(a: TensorLikeType, size: ShapeType) -> TensorLikeType:
    start = len(size) - len(a.shape)
    dims = tuple(range(start, len(a.shape) + start))
    return prims.broadcast_in_dim(a, size, dims)


@register_decomposition(aten.cat)
@out_wrapper()
@elementwise_type_promotion_wrapper(
    type_promoting_args=("tensors",),
    type_promotion_kind=ELEMENTWISE_TYPE_PROMOTION_KIND.NO_OPMATH,
)
def cat(tensors: TensorSequenceType, dim: int = 0) -> TensorLikeType:
    def cat_compute_output_memory_format(inputs):
        format = None
        for t in inputs:
            f = utils.suggest_memory_format(t)
            if f == torch.contiguous_format:
                return f
            if format is not None and format != f:
                return torch.contiguous_format
            format = f
        assert format is not None
        return format

    if len(tensors) == 0:
        msg = "cat expects at least one tensor, but received zero!"
        raise ValueError(msg)

    for tensor in tensors:
        assert isinstance(tensor, TensorLike)

    utils.check_same_device(*tensors, allow_cpu_scalar_tensors=False)

    from torch.fx.experimental.symbolic_shapes import guard_size_oblivious

    # This is a bit tricky.  Naively, you would expect to just pick one
    # arbitrary tensor and check that all tensors match this tensor.  However,
    # there is legacy behavior which says that if you have a 1-D empty tensor
    # (0,), this is permissible.  So you can't assume that all the tensors
    # have same dimensionality, and you can't assume that the first tensor is
    # the correct stencil.
    #
    # We'll implement this in a few passes.  First, we will try to infer the
    # ndim of the cat output.  If this ndim != 1, then we know that all ndim =
    # 1 inputs must be empty, or are errors.  If this ndim == 1, then life
    # is easy (the legacy special case coincides with regular handling).
    #
    # NB: The regular implementation of cat just filters out empty inputs,
    # but we do it slightly different here for better handling for unbacked
    # SymInts

    example = None
    for i, t in enumerate(tensors):
        if example is None:
            if t.ndim != 1:
                example = t
        else:
            if t.ndim != 1:
                torch._check(
                    t.ndim == example.ndim,
                    lambda: "Number of dimensions of tensors must match.  "
                    f"Expected {example.ndim}-D tensors, but got {t.ndim}-D for "
                    f"tensor number {i} in the list",
                )

    if example is None:
        # example is None if everything is 1-D.  If so, just arbitrarily pick
        # the first one
        example = tensors[0]

    shape = example.shape
    filtered = []
    for tensor_idx, tensor in enumerate(tensors):
        if len(shape) != len(tensor.shape):
            assert tensor.ndim == 1  # we've already checked this above
            # Don't suggest the legacy behavior in the error message
            torch._check(
                tensor.shape[0] == 0,
                lambda: f"Number of dimensions of tensors must match.  "
                f"Expected {example.ndim}-D tensors, but got 1-D for "
                f"tensor number {tensor_idx} in the list",
            )
        else:
            # Remove inputs that are 1-D, zero size
            if tensor.ndim == 1 and guard_size_oblivious(tensor.shape[0] == 0):
                continue
            # Don't bother checking size match, prims.cat will handle it
            filtered.append(tensor)

    memory_format = cat_compute_output_memory_format(tensors)

    if len(filtered) == 0:
        t = tensors[0]

        # TODO: fix this to work with meta tensors
        try:
            requires_grad = any(x.requires_grad for x in tensors)
        except Exception:
            requires_grad = False

        return empty(
            (0,),
            dtype=t.dtype,
            device=t.device,
            requires_grad=requires_grad,
            memory_format=memory_format,
        )

    dim = utils.canonicalize_dim(filtered[0].ndim, dim)
    utils.validate_idx(filtered[0].ndim, dim)

    return prims.cat(filtered, dim).clone(memory_format=memory_format)


# CompositeImplicitAutograd - don't register decomp
@out_wrapper()
def column_stack(tensors: TensorSequenceType) -> TensorLikeType:
    aligned_tensors = tuple(
        x if x.ndim > 1 else x.reshape((x.numel(), 1)) for x in tensors
    )
    return cat(aligned_tensors, 1)


def conj(input: TensorLikeType) -> TensorLikeType:
    if not utils.is_complex_dtype(input.dtype):
        return input
    if input.is_sparse:
        return torch.conj_physical(input)
    return prims.conj(input)


# This replicates at::constant_pad_nd, defined in ATen/native/PadNd.cpp
@register_decomposition(aten.constant_pad_nd)
@out_wrapper()
def constant_pad_nd(
    input: TensorLikeType, pad: List[int], value: NumberType = 0
) -> TensorLikeType:
    torch._check(
        len(pad) % 2 == 0,
        lambda: f"Length of pad must be even but instead it equals {len(pad)}",
    )

    input_sizes = input.shape
    l_inp = len(input_sizes)

    l_pad = len(pad) // 2
    l_diff = l_inp - l_pad

    torch._check(
        l_inp >= l_pad,
        lambda: "Length of pad should be no more than twice the number of "
        f"dimensions of the input. Pad length is {len(pad)} while the input has "
        f"{l_inp} dimensions.",
    )

    c_input = input
    for i in range(l_diff, l_inp):
        pad_idx = 2 * (l_inp - i - 1)
        if pad[pad_idx] < 0:
            c_input = c_input.narrow(i, -pad[pad_idx], c_input.shape[i] + pad[pad_idx])

        if pad[pad_idx + 1] < 0:
            c_input = c_input.narrow(i, 0, c_input.shape[i] + pad[pad_idx + 1])

    # if none of the pads are positive we can just return the result
    if builtins.all(p <= 0 for p in pad):
        return c_input.clone()

    new_shape = list(input_sizes[:l_diff])

    for i in range(l_pad):
        pad_idx = len(pad) - ((i + 1) * 2)
        new_dim = input_sizes[l_diff + i] + pad[pad_idx] + pad[pad_idx + 1]
        torch._check(
            new_dim > 0,
            lambda: f"The input size {input_sizes[l_diff + i]}, plus negative padding "
            f"{pad[pad_idx]} and {pad[pad_idx + 1]} resulted in a negative output size, "
            f"which is invalid. Check dimension {l_diff + i} of your input.",
        )
        new_shape.append(new_dim)

    memory_format = utils.suggest_memory_format(input)
    output = torch.empty(
        new_shape,
        dtype=input.dtype,
        device=input.device,
        requires_grad=input.requires_grad,
        memory_format=memory_format,
    )

    if value == 0 and input.dtype == torch.bool:
        value = False
    # torch.fill isn't typed to allow complex values
    output = torch.fill(output, value)  # type: ignore[arg-type]

    c_output = output
    for i in range(l_diff, l_inp):
        pad_idx = 2 * (l_inp - i - 1)
        if pad[pad_idx] > 0:
            c_output = c_output.narrow(
                i, pad[pad_idx], c_output.shape[i] - pad[pad_idx]
            )
        if pad[pad_idx + 1] > 0:
            c_output = c_output.narrow(i, 0, c_output.shape[i] - pad[pad_idx + 1])

    prims.copy_to(c_output, c_input)
    return output


def contiguous(
    a: Tensor, *, memory_format: torch.memory_format = torch.contiguous_format
) -> Tensor:
    torch._check(
        memory_format != torch.preserve_format,
        lambda: "preserve memory format is unsupported by the contiguous operator",
    )

    if utils.is_contiguous_for_memory_format(a, memory_format=memory_format):
        return a

    return torch.clone(a, memory_format=memory_format)


@out_wrapper()
def dstack(tensors: TensorSequenceType) -> TensorLikeType:
    torch._check(len(tensors) > 0, lambda: "dstack expects a non-empty TensorList")
    aligned_tensors = atleast_3d(*tensors)
    return cat(aligned_tensors, 2)


@register_decomposition(aten.expand)
def expand(a: Tensor, *shape) -> Tensor:
    from torch.fx.experimental.symbolic_shapes import guard_size_oblivious

    # NOTE: cannot use utils.extract_shape_from_varargs here
    # because that also validates the shape, but the shape
    # given to expand may be "invalid"
    if len(shape) == 1 and isinstance(shape[0], Sequence):
        shape = tuple(shape[0])

    torch._check(
        len(shape) >= len(a.shape),
        lambda: "expand: the requested shape has too few dimensions!",
    )

    offset = len(shape) - len(a.shape)
    shape_ = list(shape)
    for idx, x in enumerate(a.shape):
        offset_idx = idx + offset
        requested_length = shape[offset_idx]
        torch._check(
            guard_size_oblivious(requested_length == x)
            or guard_size_oblivious(x == 1)
            or requested_length == -1,
            lambda: f"expand: attempting to expand a dimension of length {x}!",
        )

        shape_[offset_idx] = requested_length if requested_length != -1 else x

    # At this point shape must be valid
    utils.validate_shape(shape_)

    return prims.broadcast_in_dim(
        a, shape_, tuple(range(offset, len(a.shape) + offset))
    )


# CompositeImplicitAutograd - don't register decomp
def expand_as(a: Tensor, b: Tensor) -> Tensor:
    return a.expand(b.shape)


def chunk(a: TensorLikeType, chunks: int, dim: int = 0) -> Tuple[TensorLikeType, ...]:
    if chunks <= 0:
        msg = f"Expected at least one chunk, but got {chunks}!"
        raise ValueError(msg)

    dim = utils.canonicalize_dim(a.ndim, dim)
    length = a.shape[dim]
    chunk_size = math.ceil(length / chunks)
    full_chunks = math.floor(length / chunk_size)
    tail_chunk_size = length % chunk_size

    result = []
    for i in range(full_chunks):
        result.append(narrow(a, dim, i * chunk_size, chunk_size))

    if tail_chunk_size != 0:
        result.append(narrow(a, dim, full_chunks * chunk_size, tail_chunk_size))

    return tuple(result)


# Note: flatten, unlike other shape operators, returns the input tensor on a no-op (unless
# a 0D tensor is flattened, in which case it's returned in 1D)
# CompositeImplicitAutograd - don't register decomp
def flatten(a: TensorLikeType, start_dim: int = 0, end_dim: int = -1) -> TensorLikeType:
    start_dim = utils.canonicalize_dim(a.ndim, start_dim)
    end_dim = utils.canonicalize_dim(a.ndim, end_dim)

    # Short-circuits on no-op
    if start_dim == end_dim and a.ndim != 0:
        return a

    # Tries to take a view
    # TODO: we could look at directing collapse_view to skip its meta function here (unsafe_collapse_view)
    new_shape, new_strides = prims._collapse_view_helper(a, start_dim, end_dim)
    if new_shape is not None:
        return prims.collapse_view(a, start_dim, end_dim)

    # Makes a copy if it can't make a view
    return prims.collapse(a, start_dim, end_dim)


@register_decomposition(aten.flip)
@out_wrapper()
def flip(a: TensorLikeType, dims: DimsSequenceType) -> TensorLikeType:
    if not isinstance(dims, tuple) and not isinstance(dims, list):
        raise ValueError("dims has to be a sequence of ints")
    dims = utils.canonicalize_dims(a.ndim, dims)  # type: ignore[assignment]
    utils.validate_no_repeating_dims(dims)
    return prims.rev(a, dims)


# CompositeImplicitAutograd - don't register decomp
def fliplr(a: TensorLikeType) -> TensorLikeType:
    if a.ndim < 2:
        raise RuntimeError("Input must be >= 2-d.")

    return flip(a, (1,))


# CompositeImplicitAutograd - don't register decomp
def flipud(a: TensorLikeType) -> TensorLikeType:
    if a.ndim < 1:
        raise RuntimeError("Input must be >= 1-d.")

    return flip(a, (0,))


# CompositeImplicitAutograd - don't register decomp
def narrow(
    a: TensorLikeType, dim: int, start: Union[int, TensorLikeType], length: int
) -> TensorLikeType:
    # Supports Tensor overload that was added for XLA:
    # https://github.com/pytorch/pytorch/issues/31558
    if isinstance(start, TensorLike):
        torch._check(
            start.dim() == 0 and utils.is_integer_dtype(start.dtype),
            lambda: "start must be an 0-dim integral Tensor.",
        )
        start = start.item()  # type: ignore[assignment]
    torch._check(a.dim() > 0, lambda: "narrow() cannot be applied to a 0-dim tensor.")
    torch._check(length >= 0, lambda: "narrow(): length must be non-negative.")
    dim = utils.canonicalize_dim(a.ndim, dim)
    dim_length = a.size(dim)
    torch._check_with(
        IndexError,
        -dim_length <= start and start <= dim_length,  # type: ignore[arg-type]
        lambda: f"start out of range (expected to be in range of [{-dim_length}, {dim_length}], but got {start})",
    )
    if start < 0:
        start = start + dim_length
    torch._check(
        start <= dim_length - length,  # type: ignore[arg-type]
        lambda: f"start ({start}) + length ({length}) exceeds dimension size ({dim_length}).",
    )
    return prims.slice_in_dim(a, start, start + length, axis=dim)


def _normalize(
    a: Tensor, norm_dims: DimsType, eps: float
) -> Tuple[Tensor, Tensor, Tensor]:
    """Computes mean and 1/std of a tensor along norm_dims.

    Used as a helper function for normalization layers.

    Args:
        a (Tensor): input tensor
        norm_dims (DimsType): dimensions to normalize over
        eps (float): epsilon for numerical stability

    Returns:
        out (Tensor): normalized tensor.
        mean (Tensor): mean of the tensor along norm_dims.
        rstd (Tensor): 1/std of the tensor along norm_dims.
    """
    norm_dims = utils.canonicalize_dims(a.ndim, norm_dims)
    computation_dtype = utils.get_computation_dtype(a.dtype)
    a_acc = _maybe_convert_to_dtype(a, computation_dtype)
    assert isinstance(a_acc, TensorLike)  # to avoid mypy error for var_mean
    biased_var, mean = torch.var_mean(
        a_acc, dim=norm_dims, unbiased=False, keepdim=True
    )
    rstd = torch.rsqrt(biased_var + eps)
    out = (a - mean) * rstd
    return out, mean, rstd


# add all specified dimensions
def _unsqueeze_multiple(x: TensorLikeType, dimensions: List[int]) -> TensorLikeType:
    for dim in sorted(dimensions):
        x = torch.unsqueeze(x, dim)
    return x


@register_decomposition(aten.native_group_norm.default)
def native_group_norm(
    input: Tensor,
    weight: Optional[Tensor],
    bias: Optional[Tensor],
    batch_size: int,
    num_channels: int,
    flattened_inner_size: int,
    num_groups: int,
    eps: float,
) -> Tuple[Tensor, Tensor, Tensor]:
    torch._check(
        input.ndim >= 2,
        lambda: f"Expected at least 2 dimensions for input tensor but received {input.ndim}",
    )
    torch._check(
        num_channels % num_groups == 0,
        lambda: "Expected number of channels in input to be divisible by num_groups, "
        + f"but got input of shape {input.shape} and num_groups = {num_groups}",
    )

    # num_channels / num_groups and flattened inner dimension are the reduction axes
    reduction_dims = [2, 3]
    input_reshaped = torch.reshape(
        input,
        [batch_size, num_groups, num_channels // num_groups, flattened_inner_size],
    )
    out, mean, rstd = _normalize(input_reshaped, reduction_dims, eps)
    out = out.view(input.shape)

    broadcast_dims = [0] + list(range(2, input.ndim))
    unsqueeze_bias = None
    if bias is not None:
        unsqueeze_bias = _unsqueeze_multiple(bias, broadcast_dims)
    unsqueeze_weight = None
    if weight is not None:
        unsqueeze_weight = _unsqueeze_multiple(weight, broadcast_dims)

    if unsqueeze_weight is not None:
        out = out * unsqueeze_weight
    if unsqueeze_bias is not None:
        out = out + unsqueeze_bias

    out = _maybe_convert_to_dtype(out, input.dtype)  # type: ignore[assignment]
    mean = _maybe_convert_to_dtype(mean, input.dtype)  # type: ignore[assignment]
    rstd = _maybe_convert_to_dtype(rstd, input.dtype)  # type: ignore[assignment]

    # remove broadcast dimensions from mean and rstd
    mean = torch.squeeze(mean, reduction_dims)
    rstd = torch.squeeze(rstd, reduction_dims)
    return (out, mean, rstd)


@register_decomposition(aten.native_layer_norm)
@out_wrapper("out0", "out1", "out2")
def native_layer_norm(
    input: Tensor,
    normalized_shape: ShapeType,
    weight: Optional[Tensor],
    bias: Optional[Tensor],
    eps: float,
) -> Tuple[Tensor, Tensor, Tensor]:
    normalized_ndim = len(normalized_shape)
    torch._check(
        normalized_ndim >= 1,
        lambda: "Expected normalized_shape to be at least 1-dimensional, i.e., "
        + "containing at least one element, but got normalized_shape = "
        + str(normalized_shape),
    )
    # torch.Size([1, 2, 3]) == [1, 2, 3] evaluates to False
    # while torch.Size([1, 2, 3]) == (1, 2, 3) is True
    # therefore we use tuple(normalized_shape)
    torch._check(
        weight is None or weight.shape == tuple(normalized_shape),
        lambda: "Expected weight to be of same shape as normalized_shape, but got "
        + "weight of shape "
        + str(weight.shape)  # type: ignore[union-attr]
        + " and normalized_shape = "
        + str(normalized_shape),
    )
    torch._check(
        bias is None or bias.shape == tuple(normalized_shape),
        lambda: "Expected bias to be of same shape as normalized_shape, but got "
        + "bias of shape "
        + str(bias.shape)  # type: ignore[union-attr]
        + " and normalized_shape = "
        + str(normalized_shape),
    )
    torch._check(
        input.ndim >= normalized_ndim
        and input.shape[(input.ndim - normalized_ndim) :] == tuple(normalized_shape),
        lambda: "Given normalized_shape="
        + str(normalized_shape)
        + ", expected input with shape "
        + str(normalized_shape)
        + ", but got input of size "
        + str(input.shape),
    )

    input = input.contiguous()
    if weight is not None:
        weight = weight.contiguous()
    if bias is not None:
        bias = bias.contiguous()

    axis = input.ndim - normalized_ndim
    reduction_dims = list(range(axis, input.ndim))
    out, mean, rstd = _normalize(input, reduction_dims, eps)

    if weight is None and bias is not None:
        out = out + bias
    elif weight is not None and bias is None:
        out = out * weight
    elif weight is not None and bias is not None:
        out = out * weight + bias

    out = _maybe_convert_to_dtype(out, input.dtype)  # type: ignore[assignment]
    if input.device.type == "cpu":
        mean = _maybe_convert_to_dtype(mean, input.dtype)  # type: ignore[assignment]
        rstd = _maybe_convert_to_dtype(rstd, input.dtype)  # type: ignore[assignment]
    return (out, mean, rstd)


# TODO: Adding this as a meta function causes functorch tests to fail when compiled with debug mode.
# test/test_eager_transforms.py::TestFunctionalizeCPU::test_functionalize_fx_transpose_simple_cpu
@register_decomposition(aten.permute)
def permute(a: TensorLikeType, *dims) -> TensorLikeType:
    _permutation = utils.canonicalize_dims(
        a.ndim, utils.extract_dims_from_varargs(dims)
    )
    return prims.transpose(a, _permutation)


@register_decomposition(aten.renorm)
@out_wrapper()
def renorm(
    input: TensorLikeType, p: RealNumberType, dim: int, maxnorm: RealNumberType
) -> TensorLikeType:
    torch._check(not isinstance(p, complex), lambda: "renorm: p must be real-valued")
    torch._check(p > 0, lambda: "renorm: non-positive norm not supported")
    torch._check(
        not isinstance(maxnorm, complex), lambda: "renorm: maxnorm must be real-valued"
    )
    torch._check(
        maxnorm >= 0, lambda: f"renorm: expected maxnorm to be >= 0 but got {maxnorm}"
    )
    ndim = input.ndim
    torch._check(
        ndim > 1,
        lambda: f"renorm: input needs at least 2 dimensions, got {ndim} dimensions",
    )

    dim = utils.canonicalize_dim(ndim, dim)
    reduce_dims = list(range(ndim))
    del reduce_dims[dim]

    # For half and bfloat16, calculate norm in float precision then cast
    # normalization factor to half
    acc_type = utils.get_computation_dtype(input.dtype)
    if acc_type != input.dtype:
        norm = torch.linalg.vector_norm(
            input, p, reduce_dims, keepdim=True, dtype=acc_type
        )
    else:
        norm = torch.linalg.vector_norm(input, p, reduce_dims, keepdim=True)

    eps = 1e-7
    norm_factor = torch.where(norm > maxnorm, maxnorm / (norm + eps), 1.0)
    if acc_type != input.dtype:
        norm_factor = prims.convert_element_type(norm_factor, input.dtype)
    return (input * norm_factor).contiguous()


# CompositeImplicitAutograd - don't register decomp
@aten.stft.center.py_impl(DispatchKey.CompositeImplicitAutograd)
def stft(
    input: Tensor,
    n_fft: int,
    hop_length: Optional[int] = None,
    win_length: Optional[int] = None,
    window: Optional[Tensor] = None,
    center: bool = True,
    pad_mode: str = "reflect",
    normalized: bool = False,
    onesided: Optional[bool] = None,
    return_complex: Optional[bool] = None,
) -> Tensor:
    torch._check(
        window is None or window.device == input.device,
        lambda: (
            f"stft input and window must be on the same device but got self on {input.device}"
            + f" and window on {window.device}"  # type: ignore[union-attr]
        ),
    )

    hop_length_ = hop_length if hop_length is not None else n_fft // 4
    win_length_ = win_length if win_length is not None else n_fft

    if return_complex is None:
        return_complex_ = input.is_complex() or (
            window is not None and utils.is_complex_dtype(window.dtype)
        )
        torch._check(
            return_complex_,
            (
                "stft requires the return_complex parameter be given for real inputs, "
                + "and will further require that return_complex=True in a future PyTorch release."
            ),
        )
    else:
        return_complex_ = return_complex

    torch._check(
        utils.is_float_dtype(input.dtype) or utils.is_complex_dtype(input.dtype),
        lambda: "stft expected a tensor of floating point or complex values",
    )
    torch._check(1 <= input.ndim <= 2, lambda: "stft expected a 1D or 2D tensor")

    original_ndim = input.ndim
    if original_ndim == 1:
        input = input.unsqueeze(0)

    if center:
        extra_dims = 3 - input.ndim
        pad_amount = n_fft // 2
        extended_shape = [*itertools.repeat(1, extra_dims), *input.shape]
        input = aten.pad(input.view(extended_shape), [pad_amount, pad_amount], pad_mode)
        input = input.view(input.size()[extra_dims:])

    batch = input.size(0)
    length = input.size(1)
    torch._check(
        0 < n_fft <= length,
        lambda: f"stft expected 0 < n_fft <= {length}, but got n_fft={n_fft}",
    )
    torch._check(
        hop_length_ > 0,
        lambda: f"stft expected hop_length > 0 but got hop_length={hop_length_}",
    )
    torch._check(
        0 < win_length_ <= n_fft,
        lambda: f"stft expected 0 < win_length <= n_fft but got win_length={win_length_}",
    )
    torch._check(
        window is None or window.shape == (win_length_,),
        lambda: (
            f"expected a 1D window tensor of size equal to win_length={win_length_}, "
            + f"but got window with size {window.shape}"  # type: ignore[union-attr]
        ),
    )

    if win_length_ < n_fft:
        if window is None:
            window = torch.ones(win_length_, dtype=input.dtype, device=input.device)
        left = (n_fft - win_length_) // 2
        window = aten.constant_pad_nd(window, [left, n_fft - win_length_ - left])

    input = input.unfold(dimension=-1, size=n_fft, step=hop_length_)
    if window is not None:
        input = input * window

    complex_fft = utils.is_complex_dtype(input.dtype)
    onesided = onesided if onesided is not None else not complex_fft
    norm = "ortho" if normalized else None
    if onesided:
        torch._check(
            not complex_fft,
            lambda: "Cannot have onesided output if window or input is complex",
        )
        out = torch.fft.rfft(input, dim=-1, norm=norm)
    else:
        out = torch.fft.fft(input, dim=-1, norm=norm)

    out.transpose_(1, 2)

    if original_ndim == 1:
        out = out.squeeze_(0)

    return out if return_complex_ else torch.view_as_real(out)


# CompositeImplicitAutograd - don't register decomp
@aten.istft.default.py_impl(DispatchKey.CompositeImplicitAutograd)
def istft(
    input: Tensor,
    n_fft: int,
    hop_length: Optional[int] = None,
    win_length: Optional[int] = None,
    window: Optional[Tensor] = None,
    center: bool = True,
    normalized: bool = False,
    onesided: Optional[bool] = None,
    length: Optional[int] = None,
    return_complex=False,
) -> Tensor:
    torch._check(
        window is None or window.device == input.device,
        lambda: (
            f"istft input and window must be on the same device but got self on {input.device}"
            + f" and window on {window.device}"  # type: ignore[union-attr]
        ),
    )

    hop_length_ = hop_length if hop_length is not None else n_fft // 4
    win_length_ = win_length if win_length is not None else n_fft

    torch._check(
        utils.is_complex_dtype(input.dtype),
        lambda: (
            "istft input and window must be on the same device but got self on "
            + f"{input.device} and window on {window.device}"  # type: ignore[union-attr]
        ),
    )
    n_frames = input.size(-1)
    fft_size = input.size(-2)

    expected_output_signal_len = n_fft + hop_length_ * (n_frames - 1)
    torch._check(input.numel() > 0, lambda: "istft input tensor cannot be empty")
    torch._check(
        2 <= input.ndim <= 3,
        lambda: f"istft expected a tensor with 2 or 3 dimensions, but got {input.ndim}",
    )
    onesided_ = onesided if onesided is not None else fft_size != n_fft

    if onesided_:
        torch._check(
            n_fft // 2 + 1 == fft_size,
            lambda: (
                "istft expected the frequency dimension (3rd to the last) of the input tensor "
                + "to match n_fft / 2 + 1 when onesided=True, but got {fft_size}"
            ),
        )
    else:
        torch._check(
            n_fft == fft_size,
            lambda: (
                "istft expected the frequency dimension (3rd to the last) of the input tensor "
                + "to match n_fft when onesided=False, but got {fft_size}",
            ),
        )

    torch._check(
        0 < hop_length_ <= win_length_,
        lambda: "istft expected 0 < hop_length <= win_length",
    )
    torch._check(
        0 < win_length_ <= n_fft, lambda: "istft expected 0 < win_length <= n_fft"
    )
    torch._check(
        window is None or window.shape == (win_length_,),
        lambda: "Invalid window shape. window has to be 1D and length of `win_length`",
    )

    if window is None:
        real_dtype = utils.corresponding_real_dtype(input.dtype)
        window_ = torch.ones(win_length_, dtype=real_dtype, device=input.device)
    else:
        window_ = window

    if win_length_ != n_fft:
        left = (n_fft - win_length_) // 2
        window_ = aten.constant_pad_nd(window_, (left, n_fft - win_length_ - left), 0)

    original_ndim = input.ndim
    if input.ndim == 2:
        input = input.unsqueeze(0)

    input = input.transpose(1, 2)
    norm = "ortho" if normalized else None
    if return_complex:
        torch._check(
            not onesided_,
            lambda: "cannot have onesided output if window or input is complex",
        )
        input = torch.fft.ifft(input, dim=-1, norm=norm)
    else:
        torch._check(
            window is None or not utils.is_complex_dtype(window.dtype),
            lambda: "Complex windows are incompatible with return_complex=False",
        )
        if not onesided_:
            input = input.narrow(dim=-1, start=0, length=n_fft // 2 + 1)
        input = torch.fft.irfft(input, dim=-1, norm=norm)

    assert input.size(2) == n_fft

    y_tmp = input * window_.view([1, 1, n_fft])
    y = aten.unfold_backward(
        y_tmp,
        input_sizes=(y_tmp.size(0), expected_output_signal_len),
        dim=1,
        size=n_fft,
        step=hop_length_,
    )
    window_envelop = aten.unfold_backward(
        window_.pow(2).expand((1, n_frames, n_fft)),
        input_sizes=(y_tmp.size(0), expected_output_signal_len),
        dim=1,
        size=n_fft,
        step=hop_length_,
    )

    assert expected_output_signal_len == y.size(1)
    assert expected_output_signal_len == window_envelop.size(1)

    start = n_fft // 2 if center else 0
    if length is not None:
        end = start + length
    elif center:
        end = expected_output_signal_len - n_fft // 2
    else:
        end = expected_output_signal_len

    length = max(0, end - start)
    y = y.narrow(dim=1, start=start, length=length)
    window_envelop = window_envelop.narrow(dim=1, start=start, length=length)

    window_envelop_lowest = window_envelop.abs().min().lt(1e-11)
    torch._check(
        not window_envelop_lowest.item(),
        lambda: "window overlap add min less than 1e-11",
    )

    y = y / window_envelop
    if original_ndim == 2:
        y = y.squeeze(0)

    if end > expected_output_signal_len:
        warnings.warn(
            "The length of signal is shorter than the length parameter. Result is being "
            + "padded with zeros in the tail. Please check your center and hop_length settings"
        )
        y = aten.constant_pad_nd(y, (0, end - expected_output_signal_len), 0)
    return y


# Get the new shape and stride after applying unfold to an input tensor
def _get_unfold_shape_stride(
    a_shape: ShapeType, a_stride: StrideType, dimension: int, size: int, step: int
):
    a_ndim = len(a_shape)
    dim = utils.canonicalize_dim(a_ndim, dimension, wrap_scalar=True)
    max_size = 1 if a_ndim == 0 else a_shape[dim]
    last_stride = 1 if a_ndim == 0 else a_stride[dim]

    torch._check(
        size <= max_size,
        lambda: f"Maximum size for tensor at dimension {dim} is {max_size} but size is {size}",
    )

    torch._check(
        step > 0,
        lambda: f"Step is {step} but must be > 0",
    )

    shape = list(a_shape)
    strides = list(a_stride)
    shape.append(size)
    strides.append(last_stride)
    if dim < a_ndim:
        shape[dim] = (shape[dim] - size) // step + 1
        strides[dim] *= step
    return shape, strides


@register_decomposition(aten.repeat)
@out_wrapper()
def repeat(a: Tensor, *repeat_shape) -> Tensor:
    repeat_shape = utils.extract_shape_from_varargs(repeat_shape, validate=False)
    torch._check(
        len(repeat_shape) >= len(a.shape),
        lambda: "repeat: Number of dimensions of repeat dims can not be smaller than number of dimensions of tensor",
    )

    if len(repeat_shape) == 0:
        return torch.clone(a)

    num_new_dimensions = len(repeat_shape) - a.ndim
    padded_shape = [1] * num_new_dimensions
    for dim_size in a.shape:
        padded_shape.append(dim_size)

    target_shape = tuple(
        padded_size * repeat_size
        for padded_size, repeat_size in zip(padded_shape, repeat_shape)
    )

    # return an empty tensor if one of the repeat_shape dimensions is zero
    if 0 in repeat_shape:
        return torch.empty(
            target_shape,
            dtype=a.dtype,
            device=a.device,
            requires_grad=a.requires_grad,
            memory_format=utils.suggest_memory_format(a),
        )

    urtensor_shape = target_shape
    urtensor_stride = utils.make_contiguous_strides_for(target_shape)
    for dim, dim_size in enumerate(padded_shape):
        # repeat each dimension by using unfold_copy operation
        urtensor_shape, urtensor_stride = _get_unfold_shape_stride(
            urtensor_shape, urtensor_stride, dim, dim_size, max(dim_size, 1)
        )

    # derive permute order by sorting urtensor strides
    enumerated_stride = list(enumerate(urtensor_stride))
    enumerated_stride.sort(key=operator.itemgetter(1), reverse=True)
    permute_order, sorted_stride = zip(*enumerated_stride)

    # add new and expand dimensions according to urtensor
    repeat_xtensor = a.expand(urtensor_shape)

    # clone tensor to concretize expanded dimensions
    cloned_result = torch.clone(repeat_xtensor)

    # transpose axis so strides are in sorted order
    permuted_result = cloned_result.permute(permute_order)

    # reshape to get contiguous tensor with correct target shape
    return permuted_result.reshape(target_shape)


def _reshape_view_helper(a: TensorLikeType, *shape, allow_copy: bool) -> TensorLikeType:
    from torch.fx.experimental.symbolic_shapes import guard_size_oblivious, sym_eq

    # Creates a valid shape
    shape = utils.extract_shape_from_varargs(shape, validate=False)
    # Reshape may be given a shape with a -1 length
    # This indicates that the dimension's length should be inferred
    shape = utils.infer_size(shape, a.numel())

    # Special-cases tensors with no elements
    if guard_size_oblivious(a.numel() == 0):
        return as_strided(a, shape, utils.make_contiguous_strides_for(shape))

    # Special-cases reshaping zero dim tensors
    if a.ndim == 0:
        _a = a
        for length in shape:
            assert length == 1
            _a = unsqueeze(_a, -1)
        if _a is a:
            return prims.view_of(a)
        else:
            return _a

    # Special-cases reshaping to zero dim tensors
    if len(shape) == 0:
        _a = a
        for length in a.shape:
            assert length == 1
            _a = squeeze(_a, -1)
        if _a is a:
            return prims.view_of(a)
        else:
            return _a

    if a.is_contiguous():
        # Special-cases for nd_to_1d
        if len(shape) == 1 and a.ndim > 1:
            return torch.as_strided(a, [a.numel()], [1])
        # Special-cases for 1d_to_2d
        if len(shape) == 2 and a.ndim == 1:
            dim0 = shape[0]
            dim1 = shape[1]
            return torch.as_strided(a, [dim0, dim1], [dim1, 1])

    # Handles general case: a 1+D tensor reshaped into a distinct 1+D shape

    # NOTE [Reshape Algorithm]
    # This algorithm works by attempting to greedily construct the desired dimensions in
    # the output shape, left to right. It does this by, conceptually, accumulating
    # dimensions of the original tensor, also left to right, until the dimension
    # can be constructed using prims.split_dim.
    # The algorithm also has special handling for tail squeezes/unsqueezes, like
    # if a reshape from (5, 5) to (5, 5, 1) or vice versa.
    #
    # This algorithm does not flatten the original tensor and then split dims as appropriate
    # because that would create copies more often than this algorithm. flatten is the only
    # operation below which can create a view or a copy, and while it prefers creating
    # views it may sometimes create a copy if the tensor's strides do not permit a view.
    # As a result, this algorithm tries to minimize flattening.
    #
    # Note that a better version of this algorithm may exist. Regions which could be
    # flattened without creating a copy can be identified in advance, and that might
    # allow fewer flatten calls or faster short-circuiting to make a copy.
    idx = 0
    a_ = a
    for length in shape:
        # Handles tail unsqueezes
        if idx >= a_.ndim:
            assert length == 1
            last_dim = a_.ndim - 1
            # NOTE: using split_dim instead of unsqueeze may seem silly here,
            # but it's necessary to get the strides correct
            a_ = prims.split_dim(a_, last_dim, a_.shape[last_dim])
            idx = idx + 1
            continue

        # Skips dimensions that are already the correct length
        if guard_size_oblivious(length == a_.shape[idx]):
            idx = idx + 1
            continue

        # Gathers enough original dimensions such that this new dimension can be created
        # Note that this accumulation will terminate because we've verified a and the shape
        # specify the same number of elements above
        accum = a_.shape[idx]
        end = idx
        while guard_size_oblivious(accum % length != 0):
            end = end + 1
            accum = accum * a_.shape[end]
        if end != idx:
            # NOTE: in this case multiple dimensions must be flatten to create the desired dimension
            # This flattening is why reshape sometimes creates a copy -- because flattening
            # may return a view of a copy

            # Checks if collapse can be a view and short-circuits to copying reshape if it can't
            new_shape, new_strides = prims._collapse_view_helper(a_, idx, end)
            if new_shape is None:
                if allow_copy:
                    return prims.reshape(a, shape)

                msg = f"Cannot view a tensor with shape {a.shape} and strides {a.stride()} as a tensor with shape {shape}!"
                raise ValueError(msg)

            a_ = flatten(a_, idx, end)

        # Splits the (possibly flattened) dimension to create the desired dim length
        if guard_size_oblivious(accum != length):
            a_ = prims.split_dim(a_, idx, length)

        idx = idx + 1

    # Squeezes tail
    while idx < a_.ndim:
        torch._check(
            a_.shape[idx] == 1,
            lambda: f"a.size({idx}) expected to be 1 but got {a_.shape[idx]}",
        )
        a_ = squeeze(a_, idx)

    if a_ is a:
        return prims.view_of(a)
    else:
        return a_


# CompositeImplicitAutograd - don't register decomp
# NOTE: shape is a vararg because Tensor.reshape can be called with as
# Tensor.reshape(a, b, c) or Tensor.reshape((a, b, c)) Function call
# torch.reshape doesn't support unpacked shapes
def reshape(a: TensorLikeType, *shape: ShapeType) -> TensorLikeType:
    return _reshape_view_helper(a, *shape, allow_copy=True)


# CompositeImplicitAutograd - don't register decomp
def reshape_as(self: TensorLikeType, other: TensorLikeType) -> TensorLikeType:
    return self.reshape(other.size())


@register_decomposition(aten.roll)
@out_wrapper()
def roll(a: TensorLikeType, shifts: DimsType, dims: DimsType = ()) -> TensorLikeType:
    """Reference implementation of :func:`torch.roll`."""
    dims = utils.canonicalize_dims(a.ndim, dims)
    # ATen specifies int[1] type for shifts and dims which expands integers to tuples of length 1
    if not isinstance(shifts, Iterable):
        shifts = (shifts,)
    if not isinstance(dims, Iterable):
        dims = (dims,)

    # Avoid modulo by zero
    if a.numel() == 0:
        # Keeping this as ref for now as FakeTensor runs into some issues with complex tensors
        return a.clone()

    if a.dim() == 0 and len(dims) > 0:
        raise IndexError(
            f"Dimension specified as {dims[0]} but tensor has no dimensions"
        )

    len_shifts = len(shifts)
    len_dims = len(dims)
    if len_shifts != 1 or len_dims != 1:
        if len_shifts == 0:
            raise RuntimeError("`shifts` required")
        # Takes care of the case when dims is not specified (default)
        # By default, the tensor is flattened before shifting, after which the original shape is restored
        if len_dims == 0 and len_shifts == 1:
            return torch.roll(torch.flatten(a), shifts, 0).view(a.shape)
        if len_shifts != len_dims:
            raise RuntimeError(
                f"shifts and dimensions must align. shifts: {len_shifts}, dims: {len_dims}"
            )
        assert len_dims > 1
        tail_shifts = shifts[1:]
        tail_dims = dims[1:]
        first_dim_rolled = torch.roll(a, (shifts[0],), dims[0])
        return torch.roll(first_dim_rolled, tail_shifts, tail_dims)

    # This path is taken when only one dimension is rolled
    # For example to get `first_dim_rolled` above
    dim = dims[0]
    size = a.shape[dim]
    start = (size - shifts[0]) % size
    idx = torch.arange(size, device=a.device)
    return a.index_select(dim, torch.fmod(start + idx, size))


@register_decomposition(aten.rot90)
@out_wrapper()
def rot90(
    a: TensorLikeType, k: int = 1, dims: DimsSequenceType = (0, 1)
) -> TensorLikeType:
    """Reference implementation of :func:`torch.rot90`."""
    if len(dims) != 2:
        raise RuntimeError(
            f"expected total rotation dims == 2, but got dims = {len(dims)}"
        )
    if a.ndim < 2:
        raise RuntimeError(f"expected total dims >= 2, but got total dims = {a.ndim}")

    # Do this after the initial checks to be compatible with the behavior in
    # core.
    dims = utils.canonicalize_dims(a.ndim, dims)

    if dims[0] == dims[1]:
        raise RuntimeError(
            f"expected rotation dims to be different, but got dim0 = {dims[0]} and dim1 = {dims[1]}"
        )
    k = k % 4  # Rotation direction is from the second towards the first axis for k < 0
    if k == 1:
        return torch.transpose(torch.flip(a, (dims[1],)), dims[0], dims[1])
    elif k == 2:
        return torch.flip(a, dims)
    elif k == 3:
        return torch.transpose(torch.flip(a, (dims[0],)), dims[0], dims[1])
    else:
        return a.clone(memory_format=torch.contiguous_format)


def _check_stack_inputs(tensors: TensorSequenceType) -> None:
    entry_shape = tensors[0].shape
    for i in range(1, len(tensors)):
        assert tensors[i].shape == entry_shape, (
            f"stack expects each tensor to be equal size, but got {entry_shape} at entry 0 "
            f"and {tensors[i].shape} at entry {i}"
        )


@register_decomposition(aten.stack)
@out_wrapper()
def stack(tensors: TensorSequenceType, dim: int = 0) -> TensorLikeType:
    assert len(tensors) > 0, "stack expects a non-empty TensorList"
    wrapped_dim = utils.canonicalize_dim(tensors[0].ndim + 1, dim)
    # Refs need sparse support to check other condition
    if wrapped_dim < tensors[0].ndim:  # and not tensors[0].is_sparse:
        _check_stack_inputs(tensors)
        result_sizes = list(tensors[0].shape)
        result_sizes.insert(wrapped_dim, len(tensors))
        out = torch.cat(tensors, wrapped_dim)
        return out.view(result_sizes)

    # If dim == tensors[0].ndim, view cannot efficiently handle it
    return torch.cat([t.unsqueeze(wrapped_dim) for t in tensors], dim)


# CompositeImplicitAutograd - don't register decomp
@out_wrapper()
def softmax(
    a: TensorLikeType,
    dim: int,
    dtype: Optional[torch.dtype] = None,
) -> TensorLikeType:
    result_dtype = dtype or a.dtype
    computation_dtype = utils.get_computation_dtype(result_dtype)
    a_ = _maybe_convert_to_dtype(a, computation_dtype)
    if a.numel() == 0:
        a_exp = exp(a_)
    else:
        a_max = amax(a_, dim, keepdim=True)
        a_exp = exp(a_ - a_max)
    return _maybe_convert_to_dtype(
        true_divide(a_exp, sum(a_exp, dim, keepdim=True)), result_dtype
    )  # type: ignore[return-value]


# CompositeImplicitAutograd - don't register decomp
@out_wrapper()
def hstack(tensors: TensorSequenceType) -> TensorLikeType:
    torch._check(len(tensors) > 0, lambda: "hstack expects a non-empty TensorList")
    aligned_tensors = atleast_1d(*tensors)
    if aligned_tensors[0].ndim == 1:
        return cat(aligned_tensors, 0)
    return cat(aligned_tensors, 1)


# CompositeImplicitAutograd - don't register decomp
@out_wrapper()
def vstack(tensors: TensorSequenceType) -> TensorLikeType:
    torch._check(len(tensors) > 0, lambda: "vstack expects a non-empty TensorList")
    aligned_tensors = atleast_2d(*tensors)
    return cat(aligned_tensors, 0)


# CompositeImplicitAutograd - don't register decomp
def unflatten(a: TensorLikeType, dim: int, sizes: ShapeType) -> TensorLikeType:
    dim = utils.canonicalize_dim(a.ndim, dim)
    torch._check(len(sizes) != 0, lambda: "unflatten: sizes must be non-empty")
    return a.view(tuple(a.shape[:dim]) + tuple(sizes) + tuple(a.shape[dim + 1 :]))


@register_decomposition(aten.unbind)
def unbind(t: TensorLikeType, dim: int = 0) -> TensorSequenceType:
    from torch.fx.experimental.symbolic_shapes import guard_size_oblivious

    dim = utils.canonicalize_dim(t.ndim, dim)
    torch._check_index(
        len(t.shape) > 0,
        lambda: "Dimension specified as 0 but tensor has no dimensions",
    )
    if guard_size_oblivious(t.shape[dim] == 0):
        return ()
    else:
        return tuple(
            torch.squeeze(s, dim) for s in torch.tensor_split(t, t.shape[dim], dim)
        )


@out_wrapper()
def index_copy(x: TensorLike, dim: int, index: TensorLike, tensor: TensorLike):
    return x.clone(memory_format=torch.contiguous_format).index_copy_(
        dim, index, tensor
    )


def index_copy_(x: TensorLike, dim: int, index: TensorLike, tensor: TensorLike):
    dim = utils.canonicalize_dims(x.ndim, dim)
    torch._check(
        index.ndim <= 1,
        lambda: f"Index should have dimension 1 or 0 (got {index.ndim})",
    )
    # Treat scalars as elements of \R^1
    y = x.unsqueeze(0) if x.ndim == 0 else x
    idx = (slice(None),) * dim + (index,)
    y[idx] = tensor
    return x


@register_decomposition(aten.index_fill)
@out_wrapper()
def index_fill(
    x: TensorLike, dim: int, index: TensorLike, value: Union[NumberType, TensorLike]
):
    return _index_fill(x, dim, index, value, inplace=False)


@register_decomposition(aten.index_fill_)
def index_fill_(
    x: TensorLike, dim: int, index: TensorLike, value: Union[NumberType, TensorLike]
):
    return _index_fill(x, dim, index, value, inplace=True)


def _index_fill(
    x: TensorLike,
    dim: int,
    index: TensorLike,
    value: Union[NumberType, TensorLike],
    *,
    inplace: bool,
):
    torch._check(
        index.ndim <= 1,
        lambda: f"Index should have dimension 1 or 0 (got {index.ndim})",
    )
    if isinstance(value, TensorLike):
        torch._check(
            value.ndim == 0,
            lambda: "Only supports 0-dimensional value tensor. "  # type: ignore[union-attr]
            f"Got a tensor with {value.ndim} dimensions.",
        )  # type: ignore[arg-type]
    else:
        value = torch.scalar_tensor(
            value, dtype=x.dtype, layout=x.layout, device=x.device  # type: ignore[arg-type]
        )

    # index_copy has some unnecessary preconditions when x is a scalar. We do this to work through them
    zero_dim = x.ndim == 0
    y = x.unsqueeze(0) if zero_dim else x
    # index_copy does not broadcast on value so we have to do it manually
    shape = list(y.shape)
    shape[dim] = index.numel()
    value = value.expand(shape)
    index_copy = Tensor.index_copy_ if inplace else torch.index_copy
    out = index_copy(y, dim, index, value)  # type: ignore[operator]
    if inplace:
        return x
    else:
        if zero_dim:
            # The clone is necessary so that it returns a fresh tensor rather than a view
            out = out.squeeze(0).clone()
        # index_fill preserves the strides. index_copy always returns contiguous tensors
        if out.stride() != x.stride():
            new_out = torch.empty_like(x)
            new_out.copy_(out)
            out = new_out
        return out


@out_wrapper()
def index_add(
    x: TensorLike,
    dim: int,
    index: TensorLike,
    tensor: TensorLike,
    *,
    alpha: NumberType = 1,
):
    # index_add always returns a new contiguous tensor
    return x.clone(memory_format=torch.contiguous_format).index_add_(
        dim, index, tensor, alpha=alpha  # type: ignore[arg-type]
    )


@register_decomposition(aten.index_select)
@out_wrapper()
def index_select(x: TensorLike, dim: int, index: TensorLike):
    dim = utils.canonicalize_dims(x.ndim, dim)
    torch._check(
        index.ndim <= 1,
        lambda: f"Index should have dimension 1 or 0 (got {index.ndim})",
    )
    if index.ndim == 0:
        index = index.unsqueeze(0)
    if x.ndim == 0:
        # Treat scalars as elements of \R^1
        # We cannot use x[idx] here as it accesses item() (??), hence this awkward construction
        return torch.empty_like(x).index_copy(0, index, x.expand_as(index))

    idx = (slice(None),) * dim + (index,)
    return x[idx]


@register_decomposition(aten.squeeze.dims)
def squeeze(a: TensorLikeType, dim: Optional[DimsType] = None) -> TensorLikeType:
    from torch.fx.experimental.symbolic_shapes import guard_size_oblivious

    if dim is None:
        dims = tuple(idx for idx, size in enumerate(a.shape) if size == 1)
        return prims.squeeze(a, dims) if dims else prims.view_of(a)

    ndim = a.ndim
    dim = utils.canonicalize_dims(ndim, dim)
    dims = (dim,) if isinstance(dim, Dim) else dim
    # Short-circuits if the tensor has no dimensions
    if ndim == 0:
        assert len(dims) == 0 or dims == (0,)
        return prims.view_of(a)

    # Note: squeeze does not modify tensors when the given dim is not a dimension of length 1
    dims = tuple(d for d in dims if guard_size_oblivious(a.shape[d] == 1))
    if len(dims) == 0:
        return prims.view_of(a)
    if len(dims) == 1:
        return prims.squeeze(a, dims)
    dims_list = list(dims)
    dims_list = sorted(dims_list, reverse=True)
    for i in dims_list:
        a = squeeze(a, i)
    return a


# Note: does not work with TensorMetas because of data-dependent control-flow
# CompositeImplicitAutograd - don't register decomp
def tensor_split(
    a: TensorLikeType,
    indices_or_sections: Union[Tensor, DimsType],
    dim: int = 0,
) -> Tuple[TensorLikeType, ...]:
    _dim = utils.canonicalize_dim(a.ndim, dim)
    if a.ndim == 0:
        msg = "tensor_split: received a rank zero tensor, but expected a tensor of rank one or greater!"
        raise ValueError(msg)

    # If indices_or_sections is a tensor, it must be a CPU Long tensor
    if isinstance(indices_or_sections, TensorLike):
        if not indices_or_sections.device.type == "cpu":
            msg = (
                f"tensor_split: if indices_or_sections is a tensor it must be on the CPU, "
                f"but received one on {indices_or_sections.device}"
            )
            raise ValueError(msg)
        if indices_or_sections.dtype != torch.long:
            msg = "tensor_split: if indices_or_sections is a tensor it must have long dtype, "
            f" but received one with dtype {indices_or_sections.dtype}"
            raise ValueError(msg)

    # Case 0 -- indices_or_sections is an integer or a scalar tensor n and a is split along dim into n parts of equal-ish length
    if isinstance(indices_or_sections, IntLike) or (
        isinstance(indices_or_sections, TensorLike) and indices_or_sections.ndim == 0
    ):
        sections: int = (
            indices_or_sections  # type: ignore[assignment]
            if isinstance(indices_or_sections, Number)
            else indices_or_sections.item()
        )

        if sections <= 0:
            msg = f"tensor_split: number of sections must be greater than 0, but was {sections}"
            raise ValueError(msg)

        splits = []
        dim_size = a.shape[_dim]
        min_split_size = math.floor(dim_size / sections)
        num_splits_one_extra = dim_size % sections
        start_idx = 0
        for split_idx in range(sections):
            split_size = (
                min_split_size + 1
                if (split_idx < num_splits_one_extra)
                else min_split_size
            )
            s = prims.slice_in_dim(a, start_idx, start_idx + split_size, axis=_dim)
            splits.append(s)
            start_idx = start_idx + split_size

        return tuple(splits)
    # Case 1 -- indices_or_sections is a sequence of integers or a 1D tensor describing the splits
    else:
        indices = indices_or_sections
        if isinstance(indices_or_sections, TensorLike):
            if indices_or_sections.ndim != 1:
                msg = "tensor_split: non-scalar indices_or_sections tensors must have only one dimension, "
                f"but received a tensor with {indices_or_sections.ndim} dimensions"
                raise ValueError(msg)

            indices = indices_or_sections.tolist()

        splits = []
        start_idx = 0
        for x in indices:
            splits.append(prims.slice_in_dim(a, start_idx, x, axis=_dim))
            start_idx = x
        splits.append(prims.slice_in_dim(a, start_idx, a.shape[_dim], axis=_dim))
        return tuple(splits)


# CompositeImplicitAutograd - don't register decomp
def hsplit(
    a: TensorLikeType, indices_or_sections: DimsType
) -> Tuple[TensorLikeType, ...]:
    torch._check(
        a.ndim >= 1,
        lambda: (
            "torch.hsplit requires a tensor with at least 1 dimension, but got a tensor with "
            + str(a.ndim)
            + " dimensions!"
        ),
    )
    dim = 0 if a.ndim == 1 else 1
    if isinstance(indices_or_sections, IntLike):
        split_size = indices_or_sections
        torch._check(
            (split_size != 0 and a.shape[dim] % split_size == 0),
            lambda: (
                "torch.hsplit attempted to split along dimension "
                + str(dim)
                + ", but the size of the dimension "
                + str(a.shape[dim])
                + " is not divisible by the split_size "
                + str(split_size)
                + "!"
            ),
        )
        return tensor_split(a, split_size, dim)

    torch._check_type(
        isinstance(indices_or_sections, (list, tuple)),
        lambda: (
            "hsplit(): received an invalid combination of arguments. "
            "Expected indices_or_sections to be of type int, list of ints or tuple of ints "
            f"but got type {type(indices_or_sections)}"
        ),
    )

    split_sizes = indices_or_sections
    return tensor_split(a, split_sizes, dim)


# CompositeImplicitAutograd - don't register decomp
def vsplit(
    a: TensorLikeType, indices_or_sections: DimsType
) -> Tuple[TensorLikeType, ...]:
    torch._check(
        a.ndim >= 2,
        lambda: (
            "torch.vsplit requires a tensor with at least 2 dimension, but got a tensor with "
            + str(a.ndim)
            + " dimensions!"
        ),
    )
    if isinstance(indices_or_sections, IntLike):
        split_size = indices_or_sections
        torch._check(
            (split_size != 0 and a.shape[0] % split_size == 0),
            lambda: (
                f"torch.vsplit attempted to split along dimension 0"
                f", but the size of the dimension "
                f"{a.shape[0]}"
                f" is not divisible by the split_size "
                f"{split_size}"
                f"!"
            ),
        )
        return tensor_split(a, split_size, 0)

    torch._check_type(
        isinstance(indices_or_sections, (list, tuple)),
        lambda: (
            "vsplit(): received an invalid combination of arguments. "
            "Expected indices_or_sections to be of type int, list of ints or tuple of ints "
            f"but got type {type(indices_or_sections)}"
        ),
    )

    split_sizes = indices_or_sections
    return tensor_split(a, split_sizes, 0)


@register_decomposition(aten.diag.out)
@out_wrapper()
def diag(
    self: TensorLikeType,
    offset: int = 0,
) -> TensorLikeType:
    ndim = self.dim()
    torch._check(
        ndim in (1, 2), lambda: f"diag(): Supports 1D or 2D tensors. Got {ndim}D"
    )
    if ndim == 1:
        return torch.diag_embed(self, offset)
    else:
        return torch.diagonal_copy(self, offset)


@register_decomposition(aten.diagonal_scatter)
@out_wrapper()
def diagonal_scatter(
    input: TensorLikeType,
    src: TensorLikeType,
    offset: int = 0,
    dim1: int = 0,
    dim2: int = 1,
) -> TensorLikeType:
    out = utils.clone_preserve_strides(input)
    diag = out.diagonal(offset, dim1, dim2)
    torch._check(
        diag.shape == src.shape,
        lambda: "expected src to have a size equal to the diagonal of the input."
        f"Got {src.shape} for a diagonal of shape {diag.shape}",
    )
    copy_to(diag, src)
    return out


@register_decomposition(aten.diagonal)
def diagonal(
    self: TensorLikeType,
    offset: int = 0,
    dim1: int = 0,
    dim2: int = 1,
) -> TensorLikeType:
    """
    Reference implementation of torch.diagonal
    """
    num_dims = self.dim()
    dim1 = utils.canonicalize_dim(idx=dim1, rank=num_dims)
    dim2 = utils.canonicalize_dim(idx=dim2, rank=num_dims)

    torch._check(
        dim1 != dim2, lambda: f"diagonal dimensions cannot be identical {dim1}, {dim2}"
    )

    storage_offset = self.storage_offset()

    if offset >= 0:
        diag_size = max(min(self.size()[dim1], self.size()[dim2] - offset), 0)
    else:
        diag_size = max(min(self.size()[dim1] + offset, self.size()[dim2]), 0)

    if diag_size > 0:
        if offset >= 0:
            storage_offset += offset * self.stride()[dim2]
        else:
            storage_offset -= offset * self.stride()[dim1]

    sizes = [s for i, s in enumerate(self.size()) if i not in (dim1, dim2)]
    sizes.append(diag_size)

    strides = [s for i, s in enumerate(self.stride()) if i not in (dim1, dim2)]
    strides.append(self.stride()[dim1] + self.stride()[dim2])

    result = self.as_strided(size=sizes, stride=strides, storage_offset=storage_offset)

    return result


@register_decomposition(aten.diag_embed)
@out_wrapper()
def diag_embed(
    t: TensorLikeType,
    offset: int = 0,
    dim1: int = -2,
    dim2: int = -1,
) -> TensorLikeType:
    """
    Reference implementation of torch.diag_embed
    """
    # convert from negative dims
    rank = t.ndim + 1
    dim1 = utils.canonicalize_dim(rank=rank, idx=dim1)
    dim2 = utils.canonicalize_dim(rank=rank, idx=dim2)

    # as per the docs, exchanging dims is equivalent to changing the sign of
    # offset
    if dim1 > dim2:
        dim1, dim2 = dim2, dim1
        offset = -offset

    torch._check(
        dim1 != dim2, lambda: f"diagonal dimensions cannot be identical {dim1}, {dim2}"
    )

    # as per the docs, the size of last dim is placed at dim1 and dim2
    last_dim = t.size(-1)

    if offset != 0:
        # add padding to match the new size
        t_shape = list(t.shape)
        t_shape[-1] = builtins.abs(offset)
        z = torch.zeros(t_shape, dtype=t.dtype, device=t.device, requires_grad=False)
        pair = (z, t) if offset > 0 else (t, z)
        t = torch.cat(pair, dim=-1)
        # make sure the diagonal always has the same size
        last_dim += builtins.abs(offset)

    # preserve original data, but place 1 at dim1 and move last dim to dim2
    t = t.unsqueeze(dim1).movedim(-1, dim2)

    # generate ranges shifting indices based on offset
    a_range = torch.arange(last_dim, device=t.device, dtype=torch.int64)
    b_range = torch.arange(
        offset, last_dim + offset, device=t.device, dtype=torch.int64
    )

    # broadcast
    cond = a_range == b_range.unsqueeze(-1)
    cond_shape = [last_dim if i in (dim1, dim2) else 1 for i in range(len(t.shape))]
    cond = cond.reshape(cond_shape)

    # aten.diag_embed always returns a new contiguous tensor
    # contiguous() is needed to correctly model the output stride
    return utils.mask_tensor(cond, t).contiguous()


@register_decomposition(aten.block_diag)
@out_wrapper()
def _block_diag_iterable(tensors: List[TensorLikeType]) -> TensorLikeType:
    """
    Reference implementation of torch.block_diag
    """
    tensors_2d = [
        tensor.view(1, -1) if tensor.dim() <= 1 else tensor for tensor in tensors
    ]

    ncols = builtins.sum(tensor.shape[1] for tensor in tensors_2d)
    device = tensors_2d[0].device

    result = []

    col_start = 0
    for i, tensor in enumerate(tensors_2d):
        torch._check(
            tensor.dim() == 2,
            lambda: "Input tensors must have 2 or fewer dimensions. "
            f"Input {i} has {tensor.dim()} dimensions",
        )
        torch._check(
            tensor.device == device,
            lambda: "Input tensors must all be on the same device. "
            f"Input 0 is on device {device} and input {i} is on device {tensor.device}.",
        )
        row, col = tensor.shape
        left = torch.zeros((row, col_start), device=device, dtype=tensor.dtype)
        right = torch.zeros(
            (row, ncols - col_start - col), device=device, dtype=tensor.dtype
        )
        result += [torch.cat((left, tensor, right), dim=1)]
        col_start += col

    return torch.cat(result, dim=0)


def block_diag(*tensors: List[TensorLikeType]) -> TensorLikeType:
    """
    This is used as an input to PythonRefInfo. `torch.block_diag`
    expects arguments splatted, but `aten.block_diag` expects only
    one argument that is a list of Tensors.
    """
    return _block_diag_iterable(tensors)


# CompositeImplicitAutograd - don't register decomp
def dsplit(a: TensorLikeType, sections: DimsType) -> TensorSequenceType:
    if a.ndim < 3:
        raise RuntimeError(
            f"torch.dsplit requires a tensor with at least 3 dimension, but got a tensor with {a.ndim} dimensions!"
        )
    if isinstance(sections, IntLike) and (sections == 0 or a.shape[2] % sections != 0):
        raise RuntimeError(
            "torch.dsplit attempted to split along dimension 2, "
            + f"but the size of the dimension {a.shape[2]} is not divisible by the split_size {sections}!"
        )
    return tensor_split(a, sections, 2)


@register_decomposition(aten.t.default)
def t(a: TensorLikeType):
    # TODO: Add sparse support
    # if a.is_sparse:
    #     sparse_dim = a.sparse_dim()
    #     dense_dim = a.dense_dim()
    #     if not (sparse_dim <= 2 and dense_dim == 0):
    #         raise RuntimeError(
    #             f"t() expects a tensor with <= 2 sparse and 0 dense dimensions, but got {sparse_dim} sparse and"
    #             f"{dense_dim} dense dimensions"
    #         )
    if a.ndim > 2:
        raise RuntimeError(
            f"t() expects a tensor with <= 2 dimensions, but self is {a.ndim}D"
        )
    return torch.transpose(a, 0, 0 if a.ndim < 2 else 1)


# CompositeImplicitAutograd - don't register decomp
def T(a: TensorLikeType) -> TensorLikeType:
    # n != 2 && n != 0 is deprecated in regular PyTorch.
    torch._check(
        a.ndim in (0, 2),
        lambda: (
            "The use of `x.T` on tensors of dimension other than 0 or 2 "
            "to reverse their shape is not supported."
        ),
    )
    return a.t()


@register_decomposition(aten.alias)
def alias(a: TensorLikeType) -> TensorLikeType:
    return prims.view_of(a)


@register_decomposition(aten.transpose)
def transpose(a: TensorLikeType, dim0: int, dim1: int) -> TensorLikeType:
    _dim0, _dim1 = utils.canonicalize_dims(a.ndim, (dim0, dim1))  # type: ignore[misc]

    if a.ndim <= 1 or dim0 == dim1:
        return aten.alias.default(a)

    _permutation = list(range(0, a.ndim))
    _permutation[_dim0] = _dim1
    _permutation[_dim1] = _dim0
    return torch.permute(a, _permutation)


# Aliases for transpose
swap_axes = transpose


@register_decomposition(aten.unfold)
def unfold(
    self: TensorLikeType, dimension: int, size: int, step: int
) -> TensorLikeType:
    shape, strides = _get_unfold_shape_stride(
        self.shape, self.stride(), dimension, size, step
    )
    return self.as_strided(shape, strides)


@register_decomposition(aten.unfold_copy)
@out_wrapper()
def unfold_copy(self: TensorLikeType, dimension: int, size: int, step: int):
    return self.unfold(dimension, size, step).clone(
        memory_format=torch.contiguous_format
    )


def _cumsumprod_common(
    func,
    init,
    a: TensorLikeType,
    dim: int,
    *,
    dtype: Optional[torch.dtype] = None,
    out: Optional[Tensor] = None,
) -> TensorLikeType:
    # We implement all the kwargs of a reduction. ATen just handles dtype
    # nb. This decomposition may not be as efficient as a backend-specific implementation
    ndim = a.ndim
    dim = utils.canonicalize_dim(ndim, dim)
    if ndim == 0:
        return func(a.unsqueeze(0), dim=0, dtype=dtype, out=out)
    a = a.unsqueeze(dim + 1)
    rg = torch.arange(a.shape[dim], device=a.device)
    mask = rg.unsqueeze(1) <= rg
    for _ in range(ndim - dim - 1):
        mask = mask.unsqueeze(-1)
    masked_a = torch.where(mask, a, init)
    return func(masked_a, dim=dim, dtype=dtype, out=out)


@register_decomposition(aten.cumsum)
def cumsum(
    a: TensorLikeType,
    dim: int,
    *,
    dtype: Optional[torch.dtype] = None,
    out: Optional[Tensor] = None,
) -> TensorLikeType:
    return _cumsumprod_common(func=sum, init=0, a=a, dim=dim, dtype=dtype, out=out)


@register_decomposition(aten.cumprod)
def cumprod(
    a: TensorLikeType,
    dim: int,
    *,
    dtype: Optional[torch.dtype] = None,
    out: Optional[Tensor] = None,
) -> TensorLikeType:
    return _cumsumprod_common(func=prod, init=1, a=a, dim=dim, dtype=dtype, out=out)


# Note: although squeeze is documented as having the out= kwarg it doesn't
@register_decomposition(aten.unsqueeze)
def unsqueeze(a: TensorLikeType, dim: int) -> TensorLikeType:
    # Note that unsqueeze canonicalizes with rank + 1 because it allows
    # a new innermost dimension to be specified
    ndim = a.ndim + 1
    dim = utils.canonicalize_dim(ndim, dim)
    return prims.expand_dims(a, (dim,), ndim=ndim)


# NOTE: shape is a vararg because Tensor.reshape can be called with as
# Tensor.view(a, b, c) or Tensor.view((a, b, c)) Function call torch.view
# doesn't support unpacked shapes
# TODO: Turn this into a decomposition (currently fails on reshape meta tests)
@register_decomposition(aten.view.default)
def view(a: TensorLikeType, *shape: ShapeType) -> TensorLikeType:
    return _reshape_view_helper(a, *shape, allow_copy=False)


# CompositeImplicitAutograd - don't register decomp
def view_as(self: TensorLikeType, other: TensorLikeType) -> TensorLikeType:
    return self.view(other.size())


# CompositeImplicitAutograd - don't register decomp
def ravel(a: TensorLikeType) -> TensorLikeType:
    return reshape(a, (-1,))


# CompositeImplicitAutograd - don't register decomp
# missing ref impl. for aten.gather
@out_wrapper()
def take_along_dim(
    a: torch.Tensor, indices: torch.Tensor, dim: Optional[int] = None
) -> torch.Tensor:
    torch._check(
        a.ndim == indices.ndim,
        lambda: (
            "torch.take_along_dim(): input and indices should have the same "
            f"number of dimensions, but got {a.ndim} dimensions for input, and "
            f"{indices.ndim} dimensions for indices"
        ),
    )

    torch._check(
        utils.is_integer_dtype(indices.dtype),
        lambda: (
            "torch.take_along_dim(): dtype of indices should be int but got "
            f"{indices.dtype} instead"
        ),
    )

    if dim is None:
        return torch.gather(a.view(-1), 0, indices.view(-1))
    else:
        self_sizes = list(a.shape)
        self_sizes[dim] = indices.size(dim)
        broadcast_shape = utils.infer_size_shapes(self_sizes, indices.size())
        indices_broadcast = broadcast_to(indices, broadcast_shape)

        indices_sizes = list(indices.shape)
        indices_sizes[dim] = a.size(dim)
        broadcast_shape = utils.infer_size_shapes(indices_sizes, a.size())
        self_broadcast = broadcast_to(a, broadcast_shape)

        return torch.gather(self_broadcast, dim, indices_broadcast)


@out_wrapper()
def empty(
    *shape,
    dtype: Optional[torch.dtype] = None,
    layout: torch.layout = torch.strided,
    device: Optional[DeviceLikeType] = None,
    requires_grad: bool = False,
    pin_memory: bool = False,
    memory_format: torch.memory_format = torch.contiguous_format,
) -> TensorLikeType:
    torch._check(
        memory_format != torch.preserve_format,
        lambda: "torch.empty: the Preserve memory format is not supported",
    )

    shape = utils.extract_shape_from_varargs(shape)

    if memory_format == torch.contiguous_format:
        strides = utils.make_contiguous_strides_for(shape)
    elif memory_format == torch.channels_last_3d:
        strides = utils.make_channels_last_3d_strides_for(shape)
    else:  # memory_format == torch.channels_last
        torch._check(
            memory_format == torch.channels_last,
            lambda: f"torch.empty: received an unknown memory format {memory_format}!",
        )
        strides = utils.make_channels_last_2d_strides_for(shape)

    return torch.empty_strided(
        shape,
        strides,
        dtype=dtype,
        layout=layout,
        device=device,
        pin_memory=pin_memory,
        requires_grad=requires_grad,
    )


@out_wrapper()
def empty_permuted(
    shape,
    physical_layout,
    dtype: Optional[torch.dtype] = None,
    layout: torch.layout = torch.strided,
    device: Optional[DeviceLikeType] = None,
    requires_grad: bool = False,
    pin_memory: bool = False,
) -> TensorLikeType:
    return prims.empty_permuted(
        shape,
        physical_layout,
        dtype=dtype,
        device=device,
        requires_grad=requires_grad,
    )


@register_decomposition(aten.new_empty)
@out_wrapper()
def new_empty(
    a: TensorLikeType,
    size: ShapeType,
    *,
    dtype: Optional[torch.dtype] = None,
    layout: Optional[torch.layout] = None,
    device: Optional[DeviceLikeType] = None,
    pin_memory: bool = False,
) -> TensorLikeType:
    dtype = a.dtype if dtype is None else dtype
    layout = a.layout if layout is None else layout
    device = a.device if device is None else device

    return torch.empty(
        size,
        dtype=dtype,
        device=device,
        pin_memory=pin_memory,
        layout=layout,
    )


@register_decomposition(aten.new_empty_strided)
@out_wrapper()
def new_empty_strided(
    a: TensorLikeType,
    size: ShapeType,
    stride: StrideType,
    *,
    dtype: Optional[torch.dtype] = None,
    layout: Optional[torch.layout] = None,
    device: Optional[DeviceLikeType] = None,
    pin_memory: bool = False,
) -> TensorLikeType:
    """
    Reference implementation of torch.Tensor.new_empty_strided
    """

    dtype = a.dtype if dtype is None else dtype
    layout = a.layout if layout is None else layout
    device = a.device if device is None else device

    return torch.empty_strided(
        size,
        stride,
        dtype=dtype,
        device=device,
        pin_memory=pin_memory,
        layout=layout,
    )


@register_decomposition(aten.zeros.default)
@out_wrapper()
def zeros(
    *size,
    dtype: Optional[torch.dtype] = None,
    layout: torch.layout = torch.strided,
    device: Optional[DeviceLikeType] = None,
    pin_memory: bool = False,
    requires_grad: bool = False,
) -> TensorLikeType:
    size = utils.extract_shape_from_varargs(size)

    if dtype is None:
        dtype = torch.get_default_dtype()

    return torch.full(
        size,
        False if dtype == torch.bool else 0,
        dtype=dtype,
        layout=layout,
        device=device,
        pin_memory=pin_memory,
        requires_grad=requires_grad,
    )


@register_decomposition(aten.new_zeros)
@out_wrapper()
def new_zeros(
    a: TensorLikeType,
    size: ShapeType,
    *,
    dtype: Optional[torch.dtype] = None,
    layout: Optional[torch.layout] = None,
    device: Optional[DeviceLikeType] = None,
    pin_memory: bool = False,
    requires_grad: bool = False,
) -> TensorLikeType:
    dtype = a.dtype if dtype is None else dtype
    layout = a.layout if layout is None else layout
    device = a.device if device is None else device

    return torch.full(
        size,
        False if (dtype or a.dtype) == torch.bool else 0,
        dtype=dtype,
        layout=layout,
        device=device,
        pin_memory=pin_memory,
        requires_grad=requires_grad,
    )


@register_decomposition(aten.ones.default)
@out_wrapper()
def ones(
    *size,
    dtype: Optional[torch.dtype] = None,
    layout: torch.layout = torch.strided,
    device: Optional[DeviceLikeType] = None,
    pin_memory: bool = False,
    requires_grad: bool = False,
) -> TensorLikeType:
    size = utils.extract_shape_from_varargs(size)

    if dtype is None:
        dtype = torch.get_default_dtype()

    return torch.full(
        size,
        True if dtype == torch.bool else 1,
        dtype=dtype,
        layout=layout,
        device=device,
        pin_memory=pin_memory,
        requires_grad=requires_grad,
    )


@register_decomposition(aten.new_ones)
@out_wrapper()
def new_ones(
    a: TensorLikeType,
    size: ShapeType,
    *,
    dtype: Optional[torch.dtype] = None,
    layout: Optional[torch.layout] = None,
    device: Optional[DeviceLikeType] = None,
    pin_memory: bool = False,
    requires_grad: bool = False,
) -> TensorLikeType:
    dtype = a.dtype if dtype is None else dtype
    layout = a.layout if layout is None else layout
    device = a.device if device is None else device

    return torch.full(
        size,
        True if (dtype or a.dtype) == torch.bool else 1,
        dtype=dtype,
        layout=layout,
        device=device,
        pin_memory=pin_memory,
        requires_grad=requires_grad,
    )


@register_decomposition(aten.new_full)
@out_wrapper()
def new_full(
    a: TensorLikeType,
    size: ShapeType,
    fill_value: NumberType,
    *,
    dtype: Optional[torch.dtype] = None,
    layout: Optional[torch.layout] = None,
    device: Optional[DeviceLikeType] = None,
    pin_memory: bool = False,
) -> TensorLikeType:
    dtype = a.dtype if dtype is None else dtype
    layout = a.layout if layout is None else layout
    device = a.device if device is None else device

    return torch.full(
        size,
        fill_value,
        dtype=dtype,
        layout=layout,
        device=device,
        pin_memory=pin_memory,
    )


@register_decomposition(aten.empty_like)
@out_wrapper()
def empty_like(
    a: TensorLikeType,
    *,
    dtype: Optional[torch.dtype] = None,
    device: Optional[DeviceLikeType] = None,
    layout: Optional[torch.layout] = None,
    pin_memory: bool = False,
    requires_grad: bool = False,
    memory_format: torch.memory_format = torch.preserve_format,
) -> TensorLikeType:
    dtype = a.dtype if dtype is None else dtype
    layout = a.layout if layout is None else layout
    device = a.device if device is None else device

    if memory_format != torch.preserve_format:
        return torch.empty(
            a.shape,
            dtype=dtype,
            layout=layout,
            device=device,
            requires_grad=requires_grad,
            pin_memory=pin_memory,
            memory_format=memory_format,
        )

    # memory_format == torch.preserve_format
    logical_to_physical_perm = (
        utils.compute_elementwise_output_logical_to_physical_perm(a)
    )
    # identity perm is [2, 1, 0]
    return torch.empty_permuted(
        a.shape,
        logical_to_physical_perm,
        dtype=dtype,
        layout=layout,
        device=device,
        pin_memory=pin_memory,
        requires_grad=requires_grad,
    )


@register_decomposition([aten.arange.start_step, aten.arange.start_out])
@out_wrapper()
def arange(
    start: NumberType = 0,
    end: Optional[NumberType] = None,
    step: NumberType = 1,
    *,
    dtype: Optional[torch.dtype] = None,
    layout: torch.layout = torch.strided,
    device: Optional[DeviceLikeType] = None,
    pin_memory: bool = False,
    requires_grad: bool = False,
) -> TensorLikeType:
    utils.check_layout(layout)
    utils.check_pin_memory(pin_memory)
    device = torch.device(utils.device_or_default(device))

    assert not isinstance(start, complex)
    assert not isinstance(end, complex)
    assert not isinstance(step, complex)

    # Case: torch.arange(5)
    if end is None:
        end = start
        start = 0
    torch._check(step != 0, lambda: "step must be nonzero")
    if step > 0:
        torch._check(
            end >= start,
            lambda: "upper bound and lower bound inconsistent with step sign",
        )
    elif step < 0:
        torch._check(
            end <= start,
            lambda: "upper bound and lower bound inconsistent with step sign",
        )

    def is_finite(x):
        return not isinstance(x, FloatWithoutSymFloat) or math.isfinite(x)

    torch._check(
        is_finite(start) and is_finite(end),
        lambda: f"unsupported range: {start} -> {end}",
    )
    torch._check(
        is_finite(step),
        lambda: f"step must be finite but got {step}",
    )

    args = (start, end, step)
    integer_args = builtins.all(isinstance(arg, IntLike) for arg in args)

    if dtype is None:
        dtype = torch.int64 if integer_args else torch.get_default_dtype()

    is_integer = utils.is_integer_dtype(dtype)
    if is_integer:
        xstart = sym_int(start)
        xend = sym_int(end)
        xstep = sym_int(step)

    # For int64 we truncate arguments to int before calculating length, but
    # other integral dtypes we don't. Weird... but needed to match ATen shapes.
    if dtype == torch.int64:
        # Uses floordiv to avoid ceil in inductor.
        sgn = bool(xstep > 0) - bool(xstep < 0)  # type: ignore[possibly-undefined]
        length = (xend - xstart + xstep - sgn) // xstep  # type: ignore[possibly-undefined]
    else:
        length = math.ceil((end - start) / step)

    if is_integer:
        return prims.iota(
            length,
            start=xstart,  # type: ignore[possibly-undefined]
            step=xstep,  # type: ignore[possibly-undefined]
            dtype=dtype,
            device=device,
            requires_grad=requires_grad,
        )

    index = prims.iota(
        length,
        start=0,
        step=1,
        dtype=torch.int64,
        device=device,
        requires_grad=False,
    )

    computation_dtype = (
        torch.long if integer_args else utils.get_acc_type(dtype, device)
    )
    index = _maybe_convert_to_dtype(index, computation_dtype)
    result = start + step * index
    result = _maybe_convert_to_dtype(result, dtype)

    if requires_grad:
        result.requires_grad_(True)
    return result


@register_decomposition(aten.lerp)
@out_wrapper()
@elementwise_type_promotion_wrapper(
    type_promoting_args=("start", "end", "weight"),
    type_promotion_kind=ELEMENTWISE_TYPE_PROMOTION_KIND.DEFAULT,
)
def lerp(start: Tensor, end: Tensor, weight: Union[Tensor, NumberType]):
    inputs = [start, end]
    if isinstance(weight, Number):
        weight = start.new_full((), weight)  # type: ignore[arg-type]
    else:
        inputs.append(weight)
    assert isinstance(weight, Tensor)  # mypy
    # We implement it this way for numerical stability. We assume (in the stability optimisation)
    # that 0 <= weight <= 1. We take the abs to deal with complex numbers
    # We want to perform operations near zero, which is where floating points are most precise
    # thus, we perform the following optimisation:
    # If weight.abs() >= 0.5:
    #    return (1 - weight) * (start - end) + end
    mask = weight.abs() >= 0.5
    coeff = torch.where(mask, weight - 1, weight)
    base = torch.where(mask, end, start)
    output = coeff * (end - start) + base
    # make sure the decomposition output's stride is same as non-decomposition path.
    stride = utils.compute_elementwise_output_strides(*_maybe_broadcast(*inputs))
    if output.stride() != stride:
        output = prims.copy_strided(output, stride)

    return handle_noncontiguous_outputs(inputs, output)


@register_decomposition(aten.linspace)
@out_wrapper()
def linspace(
    start: Union[NumberType, TensorLikeType],
    end: Union[NumberType, TensorLikeType],
    steps: NumberType,
    *,
    dtype: Optional[torch.dtype] = None,
    device: Optional[DeviceLikeType] = None,
    layout: torch.layout = torch.strided,
    pin_memory: bool = False,
    requires_grad: bool = False,
) -> TensorLikeType:
    if isinstance(start, TensorLikeType):
        torch._check(
            start.dim() == 0,
            lambda: "linspace only supports 0-dimensional start and end tensors",
        )
        start = _maybe_convert_to_dtype(start, torch.float64)
    if isinstance(end, TensorLikeType):
        torch._check(
            end.dim() == 0,
            lambda: "linspace only supports 0-dimensional start and end tensors",
        )
        end = _maybe_convert_to_dtype(end, torch.float64)

    if py_any(isinstance(arg, complex) for arg in (start, end, steps)):
        default_complex_dtype = utils.corresponding_complex_dtype(
            torch.get_default_dtype()
        )
        if dtype is None:
            dtype = default_complex_dtype
        else:
            torch._check(
                utils.is_complex_dtype(dtype),
                lambda: f"linspace(): inferred dtype {default_complex_dtype} can't be safely cast to passed dtype {dtype}",
            )
    else:
        dtype = dtype or torch.get_default_dtype()
    assert isinstance(dtype, torch.dtype)

    # steps does not participate in the computation of the dtype
    torch._check_type(
        isinstance(steps, IntLike),
        lambda: f"received an invalid combination of arguments - got \
({type(start).__name__}, {type(end).__name__}, {type(steps).__name__})",
    )
    assert isinstance(steps, IntLike)  # for mypy
    torch._check(steps >= 0, lambda: "number of steps must be non-negative")

    factory_kwargs = {
        "layout": layout,
        "device": device,
        "pin_memory": pin_memory,
        "requires_grad": requires_grad,
    }
    if steps == 0:
        return torch.full((0,), 0, dtype=dtype, **factory_kwargs)  # type: ignore[arg-type]
    if steps == 1:
        if isinstance(start, TensorLikeType):
            return torch.empty((steps,), dtype=dtype, **factory_kwargs).copy_(start)  # type: ignore[arg-type]
        else:
            return torch.full((steps,), start, dtype=dtype, **factory_kwargs)  # type: ignore[arg-type]

    # Perform in arange in int because some backends like ATen or Triton do not support all the dtypes
    rg = torch.arange(0, steps, **factory_kwargs)  # type: ignore[arg-type]

    # Small types need to be computed in higher precision as this is, at heart, an associative scan
    dtype_red = (
        torch.int64
        if (utils.is_boolean_dtype(dtype) or utils.is_integer_dtype(dtype))
        else dtype
    )
    computation_dtype, _ = utils.reduction_dtypes(
        rg, REDUCTION_OUTPUT_TYPE_KIND.SAME, dtype_red
    )
    cast_rg = partial(_maybe_convert_to_dtype, dtype=computation_dtype)

    # We implement torch.lerp without performing rg / (steps - 1) explicitly
    # With this we get out[0] == start, out[-1] == end
    step = (end - start) / (steps - 1)
    out = torch.where(
        rg < steps / 2,
        start + step * cast_rg(rg),  # type: ignore[arg-type,operator]
        end - step * cast_rg((steps - 1) - rg),  # type: ignore[arg-type,operator]
    )
    return _maybe_convert_to_dtype(out, dtype)  # type: ignore[return-value]


@register_decomposition(aten.logspace)
@out_wrapper()
def logspace(
    start: Union[NumberType, TensorLikeType],
    end: Union[NumberType, TensorLikeType],
    steps: NumberType,
    base: NumberType = 10,
    *,
    dtype: Optional[torch.dtype] = None,
    device: Optional[DeviceLikeType] = None,
    layout: torch.layout = torch.strided,
    pin_memory: bool = False,
    requires_grad: bool = False,
) -> TensorLikeType:
    if dtype is None:
        dtype = torch.get_default_dtype()

    # NB: NumPy doesn't have this cast
    if prims.utils.is_integer_dtype(dtype):
        if isinstance(start, FloatLike):
            start = sym_int(start)
        elif isinstance(start, TensorLikeType):
            torch._check(
                start.dim() == 0,
                lambda: "logspace only supports 0-dimensional start and end tensors",
            )
            start = _maybe_convert_to_dtype(start, dtype)
        if isinstance(end, FloatLike):
            end = sym_int(end)
        elif isinstance(end, TensorLikeType):
            torch._check(
                end.dim() == 0,
                lambda: "logspace only supports 0-dimensional start and end tensors",
            )
            end = _maybe_convert_to_dtype(end, dtype)

    if py_any(isinstance(arg, complex) for arg in (start, end, steps)):
        default_complex_dtype = utils.corresponding_complex_dtype(
            torch.get_default_dtype()
        )
        dtype = default_complex_dtype
        _dtype = None  # torch.linspace will update the correct dtype
    else:
        _dtype = torch.float64

    assert not isinstance(base, complex)  # for mypy
    if base < 0:
        raise NotImplementedError
    ret = torch.linspace(  # type: ignore[misc]
        start,  # type: ignore[arg-type]
        end,  # type: ignore[arg-type]
        steps,  # type: ignore[arg-type]
        dtype=_dtype,
        layout=layout,
        device=device,
        pin_memory=pin_memory,
        requires_grad=requires_grad,
    )
    return _maybe_convert_to_dtype(torch.pow(base, ret), dtype)  # type: ignore[arg-type,return-value]


@overload
def meshgrid(tensors: Sequence[TensorLikeType], indexing: str):
    pass


@overload
def meshgrid(*tensors: TensorLikeType, indexing: str):
    pass


@register_decomposition(aten.meshgrid)
def meshgrid(
    *tensors: Union[TensorLikeType, List[TensorLikeType], Tuple[TensorLikeType]],
    indexing: str,
) -> List[TensorLikeType]:
    # This ref simultaneously handles two overloads (see stubs above)
    # The `indexing` argument is currently optional for torch.meshgrid, but we
    # plan to make the argument required: https://github.com/pytorch/pytorch/issues/50276
    if isinstance(tensors[0], (list, tuple)):
        assert len(tensors) == 1
        tensors = tuple(tensors[0])

    torch._check(
        py_all(isinstance(a, TensorLike) for a in tensors),
        lambda: "meshgrid expects its inputs to be tensors",
    )

    torch._check(len(tensors) > 0, lambda: "meshgrid expects a non-empty TensorList")

    for i in range(len(tensors) - 1):
        torch._check(
            tensors[i].dtype == tensors[i + 1].dtype,  # type: ignore[union-attr]
            lambda: "meshgrid expects all tensors to have the same dtype",
        )
        torch._check(
            tensors[i].device == tensors[i + 1].device,  # type: ignore[union-attr]
            lambda: "meshgrid expects all tensors to have the same device",
        )

    swap_first_and_second_tensors = False
    if indexing == "xy":
        swap_first_and_second_tensors = len(tensors) >= 2
        if swap_first_and_second_tensors:
            tensors = (tensors[1], tensors[0], *tensors[2:])
    else:
        torch._check(
            indexing == "ij",
            lambda: (
                'torch.meshgrid: indexing must be one of "xy" or "ij", '
                f"but received: {indexing}"
            ),
        )

    result_shape: List[int] = []
    for t in tensors:
        assert isinstance(t, TensorLike)  # mypy
        torch._check(
            t.ndim == 0 or t.ndim == 1,
            lambda: f"torch.meshgrid: Expected 0D or 1D tensor in the tensor list but got: {t}",
        )
        result_shape.append(t.numel())

    grids: List[TensorLikeType] = []
    for i, t in enumerate(tensors):
        assert isinstance(t, TensorLike)  # mypy
        if t.ndim == 0:
            t = t.view((1,))
        grids.append(prims.broadcast_in_dim(t, result_shape, (i,)))

    if swap_first_and_second_tensors:
        # Swap outputs if we originally swapped at the beginning
        grids[0], grids[1] = grids[1], grids[0]

    return grids


# CompositeImplicitAutograd - don't register decomp
def movedim(
    input: TensorLikeType,
    source: Union[int, DimsSequenceType],
    destination: Union[int, DimsSequenceType],
) -> TensorLikeType:
    """
    Reference implementation of torch.movedim
    """
    if type(source) is int:
        source = (source,)
    if type(destination) is int:
        destination = (destination,)

    # Converts to list to produce a compatible error message with core PyTorch,
    # which prints sequences in square brackets.
    torch._check(
        len(source) == len(destination),  # type: ignore[arg-type]
        lambda: (
            "movedim: Invalid source or destination dims: source "  # type: ignore[arg-type]
            f"({list(source)} dims) should contain the same number "  # type: ignore[arg-type]
            f"of dims as destination ({list(destination)} dims)"  # type: ignore[arg-type]
        ),
    )

    rank = input.ndim
    ss = tuple(utils.canonicalize_dims(rank=rank, indices=source))  # type: ignore[arg-type]
    ds = tuple(utils.canonicalize_dims(rank=rank, indices=destination))  # type: ignore[arg-type]

    sss = set(ss)
    dss = set(ds)

    # See above on why this converts to list in error messages.
    torch._check(
        len(ss) == len(sss),
        lambda: f"movedim: repeated dim in `source` ({list(source)})",  # type: ignore[arg-type]
    )
    torch._check(
        len(ds) == len(dss),
        lambda: f"movedim: repeated dim in `destination` ({list(destination)})",  # type: ignore[arg-type]
    )

    m = dict(zip(ds, ss))
    dims = []
    si = 0  # source index
    for di in range(rank):
        # check if the destination index is in the mapping
        s = m.get(di)
        if s is not None:
            # insert source index if found
            dims.append(s)
        else:
            # insert source index sequentially, skipping indices from the mapping
            while si in sss:
                si += 1
            dims.append(si)
            si += 1

    result = torch.permute(input, tuple(dims))

    return result


# NOTE: for convenience, shape can be a tuple of ints or a tuple containing a tuple of ints
@register_decomposition(aten.empty_strided)
@out_wrapper()
def empty_strided(
    shape: Union[ShapeType, Tuple[ShapeType]],
    strides: StrideType,
    *,
    dtype: Optional[torch.dtype] = None,
    device: Optional[DeviceLikeType] = None,
    layout: torch.layout = torch.strided,
    requires_grad: bool = False,
    pin_memory: bool = False,
) -> TensorLikeType:
    # Layout == strided, pin_memory is False
    utils.check_layout(layout)
    utils.check_pin_memory(pin_memory)

    shape = utils.extract_shape_from_varargs(shape)
    dtype = torch.get_default_dtype() if dtype is None else dtype
    device = torch.device("cpu") if device is None else device

    return prims.empty_strided(
        shape,
        strides,
        dtype=dtype,
        device=device,
        requires_grad=requires_grad,
    )


@register_decomposition(aten.eye)
@out_wrapper()
def eye(
    n: int,
    m: Optional[int] = None,
    *,
    dtype: Optional[torch.dtype] = None,
    layout: torch.layout = torch.strided,
    device: Optional[DeviceLikeType] = None,
    pin_memory: bool = False,
    requires_grad: bool = False,  # TODO: unused
) -> TensorLikeType:
    """
    Reference implementation of torch.eye
    """
    if m is None:
        m = n

    torch._check(n >= 0, lambda: f"n must be greater or equal to 0, got {n}")
    torch._check(m >= 0, lambda: f"m must be greater or equal to 0, got {m}")

    range_n = torch.arange(n, dtype=torch.int64, device=device, requires_grad=False)
    range_m = torch.arange(m, dtype=torch.int64, device=device, requires_grad=False)

    cond = range_n.unsqueeze(-1) == range_m
    if dtype is torch.bool:
        return cond
    else:
        one = torch.ones(
            (1,),
            dtype=dtype,
            layout=layout,
            device=device,
            pin_memory=pin_memory,
            requires_grad=False,
        )
        return torch.where(cond, one, 0)
    # TODO: Use requires_grad.  All refs taking the requires_grad kwarg must
    # return a leaf tensor.
    # result.requires_grad_(requires_grad)


@register_decomposition([aten.full.default, aten.full.out])
@out_wrapper()
def full(
    shape: ShapeType,
    fill_value: NumberType,
    *,
    dtype: Optional[torch.dtype] = None,
    layout: torch.layout = torch.strided,
    device: Optional[DeviceLikeType] = None,
    pin_memory: bool = False,
    requires_grad: bool = False,
) -> TensorLikeType:
    utils.check_layout(layout)
    utils.check_pin_memory(pin_memory)

    dtype = dtype if dtype is not None else utils.type_to_dtype(type(fill_value))
    device = device if device is not None else torch.device("cpu")

    e = empty(
        shape,
        dtype=dtype,
        layout=layout,
        device=device,
        pin_memory=pin_memory,
        requires_grad=requires_grad,
    )
    return torch.fill(e, fill_value)  # type: ignore[arg-type]


def full_like(
    a: TensorLikeType,
    fill_value: NumberType,
    *,
    dtype: Optional[torch.dtype] = None,
    layout: Optional[torch.layout] = None,
    device: Optional[DeviceLikeType] = None,
    pin_memory: bool = False,
    requires_grad: bool = False,
    memory_format: torch.memory_format = torch.preserve_format,
) -> TensorLikeType:
    e = torch.empty_like(
        a,
        dtype=dtype,
        layout=layout,
        device=device,
        pin_memory=pin_memory,
        requires_grad=requires_grad,
        memory_format=memory_format,
    )
    return fill(e, fill_value)


@register_decomposition(aten.zeros_like)
@out_wrapper()
def zeros_like(
    a: TensorLikeType,
    *,
    dtype: Optional[torch.dtype] = None,
    layout: Optional[torch.layout] = None,
    device: Optional[DeviceLikeType] = None,
    pin_memory: bool = False,
    requires_grad: bool = False,
    memory_format: torch.memory_format = torch.preserve_format,
) -> TensorLikeType:
    return torch.full_like(
        a,
        False if (dtype or a.dtype) == torch.bool else 0,
        dtype=dtype,
        layout=layout,
        device=device,
        pin_memory=pin_memory,
        requires_grad=requires_grad,
        memory_format=memory_format,
    )


@register_decomposition(aten.ones_like)
@out_wrapper()
def ones_like(
    a: TensorLikeType,
    *,
    dtype: Optional[torch.dtype] = None,
    layout: Optional[torch.layout] = None,
    device: Optional[DeviceLikeType] = None,
    pin_memory: bool = False,
    requires_grad: bool = False,
    memory_format: torch.memory_format = torch.preserve_format,
) -> TensorLikeType:
    return torch.full_like(
        a,
        True if (dtype or a.dtype) == torch.bool else 1,
        dtype=dtype,
        layout=layout,
        device=device,
        pin_memory=pin_memory,
        requires_grad=requires_grad,
        memory_format=memory_format,
    )


@register_decomposition(aten.randn.default)
@out_wrapper()
def randn(
    *shape,
    dtype: Optional[torch.dtype] = None,
    device: Optional[DeviceLikeType] = None,
    layout: Optional[torch.layout] = None,
    requires_grad: bool = False,
    pin_memory: bool = False,
) -> TensorLikeType:
    utils.check_pin_memory(pin_memory)

    shape_ = utils.extract_shape_from_varargs(shape)

    dtype = utils.dtype_or_default(dtype)
    device = utils.device_or_default(device)

    return prims.normal(
        shape_,
        mean=0.0,
        std=1.0,
        dtype=dtype,
        device=device,
        requires_grad=requires_grad,
    )


def scalar_tensor(
    a: NumberType,
    *,
    dtype: Optional[torch.dtype] = None,
    layout: torch.layout = torch.strided,
    device: Optional[DeviceLikeType] = None,
    pin_memory: bool = False,
) -> TensorLikeType:
    utils.check_layout(layout)
    utils.check_pin_memory(pin_memory)
    dtype = dtype if dtype is not None else utils.type_to_dtype(type(a))
    device = device if device is not None else torch.device("cpu")
    return prims.scalar_tensor(a, dtype=dtype, device=device)


#
# Randomness References
#


def _uniform_helper(
    shape: ShapeType,
    low: Union[bool, int, float] = 0.0,
    high: Union[bool, int, float] = 1.0,
    *,
    dtype: torch.dtype,
    device: DeviceLikeType,
) -> TensorLikeType:
    utils.validate_shape(shape)

    assert isinstance(low, Number)
    assert isinstance(high, Number)
    low = sym_float(low)
    high = sym_float(high)

    assert isinstance(dtype, torch.dtype)
    device = utils.canonicalize_device(device)

    return prims._uniform_helper(shape, low=low, high=high, dtype=dtype, device=device)


@register_decomposition(aten.masked_fill)
@out_wrapper()
def masked_fill(a: TensorLikeType, mask: TensorLikeType, value: TensorOrNumberLikeType):
    python_type = utils.dtype_to_type(a.dtype)
    if isinstance(value, Number):
        value_type = type(value)
    else:
        # NOTE: Could not use value = item(value) as it resulted in
        # RuntimeError: Cannot cast FakeTensor(cpu) to number
        value_ndim = value.ndim
        torch._check(
            value_ndim == 0,
            lambda: f"only supports a 0-dimensional value tensor, but got tensor with {value_ndim} dimension",
        )
        # `masked_fill` allows cpu scalar to be moved to cuda and xpu but not otherwise.
        is_cpu_scalar = (
            a.device.type in ["cuda", "xpu", torch._C._get_privateuse1_backend_name()]
            and value.device.type == "cpu"
        )
        torch._check(
            is_cpu_scalar or value.device == a.device,
            lambda: "Expected `value` to be on same device as `a`",
        )
        value_type = utils.dtype_to_type(value.dtype)

    if value_type is complex:
        # only downcasting from complex to lower type is not allowed.
        # We allow casting `value` to lower type for other case
        # Eg. float -> int.
        # Ref: https://github.com/pytorch/pytorch/issues/79195
        torch._check(
            utils.is_weakly_lesser_type(value_type, python_type),
            lambda: f"could not convert to type {python_type} without overflow",
        )

    # Since `where` allows type-promotion,
    # cast value to correct type before passing to `where`
    value = _maybe_convert_to_dtype(value, a.dtype)
    r = torch.where(mask, value, a)  # type: ignore[arg-type]

    # aten.mask_fill always return a new contiguous tensor
    # contiguous() is needed to correctly model the output stride
    return r.contiguous()


@register_decomposition(aten.masked_fill_)
def masked_fill_(
    a: TensorLikeType, mask: TensorLikeType, value: TensorOrNumberLikeType
) -> TensorLikeType:
    b = torch.masked_fill(a, mask, value)  # type: ignore[arg-type]
    a.copy_(b)
    return a


# CompositeImplicitAutograd - don't register decomp
def allclose(
    a: TensorLikeType,
    b: TensorLikeType,
    rtol: float = 1e-05,
    atol: float = 1e-08,
    equal_nan: bool = False,
) -> bool:
    """
    Reference implementation of torch.allclose
    """
    _check_close_args(name="torch.allclose", a=a, b=b, rtol=rtol, atol=atol)

    return bool(
        torch.all(torch.isclose(a, b, rtol=rtol, atol=atol, equal_nan=equal_nan)).item()
    )


def equal(a: TensorLikeType, b: TensorLikeType) -> bool:
    utils.check_same_device(a, b, allow_cpu_scalar_tensors=False)
    utils.check_same_dtype(a, b)

    # Shape check
    if a.ndim != b.ndim:
        return False

    for x, y in zip(a.shape, b.shape):
        if x != y:
            return False

    # Short-circuits if there are no elements to validate
    if a.numel() == 0:
        return True

    return item(all(eq(a, b)))  # type: ignore[return-value]


@register_decomposition(aten.norm)
@out_wrapper(exact_dtype=True)
def norm(
    input: TensorLikeType,
    p: Optional[Union[float, str]] = "fro",
    dim: Optional[DimsType] = None,
    keepdim: bool = False,
    *,
    dtype: Optional[torch.dtype] = None,
) -> TensorLikeType:
    # In these cases we compute the "Frobenius norm"
    if (
        p == "fro" and (dim is None or isinstance(dim, Dim) or len(dim) <= 2)
    ) or p is None:
        p = 2
    if isinstance(dim, Dim):
        dim = [dim]
    if isinstance(p, str):
        # Here we either call the nuclear norm, or we call matrix_norm with some arguments
        # that will throw an error
        if dim is None:
            dim = tuple(range(input.ndim))
        return torch.linalg.matrix_norm(input, p, dim, keepdim, dtype=dtype)
    else:
        return torch.linalg.vector_norm(input, p, dim, keepdim, dtype=dtype)


@register_decomposition(aten.trace)
@out_wrapper()
def trace(self: TensorLikeType) -> TensorLikeType:
    torch._check(
        self.ndim == 2, lambda: "expected a matrix, but got tensor with dim {self.ndim}"
    )
    return torch.sum(torch.diag(self, 0))


def _make_r_binary_op(base_op):
    def rop(
        a: Union[TensorLikeType, NumberType],
        b: Union[TensorLikeType, NumberType],
    ) -> TensorLikeType:
        return base_op(b, a)

    return rop


rtruediv = _make_r_binary_op(true_divide)
rfloordiv = _make_r_binary_op(floor_divide)
rpow = _make_r_binary_op(pow)


@register_decomposition(aten.triu)
@out_wrapper()
def triu(a: TensorLikeType, diagonal: int = 0) -> TensorLikeType:
    torch._check(
        a.ndim >= 2, lambda: "triu: input tensor must have at least 2 dimensions"
    )
    h, w = a.shape[-2:]
    mask = (
        torch.arange(w, device=a.device).unsqueeze(-2)
        - torch.arange(h, device=a.device).unsqueeze(-1)
    ) >= diagonal

    # aten.triu always returns a new contiguous tensor
    # contiguous() is needed to correctly model the output stride
    return utils.mask_tensor(mask, a).contiguous()


@register_decomposition(aten.tril)
@out_wrapper()
def tril(a: TensorLikeType, diagonal: int = 0) -> TensorLikeType:
    torch._check(
        a.ndim >= 2, lambda: "tril: input tensor must have at least 2 dimensions"
    )
    h, w = a.shape[-2:]
    mask = (
        torch.arange(w, device=a.device).unsqueeze(-2)
        - torch.arange(h, device=a.device).unsqueeze(-1)
    ) <= diagonal

    # aten.tril always returns a new contiguous tensor
    # contiguous() is needed to correctly model the output stride
    return utils.mask_tensor(mask, a).contiguous()


# This is based on get_tril_size in aten/src/ATen/native/TensorFactories.h
# The components of the matrix that belong to the lower triangle with offset
# form a pentagon that can be broken down into a top trapezoid and a bottom
# rectangle. For the implementation of tril_indices, we need the sizes of
# both of these, as well as the length of the top side of the trapezoid.
def _get_tril_sizes(row: int, col: int, offset: int) -> Tuple[int, int, int]:
    if row == 0 or col == 0:
        return 0, 0, 0

    m_first_row = min(col, 1 + offset) if offset > 0 else int(row + offset > 0)
    m_last_row = max(0, min(col, row + offset))
    n_row_all = max(0, min(row, row + offset))
    n_row_trapezoid = m_last_row - m_first_row + 1

    # Number of elements in top trapezoid
    trapezoid_size = (m_first_row + m_last_row) * n_row_trapezoid // 2
    # Number of elements in bottom rectangle
    diff_row = n_row_all - n_row_trapezoid
    rectangle_size = max(0, diff_row * col)

    return trapezoid_size, rectangle_size, m_first_row


def _trilu_checks(
    name: str,
    row: int,
    col: int,
    dtype: torch.dtype,
    layout: torch.layout,
    pin_memory: bool,
):
    torch._check(row >= 0, lambda: f"row must be non-negative, got {row}")
    torch._check(col >= 0, lambda: f"col must be non-negative, got {col}")
    torch._check(
        dtype in (torch.int32, torch.int64),
        lambda: f"\"{name}\" not implemented for '{dtype}'",
    )


# This is based on tril_indices_cuda in aten/src/ATen/native/cuda/TensorFactories.cu
@register_decomposition(aten.tril_indices)
@out_wrapper()
def tril_indices(
    row: int,
    col: int,
    offset: int = 0,
    *,
    dtype: torch.dtype = torch.long,
    layout: torch.layout = torch.strided,
    device: DeviceLikeType = "cpu",
    pin_memory: bool = False,
) -> TensorLikeType:
    _trilu_checks("tril_indices", row, col, dtype, layout, pin_memory)

    trapezoid_size, rectangle_size, m_first_row = _get_tril_sizes(row, col, offset)
    row_offset = max(0, -offset)

    arange_kw = partial(
        torch.arange, layout=layout, device=device, pin_memory=pin_memory
    )

    # first we do the indices for top trapezoid
    xs1 = arange_kw(0, trapezoid_size, dtype=torch.float64)
    b = m_first_row - 0.5
    row_inds1 = torch.floor(-b + torch.sqrt(b * b + 2 * xs1))
    col_inds1 = torch.floor(xs1 - (2 * m_first_row - 1 + row_inds1) * row_inds1 * 0.5)
    row_inds1 = _maybe_convert_to_dtype(row_inds1 + row_offset, dtype)
    col_inds1 = _maybe_convert_to_dtype(col_inds1, dtype)

    # then bottom rectangle
    xs2 = arange_kw(0, rectangle_size, dtype=dtype)
    row_inds2 = xs2 // col + (col - m_first_row + 1 + row_offset)
    col_inds2 = xs2 % col

    return torch.stack(
        (torch.cat((row_inds1, row_inds2)), torch.cat((col_inds1, col_inds2)))
    )


# Similar to _get_tril_sizes above, but here there is a top trapezoid and
# a bottom rectangle instead. Note that you can't reduce this to
# _get_tril_sizes(col, row, -offset) because that would correspond to
# decomposing into a left trapezoid and right rectangle.
def _get_triu_sizes(row: int, col: int, offset: int) -> Tuple[int, int, int]:
    if row == 0 or col == 0:
        return 0, 0, 0

    m_first_row = max(0, col - offset) if offset > 0 else col

    # Number of elements in top rectangle
    rectangle_size = max(0, min(row, -offset) * col)

    # Number of elements in bottom trapezoid
    trapezoid_size_tril, rectangle_size_tril, _ = _get_tril_sizes(row, col, offset - 1)
    triu_size = row * col - (trapezoid_size_tril + rectangle_size_tril)
    trapezoid_size = triu_size - rectangle_size

    return trapezoid_size, rectangle_size, m_first_row


@register_decomposition(aten.triu_indices)
@out_wrapper()
def triu_indices(
    row: int,
    col: int,
    offset: int = 0,
    *,
    dtype: torch.dtype = torch.long,
    layout: torch.layout = torch.strided,
    device: DeviceLikeType = "cpu",
    pin_memory: bool = False,
) -> TensorLikeType:
    _trilu_checks("triu_indices", row, col, dtype, layout, pin_memory)

    trapezoid_size, rectangle_size, m_first_row = _get_triu_sizes(row, col, offset)
    col_offset = max(0, offset)

    arange_kw = partial(
        torch.arange, layout=layout, device=device, pin_memory=pin_memory
    )

    # indices for top rectangle
    xs2 = arange_kw(0, rectangle_size, dtype=dtype)
    row_inds2 = xs2 // col
    col_inds2 = xs2 % col

    # bottom trapezoid
    xs1 = arange_kw(0, trapezoid_size, dtype=torch.float64)
    b = -0.5 - m_first_row
    row_inds1 = torch.floor(-b - torch.sqrt(b * b - 2 * xs1))
    col_inds1 = torch.floor(xs1 - ((2 * m_first_row - 1 - row_inds1) * row_inds1) * 0.5)
    row_inds1 = _maybe_convert_to_dtype(row_inds1, dtype)
    col_inds1 = _maybe_convert_to_dtype(col_inds1, dtype)

    if col:
        row_inds1 = row_inds1 + (rectangle_size // col)
    col_inds1 = col_inds1 + col_offset

    return torch.stack(
        (torch.cat((row_inds2, row_inds1)), torch.cat((col_inds2, col_inds1)))
    )


@register_decomposition(aten.bucketize)
@out_wrapper(exact_dtype=True)
def bucketize(
    a: TensorLikeType,
    boundaries: TensorLikeType,
    *,
    out_int32: bool = False,
    right: bool = False,
):
    torch._check(
        boundaries.dim() == 1,
        lambda: f"boundaries tensor must be 1 dimension but got dim({boundaries.dim()})",
    )

    out_dtype = torch.int32 if out_int32 else torch.int64
    n_boundaries = boundaries.shape[-1]
    if n_boundaries == 0:
        return torch.zeros_like(a)
    # We are trying to find the bucket (defined by pairs of consecutive elements of `boundaries`)
    # each element of `a` belongs to. We use binary search to achieve logarithimic complexity,
    # but each step of the search is done "in parallel" over all elements of `a`
    # can't use int32 as indexes, so we have to do all computations with int64 and convert at the end
    start = torch.zeros(a.shape, device=a.device, dtype=torch.int64)
    end = start + n_boundaries
    # Max depth of the binary search
    # Since we can't break out of the loop at different points for different elements of a,
    # we just do the max amount of iterations that binary search requires and add condition
    # tensor (cond_update below) to stop updating once the search terminates

    # For first iteration through loop we can skip some checks, we have separate implementation
    mid = start + (end - start) // 2
    mid_val = boundaries[mid]
    if right:
        cond_mid = mid_val > a
    else:
        cond_mid = mid_val >= a
    start = torch.where(cond_mid, start, mid + 1)

    if n_boundaries > 1:
        cond_update = torch.ones_like(a, dtype=torch.bool)
        niters = int(math.log2(n_boundaries))
        for _ in range(niters):
            end = torch.where(cond_mid & cond_update, mid, end)
            cond_update = start < end
            # start might end up pointing to 1 past the end, we guard against that
            mid = torch.where(cond_update, start + (end - start) // 2, 0)
            mid_val = boundaries[mid]
            # If right is true, the buckets are closed on the *left*
            # (i.e., we are doing the equivalent of std::upper_bound in C++)
            # Otherwise they are closed on the right (std::lower_bound)
            if right:
                cond_mid = mid_val > a
            else:
                cond_mid = mid_val >= a
            start = torch.where((~cond_mid) & cond_update, mid + 1, start)

    return start.to(dtype=out_dtype)


@register_decomposition(aten.cauchy)
@out_wrapper()
@elementwise_type_promotion_wrapper(
    type_promoting_args=("self",),
    type_promotion_kind=ELEMENTWISE_TYPE_PROMOTION_KIND.DEFAULT,
)
def cauchy(self, median=0, sigma=1, generator=None):
    assert generator is None
    torch._check(
        not utils.is_complex_dtype(self.dtype)
        and not utils.is_integer_dtype(self.dtype)
        and not utils.is_boolean_dtype(self.dtype),
        lambda: f"Cauchy distribution is a continuous probability distribution. \
        dtype must be a floating point but you specified {self.dtype}",
    )
    torch._check(
        sigma > 0.0,
        lambda: f"cauchy_ expects sigma > 0.0, but found sigma={sigma}",
    )
    return median + sigma * torch.tan(math.pi * (torch.rand_like(self) - 0.5))


@register_decomposition(aten.exponential)
@out_wrapper()
@elementwise_type_promotion_wrapper(
    type_promoting_args=("self",),
    type_promotion_kind=ELEMENTWISE_TYPE_PROMOTION_KIND.DEFAULT,
)
def exponential(self, rate=1, generator=None):
    assert generator is None
    torch._check(
        not utils.is_complex_dtype(self.dtype)
        and not utils.is_integer_dtype(self.dtype)
        and not utils.is_boolean_dtype(self.dtype),
        lambda: f"Exponential distribution is a continuous probability distribution. \
        dtype must be a floating point but you specified {self.dtype}",
    )
    torch._check(
        rate > 0.0,
        lambda: f"exponential_ expects lambda > 0.0, but found lambda={rate}",
    )

    uniform_val = torch.rand_like(self)

    # copying numerics of transformation::exponential see comment:
    # curand_uniform has (0,1] bounds. log(1) is 0 and exponential excludes 0.
    # we need log to be not 0, and not underflow when converted to half
    # fast __logf approximation can underflow, so set log to -epsilon/2 for 1 or close to 1 args
    epsilon = torch.finfo(uniform_val.dtype).eps / 2
    condition = uniform_val >= 1.0 - epsilon
    log_uniform = torch.where(condition, -epsilon, torch.log(uniform_val))

    return -1 / rate * log_uniform


@register_decomposition(aten.geometric)
@out_wrapper()
@elementwise_type_promotion_wrapper(
    type_promoting_args=("self",),
    type_promotion_kind=ELEMENTWISE_TYPE_PROMOTION_KIND.DEFAULT,
)
def geometric(self, p, generator=None):
    assert generator is None
    # TODO: fix inductor rand_like for integer, bool dtypes
    torch._check(
        not utils.is_complex_dtype(self.dtype)
        and not utils.is_boolean_dtype(self.dtype),
        lambda: f"geometric not implemented for {self.dtype}",
    )
    torch._check(
        0 < p and p < 1,
        lambda: f"geometric_ expects p to be in (0, 1), but got p={p}",
    )
    return torch.floor(torch.log1p(-torch.rand_like(self)) / math.log1p(-p)) + 1


@register_decomposition(aten.log_normal)
@out_wrapper()
@elementwise_type_promotion_wrapper(
    type_promoting_args=("self",),
    type_promotion_kind=ELEMENTWISE_TYPE_PROMOTION_KIND.DEFAULT,
)
def log_normal(self, mean=1, std=2, generator=None):
    assert generator is None
    torch._check(
        not utils.is_complex_dtype(self.dtype)
        and not utils.is_integer_dtype(self.dtype)
        and not utils.is_boolean_dtype(self.dtype),
        lambda: f"log_normal not implemented for {self.dtype}",
    )
    torch._check(
        0 < std,
        lambda: f"log_normal_ expects std > 0.0, but found std={std}",
    )
    return torch.exp(std * torch.randn_like(self) + mean)


# TODO: add support for functionalization aten.normal_functional
# NOTE: the device and dtype will be ignored when shape is None
@register_decomposition(aten.normal)
@out_wrapper()
@elementwise_type_promotion_wrapper(
    type_promoting_args=(
        "mean",
        "std",
    ),
    type_promotion_kind=ELEMENTWISE_TYPE_PROMOTION_KIND.DEFAULT,
)
def normal(
    mean=0,
    std=1,
    size=None,
    *,
    generator=None,
    dtype=None,
    layout=None,
    device=None,
    pin_memory=None,
):
    assert layout is None or layout == torch.strided

    if not isinstance(std, TensorLike):
        torch._check(
            std >= 0, lambda: f"normal expects std >= 0.0, but found std {std}"
        )

    if size is None:
        tensors = tuple(t for t in (mean, std) if isinstance(t, TensorLike))
        torch._check(
            len(tensors) > 0,
            lambda: "normal expects that either mean or std is a tensor, or size is defined",
        )
        torch._check(
            layout is None and pin_memory is None,
            lambda: "Cannot pass layout, or pin_memory without size",
        )

        size = _broadcast_shapes(*(t.shape for t in tensors))
        dtype = tensors[0].dtype
        device = tensors[0].device
    else:
        torch._check(
            not isinstance(mean, TensorLike) and not isinstance(std, TensorLike),
            lambda: "normal expects mean and std to be scalars when size is defined",
        )
        dtype = torch.get_default_dtype() if dtype is None else dtype
        device = torch.device("cpu") if device is None else device

    normal_samples = prims.normal(
        size,
        mean=0.0,
        std=1.0,
        dtype=dtype,
        device=device,
        requires_grad=False,
        generator=generator,
    )
    return std * normal_samples + mean


@register_decomposition(aten.normal_)
def normal_(self, mean=0, std=1, *, generator=None):
    return normal(mean, std, self.shape, out=self, generator=generator)


@_make_elementwise_unary_reference(ELEMENTWISE_TYPE_PROMOTION_KIND.INT_TO_FLOAT)
def rad2deg(self: TensorLikeType):
    torch._check(
        not utils.is_complex_dtype(self.dtype),
        lambda: "rad2deg is not supported for complex tensors.",
    )
    M_180_PI = 57.295779513082320876798154814105170332405472466564
    return self * M_180_PI


@_make_elementwise_unary_reference(ELEMENTWISE_TYPE_PROMOTION_KIND.INT_TO_FLOAT)
def deg2rad(self: TensorLikeType):
    torch._check(
        not utils.is_complex_dtype(self.dtype),
        lambda: "deg2rad is not supported for complex tensors.",
    )
    M_PI_180 = 0.017453292519943295769236907684886127134428718885417
    return self * M_PI_180


@register_decomposition(aten.count_nonzero)
@out_wrapper()
def count_nonzero(self, dim: Optional[DimsType] = None):
    return (self != 0).sum(dim)


def _dot_check(self, other):
    torch._check(
        self.dim() == 1 and other.dim() == 1,
        lambda: f"1D tensors expected, but got {self.dim()}D and {other.dim()}D tensors",
    )

    def numel_error():
        return (
            f"inconsistent tensor size, expected tensor [{self.numel()}] and src [{other.numel()}] to have the"
            f"same number of elements, but got {self.numel()} and {other.numel()} elements respectively"
        )

    torch._check(self.numel() == other.numel(), numel_error)


@register_decomposition(aten.dot)
@out_wrapper()
@elementwise_type_promotion_wrapper(
    type_promoting_args=("self", "other"),
    type_promotion_kind=ELEMENTWISE_TYPE_PROMOTION_KIND.DEFAULT,
)
def dot(self, other):
    if self.is_complex():
        if self.is_conj():
            if other.is_conj():
                return torch.dot(self.conj(), other.conj()).conj()
            else:
                return torch.vdot(self.conj(), other)
        elif other.is_conj():
            return torch.vdot(other.conj(), self)

    _dot_check(self, other)
    return (self * other).sum()


@register_decomposition(aten.vdot)
@out_wrapper()
@elementwise_type_promotion_wrapper(
    type_promoting_args=("self", "other"),
    type_promotion_kind=ELEMENTWISE_TYPE_PROMOTION_KIND.DEFAULT,
)
def vdot(self, other):
    if not self.is_complex():
        return torch.dot(self, other)

    if self.is_conj():
        if other.is_conj():
            return torch.vdot(other.conj(), self.conj())
        else:
            return torch.dot(self.conj(), other)
    elif other.is_conj():
        return torch.dot(self, other.conj()).conj()

    _dot_check(self, other)
    # The decomposition fails if you do self.conj()... not sure why
    return (self.conj_physical() * other).sum()


@register_decomposition(aten.select_scatter)
@out_wrapper()
def select_scatter(x: TensorLikeType, src: TensorLikeType, dim: int, index: int):
    dim = utils.canonicalize_dim(x.ndim, dim)
    mask_shape = [1] * x.ndim
    mask_shape[dim] = -1
    if index < 0:
        index = index + x.shape[dim]
    mask = torch.arange(x.shape[dim], device=x.device).view(mask_shape) == index
    src = torch.unsqueeze(src, dim).expand(x.shape)
    return torch.where(mask, src, x)


# inplace
abs_ = _make_inplace(abs)
acos_ = _make_inplace(acos)
acosh_ = _make_inplace(acosh)
add_ = _make_inplace(add)
addcmul_ = _make_inplace(addcmul)
addcdiv_ = _make_inplace(addcdiv)
asin_ = _make_inplace(asin)
asinh_ = _make_inplace(asinh)
atan_ = _make_inplace(atan)
atanh_ = _make_inplace(atanh)
atan2_ = _make_inplace(atan2)
bitwise_and_ = _make_inplace(bitwise_and)
bitwise_left_shift_ = _make_inplace(bitwise_left_shift)
bitwise_not_ = _make_inplace(bitwise_not)
bitwise_or_ = _make_inplace(bitwise_or)
bitwise_right_shift_ = _make_inplace(bitwise_right_shift)
bitwise_xor_ = _make_inplace(bitwise_xor)
ceil_ = _make_inplace(ceil)
clamp_ = _make_inplace(clamp)
clamp_min_ = _make_inplace(clamp_min)
clamp_max_ = _make_inplace(clamp_max)
conj_physical_ = _make_inplace(conj_physical)
copysign_ = _make_inplace(copysign)
cos_ = _make_inplace(cos)
cosh_ = _make_inplace(cosh)
cumsum_ = _make_inplace(cumsum)
cumprod_ = _make_inplace(cumprod)
deg2rad_ = _make_inplace(deg2rad)
digamma_ = _make_inplace(digamma)
div_ = _make_inplace(div)
eq_ = _make_inplace(eq)
erf_ = _make_inplace(erf)
erfc_ = _make_inplace(erfc)
erfinv_ = _make_inplace(erfinv)
exp_ = _make_inplace(exp)
exp2_ = _make_inplace(exp2)
expm1_ = _make_inplace(expm1)
float_power_ = _make_inplace(float_power)
floor_ = _make_inplace(floor)
floor_divide_ = _make_inplace(floor_divide)
fmod_ = _make_inplace(fmod)
frac_ = _make_inplace(frac)
gcd_ = _make_inplace(gcd)
ge_ = _make_inplace(ge)
gt_ = _make_inplace(gt)
heaviside_ = _make_inplace(heaviside)
hypot_ = _make_inplace(hypot)
igamma_ = _make_inplace(igamma)
igammac_ = _make_inplace(igammac)
i0_ = _make_inplace(i0)
lcm_ = _make_inplace(lcm)
le_ = _make_inplace(le)
lerp_ = _make_inplace(lerp)
lgamma_ = _make_inplace(lgamma)
log10_ = _make_inplace(log10)
log1p_ = _make_inplace(log1p)
log2_ = _make_inplace(log2)
log_ = _make_inplace(log)
logical_and_ = _make_inplace(logical_and)
logical_not_ = _make_inplace(logical_not)
logical_or_ = _make_inplace(logical_or)
logical_xor_ = _make_inplace(logical_xor)
lt_ = _make_inplace(lt)
mul_ = _make_inplace(mul)
mvlgamma_ = _make_inplace(mvlgamma)
nan_to_num_ = _make_inplace(nan_to_num)
ne_ = _make_inplace(ne)
neg_ = _make_inplace(neg)
nextafter_ = _make_inplace(nextafter)
pow_ = _make_inplace(pow)
rad2deg_ = _make_inplace(rad2deg)
reciprocal_ = _make_inplace(reciprocal)
remainder_ = _make_inplace(remainder)
rsqrt_ = _make_inplace(rsqrt)
sgn_ = _make_inplace(sgn)
sigmoid_ = _make_inplace(sigmoid)
sign_ = _make_inplace(sign)
sin_ = _make_inplace(sin)
sinc_ = _make_inplace(sinc)
sinh_ = _make_inplace(sinh)
sqrt_ = _make_inplace(sqrt)
square_ = _make_inplace(square)
sub_ = _make_inplace(sub)
tan_ = _make_inplace(tan)
tanh_ = _make_inplace(tanh)
tril_ = _make_inplace(tril)
triu_ = _make_inplace(triu)
true_divide_ = _make_inplace(true_divide)
trunc_ = _make_inplace(trunc)
xlogy_ = _make_inplace(xlogy)
cauchy_ = _make_inplace(cauchy)
exponential_ = _make_inplace(exponential)
geometric_ = _make_inplace(geometric)
log_normal_ = _make_inplace(log_normal)
zero_ = _make_inplace(zero)

alias_copy = _make_copy_from_view(aten.alias)
as_strided_copy = _make_copy_from_view(aten.as_strided)
diagonal_copy = _make_copy_from_view(aten.diagonal)
expand_copy = _make_copy_from_view(aten.expand)
# TODO: This must return a sparse tensor if the input is sparse, but refs have
# no sparse support. See narrow_copy_sparse in core.
<<<<<<< HEAD
narrow_copy = _make_copy_from_view(narrow)
squeeze_copy = _make_copy_from_view(squeeze)
t_copy = _make_copy_from_view(t)
view_copy = _make_copy_from_view(view)
=======
narrow_copy = _make_copy_from_view(aten.narrow)
t_copy = _make_copy_from_view(aten.t)
view_copy = _make_copy_from_view(aten.view)
>>>>>>> ada2c18e


# xref: isStorage in torch/csrc/DynamicTypes.cpp
def _isStorage(obj):
    return isinstance(obj, (torch.TypedStorage, torch.UntypedStorage))


# xref: compute_sizes in torch/csrc/utils/tensor_new.cpp
def _compute_sizes(seq, scalar_type):
    MAX_DIMS = 128
    is_storage = _isStorage(seq)
    sizes = []
    # TODO: this is inaccurate, we actually test PySequence_Check
    while isinstance(seq, (list, tuple)):
        length = len(seq)
        if is_storage:
            length //= scalar_type.itemsize
        sizes.append(length)
        if len(sizes) > MAX_DIMS:
            raise ValueError(f"too many dimensions '{type(seq).__name__}'")
        if length == 0:
            break
        try:
            handle = seq[0]
        except Exception:
            raise ValueError(  # noqa: B904
                f"could not determine the shape of object type '{type(seq).__name__}'"
            )
        seq = handle

    return sizes


# xref: infer_scalar_type in torch/csrc/utils/tensor_new.cpp
def _infer_scalar_type(obj):
    if isinstance(obj, FloatLike):
        return torch.get_default_dtype()
    if isinstance(obj, IntLike) and not isinstance(obj, bool):  # careful!
        return torch.int64
    if isinstance(obj, BoolLike):
        return torch.bool
    if isinstance(obj, complex):
        default_dtype = torch.get_default_dtype()
        if default_dtype is torch.float:
            return torch.cfloat
        elif default_dtype is torch.double:
            return torch.cdouble
        elif default_dtype is torch.half:
            return torch.chalf
        else:
            raise RuntimeError("invalid default scalar type for complex")
    if isinstance(obj, torch.Tensor):
        return obj.dtype
    if isinstance(obj, str):
        raise TypeError(f"new(): invalid data type '{type(obj).__name__}'")
    # TODO: this is inaccurate, we actually test PySequence_Check
    if isinstance(obj, (list, tuple)):
        scalarType = None
        length = len(obj)
        # match NumPy semantics, except use default tensor type instead of
        # double.
        if length == 0:
            return torch.get_default_dtype()
        for i in range(length):
            cur_item = obj[i]
            # TODO: test this
            """
            if cur_item is obj:
                raise TypeError("new(): self-referential lists are incompatible")
            """
            item_scalarType = _infer_scalar_type(cur_item)  # recurse!
            if scalarType is not None:
                scalarType = torch.promote_types(scalarType, item_scalarType)
            else:
                scalarType = item_scalarType
            if scalarType is torch.cdouble:
                # this won't change (unless we hit undefined, but that will
                # fail later)
                return scalarType
        return scalarType
    raise RuntimeError(f"Could not infer dtype of {type(obj).__name__}")


# Analogous to recursive_store
# xref: recursive_store in torch/csrc/utils/tensor_new.cpp
def _recursive_build(
    scalarType: torch.dtype, obj: Union[TensorOrNumberLikeType, TensorSequenceType]
):
    if isinstance(obj, Tensor) and obj.numel() == 1:
        return obj.detach().to(dtype=scalarType, device="cpu", copy=True).view(())
    elif isinstance(obj, Tensor):
        # It is invalid to call ".tensor([...])" with a non-scalar tensor in eager mode
        # >>> torch.tensor([torch.randn(2)])
        # ValueError: only one element tensors can be converted to Python scalars
        #
        # But it is possible with a NumPy array
        # >>> torch.tensor([np.random.uniform(size=(2,))]).shape
        # torch.Size([1, 2])
        return obj.detach().to(dtype=scalarType, device="cpu", copy=True)
    elif isinstance(obj, Number):
        return torch.scalar_tensor(obj, dtype=scalarType)

    # seq can be a list of tensors
    seq = obj
    return torch.stack([_recursive_build(scalarType, item) for item in seq])


# xref: internal_new_from_data in torch/csrc/utils/tensor_new.cpp
def _internal_new_from_data(
    options,
    scalar_type,
    device_opt,
    data,
    copy_variables,
    copy_numpy,
    type_inference,
    pin_memory=False,
):
    if isinstance(data, torch.Tensor):
        torch._check(
            not pin_memory, lambda: "Can't pin tensor constructed from a variable"
        )
        var = data
        if copy_variables:
            var = var.detach()
        inferred_scalar_type = var.dtype if type_inference else scalar_type
        device = device_opt if device_opt is not None else var.device
        return var.to(
            device=device,
            dtype=inferred_scalar_type,
            non_blocking=False,
            copy=copy_variables,
        )

    # TODO
    if hasattr(data, "__cuda_array_interface__"):
        return NotImplemented

    # TODO: test for numpy input with PyArray_Check

    device = device_opt if device_opt is not None else options["device"]
    inferred_scalar_type = _infer_scalar_type(data) if type_inference else scalar_type

    # NB: Don't need to avoid tracing, as we aren't going to do any manual
    # pointer filling tricks
    if _isStorage(data):
        return NotImplemented
    else:
        if torch.device(device).type == "meta":
            return NotImplemented

        # In the C implementation, we would directly start poking the memory
        # of a freshly allocated CPU tensor.  Here, we're going to do an
        # alternate, heinously slow implementation: turn each individual
        # scalar into a tensor, and then repeatedly cat them together
        tensor = _recursive_build(inferred_scalar_type, data)

        tensor = tensor.to(device, inferred_scalar_type, non_blocking=False, copy=False)

    # NB: lift_fresh is not needed, because we built the tensor from scalars
    # guaranteeing a fresh tensor in this case
    return tensor


# xref: tensor_ctor in torch/csrc/utils/tensor_new.cpp
def tensor(data, *, dtype=None, device=None, pin_memory=False, requires_grad=False):
    # TODO (or not): support names kwarg
    if isinstance(data, torch.Tensor):
        warnings.warn(
            "To copy construct from a tensor, it is recommended to use sourceTensor.clone().detach() "
            "or sourceTensor.clone().detach().requires_grad_(True), rather than torch.tensor(sourceTensor)"
        )
    type_inference = dtype is None
    new_tensor = _internal_new_from_data(
        # device="cpu" because that's what you get with torch.tensor(2) no
        # device by default
        {"device": "cpu"},  # TODO: use torch.get_default_tensor_type
        dtype if dtype is not None else torch.get_default_dtype(),
        device,
        data,
        copy_variables=True,
        copy_numpy=True,
        type_inference=type_inference,
        pin_memory=pin_memory,
    )
    new_tensor.detach_()
    if requires_grad:
        new_tensor.requires_grad_(requires_grad)
    return new_tensor


# Views
# We can't model these as above, as the pattern of doing `op(a, out=a)` does not work for a view function
# given that it does not reshape the input (it just copies the result into it)

# squeeze_ = _make_inplace(squeeze)
# t_ = _make_inplace(t)
# transpose_ = _make_inplace(transpose)
# unsqueeze_ = _make_inplace(unsqueeze)


import torch._refs._conversions
import torch._refs.fft
import torch._refs.linalg
import torch._refs.nn.functional
import torch._refs.special<|MERGE_RESOLUTION|>--- conflicted
+++ resolved
@@ -6321,16 +6321,10 @@
 expand_copy = _make_copy_from_view(aten.expand)
 # TODO: This must return a sparse tensor if the input is sparse, but refs have
 # no sparse support. See narrow_copy_sparse in core.
-<<<<<<< HEAD
-narrow_copy = _make_copy_from_view(narrow)
-squeeze_copy = _make_copy_from_view(squeeze)
-t_copy = _make_copy_from_view(t)
-view_copy = _make_copy_from_view(view)
-=======
 narrow_copy = _make_copy_from_view(aten.narrow)
 t_copy = _make_copy_from_view(aten.t)
+squeeze_copy = _make_copy_from_view(aten.squeeze)
 view_copy = _make_copy_from_view(aten.view)
->>>>>>> ada2c18e
 
 
 # xref: isStorage in torch/csrc/DynamicTypes.cpp
