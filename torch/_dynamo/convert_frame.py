--- conflicted
+++ resolved
@@ -23,20 +23,11 @@
 from weakref import ReferenceType
 
 from torch._utils_internal import maybe_upload_prof_stats_to_manifold
-<<<<<<< HEAD
-from torch.fx._lazy_graph_module import (  # type: ignore[attr-defined]
-    _use_lazy_graph_module,
-)
-from torch.utils._traceback import CapturedTraceback
-
-
-=======
-
 from torch.fx._lazy_graph_module import _use_lazy_graph_module
 from torch.utils._traceback import CapturedTraceback
 
+
 np: Optional[ModuleType]
->>>>>>> d5fa672a
 try:
     import numpy as np
 except ModuleNotFoundError:
@@ -111,14 +102,12 @@
     write_record_to_file,
 )
 
-<<<<<<< HEAD
-=======
+
 if typing.TYPE_CHECKING:
     from .backends.registry import CompilerFn
     from .repro.after_dynamo import WrapBackendDebug
     from .types import BytecodeHook, CacheEntry
     from .variables.builder import FrameStateSizeEntry
->>>>>>> d5fa672a
 
 log = logging.getLogger(__name__)
 bytecode_log = torch._logging.getArtifactLogger(__name__, "bytecode")
