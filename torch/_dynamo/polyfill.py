# mypy: allow-untyped-defs

"""
Python polyfills for common builtins.
"""
import math
from typing import Any, Callable, Sequence

import torch


def all(iterator):
    for elem in iterator:
        if not elem:
            return False
    return True


def any(iterator):
    for elem in iterator:
        if elem:
            return True
    return False


def index(iterator, item, start=0, end=None):
    for i, elem in list(enumerate(iterator))[start:end]:
        if item == elem:
            return i
    # This will not run in dynamo
    raise ValueError(f"{item} is not in {type(iterator)}")


def repeat(item, count):
    for i in range(count):
        yield item


def radians(x):
    return math.pi / 180.0 * x


def accumulate_grad(x, new_grad):
    new_grad = torch.clone(new_grad)
    if x.grad is None:
        x.grad = new_grad
    else:
        x.grad.add_(new_grad)


def list_cmp(op: Callable[[Any, Any], bool], left: Sequence[Any], right: Sequence[Any]):
    """emulate `(1,2,3) > (1,2)` etc"""
    for a, b in zip(left, right):
        if a != b:
            return op(a, b)
    return op(len(left), len(right))


def set_isdisjoint(set1, set2):
    for x in set1:
        if x in set2:
            return False
    return True


def set_intersection(set1, set2):
    intersection_set = set()
    for x in set1:
        if x in set2:
            intersection_set.add(x)
    return intersection_set


def set_union(set1, set2):
    union_set = set1.copy()
    for x in set2:
        if x not in union_set:
            union_set.add(x)
    return union_set


def set_difference(set1, set2):
    difference_set = set()
    for x in set1:
        if x not in set2:
            difference_set.add(x)
    return difference_set


def dropwhile(predicate, iterable):
    # dropwhile(lambda x: x<5, [1,4,6,4,1]) -> 6 4 1
    iterable = iter(iterable)
    for x in iterable:
        if not predicate(x):
            yield x
            break
    yield from iterable


def zip_longest(*iterables, fillvalue=None):
    # Create a list of iterators from the input iterables
    iterators = [iter(it) for it in iterables]
    result = []
    while True:
        row = []
        active = False
        for it in iterators:
            try:
                # Try to get the next item from the iterator
                value = next(it)
                row.append(value)
                active = True
            except StopIteration:
                # If the iterator is exhausted, use the fillvalue
                row.append(fillvalue)
        if not active:
            break
        result.append(tuple(row))
    return result


def getattr_and_trace(*args, **kwargs):
    wrapper_obj = args[0]
    attr_name = args[1]
    fn = getattr(wrapper_obj, attr_name)
<<<<<<< HEAD
    return fn(*args[2:], **kwargs)
=======
    return fn(*args[2:], **kwargs)


def enumerate(iterable, start=0):
    n = start
    for elem in iterable:
        yield n, elem
        n += 1


def mapping_get(obj, key, value=None):
    try:
        return obj.__getitem__(key)
    except KeyError:
        return value
>>>>>>> 0f9c68e5
<|MERGE_RESOLUTION|>--- conflicted
+++ resolved
@@ -123,22 +123,10 @@
     wrapper_obj = args[0]
     attr_name = args[1]
     fn = getattr(wrapper_obj, attr_name)
-<<<<<<< HEAD
     return fn(*args[2:], **kwargs)
-=======
-    return fn(*args[2:], **kwargs)
-
-
-def enumerate(iterable, start=0):
-    n = start
-    for elem in iterable:
-        yield n, elem
-        n += 1
-
 
 def mapping_get(obj, key, value=None):
     try:
         return obj.__getitem__(key)
     except KeyError:
-        return value
->>>>>>> 0f9c68e5
+        return value