--- conflicted
+++ resolved
@@ -947,12 +947,9 @@
     def popn(self, n: int) -> List[VariableTracker]:
         return [*reversed([self.pop() for _ in range(n)])]
 
-<<<<<<< HEAD
     def _load_closure(self, name):
         return ClosureVariable(name=name)
 
-=======
->>>>>>> 9b5c7087
     def _load_fast(self, name):
         if self.exec_recorder and name in self.f_locals:
             self.exec_recorder.add_local_var(name, self.f_locals[name])
@@ -2330,29 +2327,6 @@
             fn.defaults = attr
 
         self.push(fn)
-
-    # 3.13 opcodes
-    def LOAD_FAST_LOAD_FAST(self, inst):
-        self._load_fast(inst.argval[0])
-        self._load_fast(inst.argval[1])
-
-    def STORE_FAST_STORE_FAST(self, inst):
-        self._store_fast(inst.argval[0])
-        self._store_fast(inst.argval[1])
-
-    @break_graph_if_unsupported(push=1)
-    def CALL_KW(self, inst):
-        self._call(inst, call_kw=True)
-
-    def TO_BOOL(self, inst):
-        # TO_BOOL only precedes a conditional jump or UNARY_NOT (see compile.c in CPython)
-        # So we can skip this instruction as long as we remember to codegen a TO_BOOL
-        # before conditional jumps/UNARY_NOT.
-        assert self.next_instruction.opname in (
-            "POP_JUMP_IF_TRUE",
-            "POP_JUMP_IF_FALSE",
-            "UNARY_NOT",
-        )
 
     def is_non_empty_graph(self):
         if self.output.count_calls() > 1:
