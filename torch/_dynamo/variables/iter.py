--- conflicted
+++ resolved
@@ -6,14 +6,10 @@
 import operator
 import sys
 
-<<<<<<< HEAD
-from typing import Dict, List, Optional, Union
-=======
-from typing import Dict, List, Optional, TYPE_CHECKING
+from typing import Dict, List, Optional, TYPE_CHECKING, Union
 
 if TYPE_CHECKING:
     from torch._dynamo.symbolic_convert import InstructionTranslator
->>>>>>> 6d89ea36
 
 from .. import polyfill, variables
 from ..bytecode_transformation import create_instruction
@@ -26,7 +22,6 @@
 
 from .base import MutableLocal, VariableTracker
 from .constant import ConstantVariable
-from .lists import TupleVariable
 
 
 class ItertoolsVariable(VariableTracker):
@@ -345,7 +340,7 @@
                 iterables.append(it.unpack_var_sequence(tx))
         kwargs = {"strict": self.strict} if self.strict else {}
         zipped = zip(*iterables, **kwargs)
-        return [TupleVariable(list(var)) for var in zipped]
+        return [variables.TupleVariable(list(var)) for var in zipped]
 
     def next_variable(self, tx):
         assert self.mutable_local
@@ -385,7 +380,7 @@
 
         tx.output.side_effects.mutation(self)
         self.index += 1
-        return TupleVariable(args)
+        return variables.TupleVariable(args)
 
     def reconstruct_items(self, codegen):
         for it in self.iterables:
