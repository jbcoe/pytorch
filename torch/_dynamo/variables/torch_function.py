# mypy: ignore-errors

import inspect
from typing import Dict, List, TYPE_CHECKING

import torch.utils._pytree as pytree
<<<<<<< HEAD
=======

if TYPE_CHECKING:
    from torch._dynamo.symbolic_convert import InstructionTranslator

>>>>>>> 69c0348e
from torch.overrides import _get_overloaded_args, get_default_nowrap_functions

from ..exc import unimplemented
from ..guards import GuardBuilder, install_guard
from ..source import AttrSource, GlobalSource, TypeSource
from ..utils import has_torch_function, is_tensor_base_attr_getter
from .constant import ConstantVariable
from .lists import TupleVariable
from .tensor import TensorSubclassVariable, TensorVariable
from .user_defined import UserDefinedObjectVariable


if TYPE_CHECKING:
    from .base import VariableTracker


# [Note: __torch_function__] This feature is a prototype and has some rough edges (contact mlazos with issues):
# At a high level, a torch function tensor subclass is represented as a TensorWithTFOverrideVariable, which dispatches
# __torch_function__ on attribute accesses, method calls, and torch API calls.
# The following is not supported:
# - triggering __torch_function__ on tensor subclass non-tensor custom attributes
# - graph breaking on mutating guardable tensor properties within a __torch_function__ context, this can cause
# excessive recompiles in certain degenerate cases
# - Matching the exact eager behavior of *ignoring* __torch_function__ objects in non-tensor argument positions of Torch API calls

# The following is supported:
# - static method impls of __torch_function__ on custom objects; this will trigger on torch API calls with the object as
# any argument
# - triggering __torch_function__ on torch API calls with tensor subclass arguments
# - __torch_function__ calls on base tensor attribute access and method calls for tensor subclass instances
# - matches the dispatch ordering behavior of eager __torch_function__ with subclass/object argumnents in any argument position

# See https://docs.google.com/document/d/1WBxBSvW3NXhRp9ncmtokJloMLCtF4AYNhJaffvHe8Kw/edit#heading=h.vacn73lozd9w
# for more information on the design.

# To enable subclass behavior, add your tensor subclass type to traceable_tensor_subclasses in dynamo/config.py


banned_attrs = [
    fn.__self__.__name__
    for fn in get_default_nowrap_functions()
    if is_tensor_base_attr_getter(fn)
]


def _get_all_args(args, kwargs):
    return _flatten_vts(pytree.arg_tree_leaves(*args, **kwargs))


def _flatten_vts(vts):
    from collections import deque

    from .dicts import ConstDictVariable
    from .lazy import LazyVariableTracker
    from .lists import ListVariable

    vts = deque(vts)
    output = []

    while vts:
        vt = vts.pop()
        LazyVariableTracker.realize_all(vt)
        if isinstance(vt, ListVariable):
            vts.extend(vt.items)
        elif isinstance(vt, ConstDictVariable):
            vts.extend(vt.items.values())
        else:
            output.append(vt)

    return output


def _get_subclass_type(var):
    assert isinstance(var, (TensorWithTFOverrideVariable, UserDefinedObjectVariable))
    return var.python_type()


def _get_subclass_type_var(tx: "InstructionTranslator", var):
    assert isinstance(var, (TensorWithTFOverrideVariable, UserDefinedObjectVariable))
    if isinstance(var, TensorWithTFOverrideVariable):
        return var.class_type_var(tx)
    elif isinstance(var, UserDefinedObjectVariable):
        from .builder import SourcelessBuilder, VariableBuilder

        if var.source:
            return VariableBuilder(tx, TypeSource(var.source))(var.python_type())
        else:
            return SourcelessBuilder.create(tx, var.python_type())


def _is_attr_overidden(tx: "InstructionTranslator", var, name):
    import torch

    overridden = False
    try:
        attr_val = inspect.getattr_static(var.python_type(), name)
        overridden |= attr_val != getattr(torch.Tensor, name)
    except AttributeError:
        pass

    return overridden


def call_torch_function(
    tx, torch_function_type, torch_function_var, fn, types, args, kwargs
):
    from .builder import SourcelessBuilder

    # signature:
    # def __torch_function__(cls, func, types, args=(), kwargs=None):
    tf_args = (
        torch_function_type,
        fn,
        types,
        SourcelessBuilder.create(tx, tuple(args)),
        SourcelessBuilder.create(tx, kwargs),
    )
    return tx.inline_user_function_return(torch_function_var, tf_args, {})


def build_torch_function_fn(tx: "InstructionTranslator", value, source):
    from .builder import SourcelessBuilder, VariableBuilder

    if source:
        return VariableBuilder(
            tx,
            AttrSource(AttrSource(source, "__torch_function__"), "__func__"),
        )(value.__torch_function__.__func__)
    else:
        return SourcelessBuilder.create(tx, value.__torch_function__.__func__)


def can_dispatch_torch_function(tx: "InstructionTranslator", args, kwargs):
    return tx.output.torch_function_enabled and any(
        has_torch_function(arg) for arg in _get_all_args(args, kwargs)
    )


def dispatch_torch_function(tx: "InstructionTranslator", fn, args, kwargs):
    """Gathers all args that are TensorWithTFOverrideVariable and dispatches based on the ordering in _get_overloaded_args"""

    all_args = _get_all_args(args, kwargs)
    overloaded_args = _get_overloaded_args(
        [arg for arg in all_args if has_torch_function(arg)],
        _get_subclass_type,
    )

    for arg in overloaded_args:
        res = arg.call_torch_function(
            tx,
            fn,
            TupleVariable([_get_subclass_type_var(tx, arg) for arg in overloaded_args]),
            args,
            kwargs,
        )

        if not (isinstance(res, ConstantVariable) and res.value is NotImplemented):
            return res

    unimplemented(
        f"All __torch_function__ overrides for call {fn} with args {args} and kwargs {kwargs} returned NotImplemented"
    )


class TensorWithTFOverrideVariable(TensorVariable):
    """
    Represents a tensor subclass instance with a __torch_function__ override.
    """

    def __init__(self, *args, **kwargs):
        self.torch_function_fn = kwargs.pop("torch_function_fn")
        super().__init__(*args, **kwargs)

    @classmethod
    def from_tensor_var(cls, tx, tensor_var, class_type, torch_function_fn):
        import torch

        kwargs = dict(tensor_var.__dict__)
        assert (
            kwargs.pop("class_type") is torch.Tensor
        ), "invalid class type in TensorWithTFOverrideVariable.from_tensor_var"
        var = cls(torch_function_fn=torch_function_fn, class_type=class_type, **kwargs)
        var.install_global(tx)
        return var

    def install_global(self, tx):
        # stash the subclass type to rewrap an output tensor if needed
        # this is needed because the actual type needs to be available
        # each time the compiled artifact is run and outputs a wrapped tensor.
        if self.global_mangled_class_name(tx) not in tx.output.global_scope:
            # Safe because global_mangled_class_name figures it out
            tx.output.install_global_unsafe(
                self.global_mangled_class_name(tx), self.class_type
            )

    def python_type(self):
        return self.class_type

    def class_type_var(self, tx):
        return TensorSubclassVariable(
            self.class_type, source=GlobalSource(self.global_mangled_class_name(tx))
        )

    def global_mangled_class_name(self, tx):
        # The global_mangled_class_name should be different for different
        # invocations of torch.compile. Otherwise, we can run into a situation
        # where multiple torch.compile invocations re-use the same global name,
        # but the global's lifetime is tied to the first invocation (and
        # may be deleted when the first torch.compile invocation is deleted)
        # We mangle it based off of the output_graph's id.
        compile_id = tx.output.compile_id
        return f"__subclass_{self.class_type.__name__}_{id(self.class_type)}_c{id}"

    def var_getattr(self, tx: "InstructionTranslator", name):
        # [Note: __torch_function__] We currently only support attributes that are defined on
        # base tensors, custom attribute accesses will graph break.
        import torch

        from .builder import SourcelessBuilder

        if name in banned_attrs:
            unimplemented(
                f"Accessing {name} on a tensor subclass with a __torch_function__ override is not supported"
            )

        if _is_attr_overidden(tx, self, name):
            unimplemented(
                f"Accessing overridden method/attribute {name} on a tensor"
                " subclass with a __torch_function__ override is not supported"
            )

        if tx.output.torch_function_enabled and hasattr(torch.Tensor, name):
            if self.source:
                install_guard(
                    AttrSource(AttrSource(self.source, "__class__"), name).make_guard(
                        GuardBuilder.FUNCTION_MATCH
                    )
                )
            get_fn = SourcelessBuilder.create(tx, getattr(torch.Tensor, name).__get__)

            return self.call_torch_function(
                tx,
                get_fn,
                TupleVariable([self.class_type_var(tx)]),
                [self],
                {},
            )
        else:
            return super().var_getattr(tx, name)

    def call_torch_function(self, tx: "InstructionTranslator", fn, types, args, kwargs):
        return call_torch_function(
            tx,
            self.class_type_var(tx),
            self.torch_function_fn,
            fn,
            types,
            args,
            kwargs,
        )

    def call_method(
        self,
        tx,
        name,
        args: "List[VariableTracker]",
        kwargs: "Dict[str, VariableTracker]",
    ) -> "VariableTracker":
        # This code block implements inlining the __torch_function__ override
        # of `call_method`.
        if tx.output.torch_function_enabled:
            import torch

            from .builder import SourcelessBuilder, VariableBuilder

            if _is_attr_overidden(tx, self, name):
                unimplemented(
                    f"Calling overridden method {name} on a tensor"
                    " subclass with a __torch_function__ override is not supported"
                )

            # [Note: __torch_function__] Currently we only support methods that are defined on tensor
            # we will graph break in other cases this will need a bigger overhaul of extracting methods/comparing them for equality
            # We've established with the above check that the method is not overridden, so we guard that the method is the same
            # as the impl defined on tensor and retrieve it
            if self.source:
                func_var = VariableBuilder(
                    tx, AttrSource(AttrSource(self.source, "__class__"), name)
                )(inspect.getattr_static(self.python_type(), name))
            else:
                func_var = SourcelessBuilder.create(tx, getattr(torch.Tensor, name))
            return dispatch_torch_function(tx, func_var, [self] + args, kwargs)
        else:
            return super().call_method(tx, name, args, kwargs)<|MERGE_RESOLUTION|>--- conflicted
+++ resolved
@@ -4,13 +4,6 @@
 from typing import Dict, List, TYPE_CHECKING
 
 import torch.utils._pytree as pytree
-<<<<<<< HEAD
-=======
-
-if TYPE_CHECKING:
-    from torch._dynamo.symbolic_convert import InstructionTranslator
-
->>>>>>> 69c0348e
 from torch.overrides import _get_overloaded_args, get_default_nowrap_functions
 
 from ..exc import unimplemented
@@ -24,6 +17,8 @@
 
 
 if TYPE_CHECKING:
+    from torch._dynamo.symbolic_convert import InstructionTranslator
+
     from .base import VariableTracker
 
 
