# mypy: ignore-errors

from typing import Any, Dict, List, Optional, Set, Tuple, Union, Type, Callable
from torch.ao.quantization.quant_type import QuantType
import torch
import copy
import warnings
from torch.fx import (
    GraphModule,
)
from torch.fx.graph import (
    Graph,
    Node,
    Argument,
)
from ..utils import (
    activation_is_statically_quantized,
    weight_is_quantized,
    get_qparam_dict,
    _parent_name,
    get_swapped_custom_module_class,
)
from ..qconfig import (
    QConfigAny,
    qconfig_equals
)
from ..qconfig_mapping import QConfigMapping
from .qconfig_mapping_utils import (
    _generate_node_name_to_qconfig,
    _compare_prepare_convert_qconfig_mappings,
    _update_qconfig_for_fusion,
    _is_qconfig_supported_by_dtype_configs,
    _update_qconfig_for_qat,
)
from torch.ao.quantization.backend_config.utils import (
    get_root_module_to_quantized_reference_module,
    get_pattern_to_dtype_configs,
    get_fused_module_classes,
    get_qat_module_classes,
)
from torch.ao.quantization.backend_config import (
    BackendConfig,
    get_native_backend_config,
)
from torch.ao.quantization.observer import _is_activation_post_process
from .graph_module import (
    _is_observed_module,
    _is_observed_standalone_module,
)
from ._equalize import update_obs_for_equalization, convert_eq_obs
from torch.nn.utils.parametrize import type_before_parametrizations
from .utils import (
    _get_module,
    _is_custom_module_lstm,
    _is_custom_module_mha,
    assert_and_get_unique_device,
    get_custom_module_class_keys,
    create_getattr_from_value,
    collect_producer_nodes,
    graph_module_from_producer_nodes,
    node_arg_is_weight,
)
from torch.ao.quantization.utils import (
    is_per_channel,
    to_underlying_dtype,
)
from torch.ao.quantization.quantize import (
    _remove_qconfig,
)
from torch.ao.quantization.stubs import DeQuantStub
from .custom_config import (
    ConvertCustomConfig,
    PrepareCustomConfig,
)
from .lower_to_fbgemm import lower_to_fbgemm
# importing the lib so that the quantized_decomposed ops are registered
from ._decomposed import quantized_decomposed_lib  # noqa: F401
from torch.ao.quantization.pt2e.generate_numeric_debug_handle import NUMERIC_DEBUG_HANDLE_KEY
import operator
from torch.ao.quantization.pt2e.generate_numeric_debug_handle import NUMERIC_DEBUG_HANDLE_KEY

__all__ = [
    "convert",
    "convert_custom_module",
    "convert_standalone_module",
    "convert_weighted_module",
]

SUPPORTED_QDTYPES = [
    torch.quint8,
    torch.qint8,
    torch.qint32,
    torch.uint8,
    torch.int8,
    torch.int16,
    torch.int32,
    torch.float8_e5m2,
    torch.float8_e4m3fn,
]

_QSCHEME_TO_CHOOSE_QPARAMS_OP = {
    torch.per_tensor_affine: torch.ops.quantized_decomposed.choose_qparams.tensor,
    torch.per_tensor_symmetric: torch.ops.quantized_decomposed.choose_qparams_symmetric.tensor,
}

def _replace_observer_with_quantize_dequantize_node_decomposed(
        model: torch.fx.GraphModule,
        node: Node,
        modules: Dict[str, torch.nn.Module],
        node_name_to_scope: Dict[str, Tuple[str, type]],
        node_name_to_qconfig: Dict[str, QConfigAny]) -> None:
    """ Replace activation_post_process module call node with quantize and
    dequantize node working with decomposed Tensor

    Before:
    ... -> observer_0(x) -> ...
    After:
    ... -> torch.ops.quantized_decomposed.quantize_per_tensor(x, ...) ->
    torch.ops.quantized_decomposed.dequantize_per_tensor() -> ...

    or quantize_per_channel and dequantize_per_channel
    """
    graph = model.graph
    assert modules is not None
    assert isinstance(node.target, str)
    module_path, prefix = _get_module_path_and_prefix(node, node_name_to_scope, node_name_to_qconfig)
    activation_post_process = modules[node.target]
    if hasattr(activation_post_process, "convert"):
        activation_post_process.convert(model, node)
        return
    # skip replacing observers to quant/dequant nodes if the qconfigs of all
    # consumers and producers of this observer are None
    skip_replacement = all(_has_none_qconfig(n, node_name_to_qconfig) for n in
                           list(node.args) + list(node.users.keys()))
    if skip_replacement or not _is_conversion_supported(activation_post_process):
        # didn't find corresponding quantize op and info for the activation_post_process
        # so we just remove the observer
        with graph.inserting_before(node):
            node.replace_all_uses_with(node.args[0])
            graph.erase_node(node)
        return

    # otherwise, we can convert the activation_post_process module call to quantize/dequantize node

    # 1. extract the information from activation_post_process module for generating
    # the quantize and dequantize operator
    dtype = activation_post_process.dtype  # type: ignore[attr-defined]

    is_dynamic = False
    if hasattr(activation_post_process, "is_dynamic"):
        is_dynamic = activation_post_process.is_dynamic  # type: ignore[assignment]

    if dtype in SUPPORTED_QDTYPES and (not is_dynamic):
        # TODO: probably should cleanup this condition check, it's hard
        # to reason about this if and the following elif

        # uint8/int8/int32 static quantization branch

        # 1. extract information for inserting q/dq node from activation_post_process
        node_type = "call_function"
        quantize_op : Optional[Callable] = None
        scale, zero_point = activation_post_process.calculate_qparams()  # type: ignore[attr-defined, operator]
        if is_per_channel(activation_post_process.qscheme):  # type: ignore[attr-defined]
            ch_axis = int(activation_post_process.ch_axis)  # type: ignore[attr-defined, arg-type]
            quantize_op = torch.ops.quantized_decomposed.quantize_per_channel.default
            dequantize_op = torch.ops.quantized_decomposed.dequantize_per_channel.default
            quant_min = activation_post_process.quant_min
            quant_max = activation_post_process.quant_max
            dtype_ = to_underlying_dtype(dtype)
            qparams = {
                "_scale_": scale,
                "_zero_point_": zero_point,
                "_axis_": ch_axis,
                "_quant_min_": quant_min,
                "_quant_max_": quant_max,
                "_dtype_": dtype_
            }
        else:
            quantize_op = torch.ops.quantized_decomposed.quantize_per_tensor.default
            dequantize_op = torch.ops.quantized_decomposed.dequantize_per_tensor.default
            scale = float(scale)
            zero_point = int(zero_point)
            quant_min = activation_post_process.quant_min  # type: ignore[attr-defined]
            quant_max = activation_post_process.quant_max  # type: ignore[attr-defined]
            dtype_ = to_underlying_dtype(dtype)
            qparams = {
                "_scale_": scale,
                "_zero_point_": zero_point,
                "_quant_min_": quant_min,
                "_quant_max_": quant_max,
                "_dtype_": dtype_
            }

        # 2. replace activation_post_process node with quantize and dequantize
        with graph.inserting_before(node):
            input_node = node.args[0]
            quantize_op_inputs = [input_node]
            for key, value_or_node in qparams.items():
                # TODO: we can add the information of whether a value needs to
                # be registered as an attribute in qparams dict itself
                if key in ['_scale_', '_zero_point_'] and (not isinstance(value_or_node, (float, int))):
                    # For scale and zero_point values we register them as buffers in the root module.
                    # However, note that when the values are not tensors, as in the case of
                    # per_tensor quantization, they will be treated as literals.
                    # However, registering them as a node seems to cause issue with dynamo
                    # tracing where it may consider tensor overload as opposed to default.
                    # With extra check of scale and zero_point being scalar, it makes
                    # sure that the default overload can be used.
                    # TODO: maybe need more complex attr name here
                    qparam_node = create_getattr_from_value(
                        model, graph, module_path + prefix + key, value_or_node)
                    quantize_op_inputs.append(qparam_node)
                else:
                    # for qparams that are not scale/zero_point (like axis, dtype) we store them as literals in the graph.
                    quantize_op_inputs.append(value_or_node)

            quantized_node = graph.create_node(node_type, quantize_op, tuple(quantize_op_inputs), {})
            # use the same qparams from quantize op
            dq_inputs = [quantized_node] + quantize_op_inputs[1:]
            dequantized_node = graph.call_function(
                dequantize_op,
                tuple(dq_inputs),
                {}
            )

            def remap_fn(x):
                return dequantized_node if x is node else x

<<<<<<< HEAD
            # remap numeric_debug_handle
            for user_node in node.users:
                if NUMERIC_DEBUG_HANDLE_KEY in user_node.meta:
                    numeric_debug_handle = user_node.meta[NUMERIC_DEBUG_HANDLE_KEY]
                    user_node.meta[NUMERIC_DEBUG_HANDLE_KEY] = {remap_fn(k): v for k, v in numeric_debug_handle.items()}
=======
>>>>>>> 0a5600c9
            node.replace_all_uses_with(dequantized_node)
            # propagate numeric debug handle from observer/fake_quant node to dequantize node
            if NUMERIC_DEBUG_HANDLE_KEY in node.meta:
                dequantized_node.meta[NUMERIC_DEBUG_HANDLE_KEY] = node.meta[NUMERIC_DEBUG_HANDLE_KEY]
            graph.erase_node(node)
    elif is_dynamic:

        # uint8/int8/fp16 dynamic quantization

        # 1. extract information for inserting q/dq node from activation_post_process
        node_type = "call_function"
        quantize_op = torch.ops.quantized_decomposed.quantize_per_tensor.tensor
        # we only use choose_qparams for is_decomposed now,
        # but we should probably align the non-decomposed path with this as well,
        # and that can be done after we remove reduce_range flag
        # 1. extract qparams from activation_post_process module
        dtype_ = to_underlying_dtype(dtype)
        assert dtype_ in [torch.uint8, torch.int8], \
            "only uint8 and int8 are supported in reference flow for " \
            "dynamic quantization right now"
        quant_min = activation_post_process.quant_min  # type: ignore[attr-defined]
        quant_max = activation_post_process.quant_max  # type: ignore[attr-defined]
        qscheme = getattr(activation_post_process, "qscheme", torch.per_tensor_affine)  # type: ignore[attr-defined]
        eps = getattr(activation_post_process, "eps", torch.finfo(torch.float32).eps)  # type: ignore[attr-defined]
        # note: scale and zero_point are missing for quantize_per_tensor op
        # we'll need to get this from choose_qparams op, which we'll add after
        # this step
        qparams = {
            "_quant_min_": quant_min,
            "_quant_max_": quant_max,
            "_eps_": eps,
            "_dtype_": dtype_
        }

        choose_qparams_op = _QSCHEME_TO_CHOOSE_QPARAMS_OP[qscheme]
        # 2. insert choose_qparams op and update the qparams list
        with graph.inserting_before(node):
            input_node = node.args[0]
            choose_qparams_op_inputs = [node.args[0]]
            for key, value in qparams.items():
                # we have quant_min, quant_max and dtype, all should be stored
                # as literals
                choose_qparams_op_inputs.append(value)
            choose_qparams_node = graph.create_node(
                "call_function",
                choose_qparams_op,
                tuple(choose_qparams_op_inputs),
                {}
            )
            # choose_qparms returns (scale, zero_point)
            scale_node = graph.create_node(
                "call_function",
                operator.getitem,
                (choose_qparams_node, 0),
                {}
            )
            zero_point_node = graph.create_node(
                "call_function",
                operator.getitem,
                (choose_qparams_node, 1),
                {}
            )
            quant_min = qparams["_quant_min_"]
            quant_max = qparams["_quant_max_"]
            dtype = qparams["_dtype_"]
            qparams = {
                "_scale_": scale_node,
                "_zero_point_": zero_point_node,
                "_quant_min_": quant_min,
                "_quant_max_": quant_max,
                "_dtype_": dtype
            }

        # 3. replace activation_post_process node to quantize and dequantize node
        with graph.inserting_before(node):
            input_node = node.args[0]
            quantize_op_inputs = [input_node]
            for key, value_or_node in qparams.items():
                # TODO: we can add the information of whether a value needs to
                # be registered as an attribute in qparams dict itself
                if key in ['_scale_', '_zero_point_']:
                    # in this case we have a node in the graph since it's dynamically
                    # computed from the input, with choose_qparams op
                    qparam_node = value_or_node
                    quantize_op_inputs.append(qparam_node)
                else:
                    # for qparams that are not scale/zero_point (like axis, dtype) we
                    # store them as literals in the graph.
                    quantize_op_inputs.append(value_or_node)

            quantized_node = graph.create_node(node_type, quantize_op, tuple(quantize_op_inputs), {})
            # use the same qparams from quantize op
            dq_inputs = [quantized_node] + quantize_op_inputs[1:]
            # need to use the tensor variant of this op, since scale and zero_point
            # from choose_qparam are Tensors, instead of float/int, this is to
            # prevent these nodes being traced away by downstream systems
            dequantize_op = torch.ops.quantized_decomposed.dequantize_per_tensor.tensor
            dequantized_node = graph.call_function(
                dequantize_op,
                tuple(dq_inputs),
                {}
            )

            def remap_fn(x):
                return dequantized_node if x is node else x

<<<<<<< HEAD
            # remap numeric_debug_handle
            for user_node in node.users:
                if NUMERIC_DEBUG_HANDLE_KEY in user_node.meta:
                    numeric_debug_handle = user_node.meta[NUMERIC_DEBUG_HANDLE_KEY]
                    user_node.meta[NUMERIC_DEBUG_HANDLE_KEY] = {remap_fn(k): v for k, v in numeric_debug_handle.items()}
=======
>>>>>>> 0a5600c9
            node.replace_all_uses_with(dequantized_node)
            # propagate numeric debug handle from observer/fake_quant node to dequantize node
            if NUMERIC_DEBUG_HANDLE_KEY in node.meta:
                dequantized_node.meta[NUMERIC_DEBUG_HANDLE_KEY] = node.meta[NUMERIC_DEBUG_HANDLE_KEY]
            graph.erase_node(node)
    elif dtype == torch.float16:
        raise NotImplementedError("decomposed to float16 op not implemented yet")

    # should not reach since we have checks in the beginning to make sure the
    # activation_post_process is supported

def _replace_observer_with_quantize_dequantize_node(
        model: torch.fx.GraphModule,
        node: Node,
        modules: Dict[str, torch.nn.Module],
        node_name_to_scope: Dict[str, Tuple[str, type]],
        node_name_to_qconfig: Dict[str, QConfigAny]) -> None:
    """ Replace activation_post_process module call node with quantize and
    dequantize node

    Before:
    ... -> observer_0(x) -> ...
    After:
    ... -> torch.quantize_per_tensor(x, ...) -> x.dequantize() -> ...
    """
    assert modules is not None
    assert isinstance(node.target, str)
    graph = model.graph
    module_path, prefix = _get_module_path_and_prefix(node, node_name_to_scope, node_name_to_qconfig)
    activation_post_process = modules[node.target]
    # skip replacing observers to quant/dequant nodes if the qconfigs of all
    # consumers and producers of this observer are None
    skip_replacement = all(_has_none_qconfig(n, node_name_to_qconfig) for n in
                           list(node.args) + list(node.users.keys()))
    if skip_replacement or not _is_conversion_supported(activation_post_process):
        # didn't find corresponding quantize op and info for the activation_post_process
        # so we just remove the observer
        with graph.inserting_before(node):
            node.replace_all_uses_with(node.args[0])
            graph.erase_node(node)
        return

    # otherwise, we can convert the activation_post_process module call to quantize/dequantize node
    dtype = activation_post_process.dtype  # type: ignore[attr-defined]

    is_dynamic = False
    if hasattr(activation_post_process, "is_dynamic"):
        is_dynamic = activation_post_process.is_dynamic  # type: ignore[attr-defined, assignment]

    if dtype in [torch.quint8, torch.qint8, torch.qint32, torch.float8_e5m2, torch.float8_e4m3fn] and \
            (not is_dynamic):
        # TODO: probably should cleanup this condition check, it's hard
        # to reason about this if and the following elif

        # uint8/int8/int32 static quantization branch

        # 1. extract the information from activation_post_process module for generating
        # the quantize and dequantize operator
        node_type = "call_function"
        quantize_op : Optional[Callable] = None
        scale, zero_point = activation_post_process.calculate_qparams()  # type: ignore[attr-defined, operator]
        if is_per_channel(activation_post_process.qscheme):  # type: ignore[attr-defined]
            ch_axis = int(activation_post_process.ch_axis)  # type: ignore[attr-defined, arg-type]
            qparams = {"_scale_": scale, "_zero_point_": zero_point, "_axis_": ch_axis, "_dtype_": dtype}
            quantize_op = torch.quantize_per_channel
        else:
            scale = float(scale)
            zero_point = int(zero_point)
            qparams = {"_scale_": scale, "_zero_point_": zero_point, "_dtype_": dtype}
            quantize_op = torch.quantize_per_tensor

        # 2. replace activation_post_process node with quantize and dequantize
        with graph.inserting_before(node):
            input_node = node.args[0]
            quantize_op_inputs = [input_node]
            for key, value_or_node in qparams.items():
                # TODO: we can add the information of whether a value needs to
                # be registered as an attribute in qparams dict itself
                if key in ['_scale_', '_zero_point_']:
                    # For scale and zero_point values we register them as buffers in the root module.
                    # TODO: maybe need more complex attr name here
                    qparam_node = create_getattr_from_value(
                        model, graph, module_path + prefix + key, value_or_node)
                    quantize_op_inputs.append(qparam_node)
                else:
                    # for qparams that are not scale/zero_point (like axis, dtype) we store them as literals in the graph.
                    quantize_op_inputs.append(value_or_node)

            quantized_node = graph.create_node(node_type, quantize_op, tuple(quantize_op_inputs), {})
            dequantized_node = graph.call_method("dequantize", args=(quantized_node,))
            node.replace_all_uses_with(dequantized_node)
            graph.erase_node(node)
    elif is_dynamic:

        # uint8/int8/fp16 dynamic quantization branch

        node_type = "call_function"
        quantize_op = torch.quantize_per_tensor_dynamic
        # TODO: get reduce range from observer
        # reduce_range = activation_post_process.reduce_range
        reduce_range = torch.backends.quantized.engine in ("fbgemm", "x86")
        qparams = {"_dtype_": dtype, "_reduce_range_": reduce_range}

        with graph.inserting_before(node):
            input_node = node.args[0]
            quantize_op_inputs = [input_node]
            for key, value in qparams.items():
                quantize_op_inputs.append(value)

            quantized_node = graph.create_node(node_type, quantize_op, tuple(quantize_op_inputs), {})
            dequantized_node = graph.call_method("dequantize", args=(quantized_node,))
            node.replace_all_uses_with(dequantized_node)
            graph.erase_node(node)
    elif dtype == torch.float16:
        node_type = "call_method"
        quantize_op = "to"  # type: ignore[assignment]
        qparams = {"_dtype_": dtype}
        with graph.inserting_before(node):
            input_node = node.args[0]
            quantize_op_inputs = [input_node]
            for key, value in qparams.items():
                # TODO: we can add the information of whether a value needs to
                # be registered as an attribute in qparams dict itself
                quantize_op_inputs.append(value)

            quantized_node = graph.create_node(node_type, quantize_op, tuple(quantize_op_inputs), {})
            dequantized_node = graph.call_method("dequantize", args=(quantized_node,))
            node.replace_all_uses_with(dequantized_node)
            graph.erase_node(node)

    # should not reach since we have checks in the beginning to make sure the
    # activation_post_process is supported

# this is a temporary hack for custom module, we may want to implement
# this properly after the custom module class design is finalized
# TODO: DeQuantStubs are currently inserted only after custom module LSTM, while observers are inserted
# after all other custom modules. In the future, we should simply insert QuantStubs before and DeQuantStubs
# after custom modules in general, and replace these with "quantize" and "dequantize" nodes respectively.
def _replace_observer_or_dequant_stub_with_dequantize_node(node: Node, graph: Graph) -> None:
    call_custom_module_node = node.args[0]
    assert isinstance(call_custom_module_node, Node), \
        f"Expecting the for call custom module node to be a Node, but got {call_custom_module_node}"
    node.replace_all_uses_with(call_custom_module_node)
    graph.erase_node(node)
    _insert_dequantize_node(call_custom_module_node, graph)

def _is_conversion_supported(activation_post_process: torch.nn.Module) -> bool:
    dtype = activation_post_process.dtype  # type: ignore[attr-defined]

    is_dynamic = False
    if hasattr(activation_post_process, "is_dynamic"):
        is_dynamic = activation_post_process.is_dynamic  # type: ignore[attr-defined, assignment]

    return (
        (dtype in SUPPORTED_QDTYPES and (not is_dynamic)) or  # type: ignore[return-value]
        is_dynamic or
        dtype == torch.float16
    )

def _has_none_qconfig(node: Argument, node_name_to_qconfig: Dict[str, QConfigAny]) -> bool:
    """ Check if a node has a qconfig of None, i.e. user requested to not quantize
    the node
    """
    return isinstance(node, Node) and node.name in node_name_to_qconfig and node_name_to_qconfig[node.name] is None

def _run_weight_observers(observed: GraphModule, backend_config: BackendConfig) -> None:
    """ Extract the subgraph that produces the weight for dynamic quant
    or weight only quant node and run the subgraph to observe the weight.
    Note that the observers of dynamic quant or weight only quant ops are
    run during the convert step.
    """
    for node in observed.graph.nodes:
        if node.op != "call_function":
            continue
        for node_arg in node.args:
            # node_arg is weight
            if node_arg and node_arg_is_weight(node, node_arg):
                weight_observer_nodes = collect_producer_nodes(node_arg)
                if weight_observer_nodes is None:
                    continue
                weight_observer_module = \
                    graph_module_from_producer_nodes(
                        observed, weight_observer_nodes)
                # run the weight observer
                weight_observer_module()

def _maybe_recursive_remove_dequantize(arg: Any, node: Node, graph: Graph) -> None:
    """ If the arg is a dequantize Node, or a list/tuple/dict of dequantize Node,
    we'll recursively remove the dequantize Node
    """
    if isinstance(arg, Node) and \
       arg.op == "call_method" and \
       arg.target == "dequantize":
        quantize_node = arg.args[0]
        # we only replace the specific use since dequantize could be used by other nodes
        # as well
        node.replace_input_with(arg, quantize_node)
    elif isinstance(arg, (list, tuple)):
        for arg_element in arg:
            _maybe_recursive_remove_dequantize(arg_element, node, graph)
    elif isinstance(arg, dict):
        for arg_element in arg.values():
            _maybe_recursive_remove_dequantize(arg_element, node, graph)
    else:
        warnings.warn(f"Unsupported node type in recursive remove dequantize: {type(arg)}")

def _get_module_path_and_prefix(
        obs_node: Node,
        node_name_to_scope: Dict[str, Tuple[str, type]],
        node_name_to_qconfig: Dict[str, QConfigAny]) -> Tuple[str, str]:
    """ Given and observer node, get the `Scope` or the fully qualified name for
    the submodule containing the observed node, also return a prefix of "_input"
    when the observed node is an input of a F.linear op, and not the output of another
    quantized op.
    TODO: this logic is hacky, we should think about how to remove it or make it more
    general
    """
    observed_node = obs_node.args[0]
    # an observer can be inserted for both input of the next operator or output of the previous
    # operator (they can be the same)
    # this flag identifies if the observer is inserted only because the observed node is
    # the input of the next operator
    assert isinstance(observed_node, Node), \
        f"Expecting observed node to be a Node, but got {observed_node}"
    is_input_observer_only = node_name_to_qconfig[observed_node.name] is None \
        if observed_node.name in node_name_to_qconfig else None
    if is_input_observer_only:
        # if the quantize function is at the input of op, then we find the first user of the observer_node
        # to get the path. If a linear call_function is in the user list, we return the first instance
        # of linear node to get the FQN.
        users = list(obs_node.users)
        first_linear_use_or_first_use = users[0] if users else None
        linear_node = None
        for n in users:
            if n.op == "call_function" and n.target == torch.nn.functional.linear:
                linear_node = n
                break
        if linear_node:
            first_linear_use_or_first_use = linear_node
        prefix = "_input"
    else:
        # if the quantize function is at the output of the op, we use the observer input node to get the path
        first_linear_use_or_first_use = observed_node
        prefix = ""

    if first_linear_use_or_first_use and first_linear_use_or_first_use.name in node_name_to_scope:
        module_path, _ = node_name_to_scope[first_linear_use_or_first_use.name]
    else:
        # TODO: it's not used, so actually we can skip quantization
        # but this requires changing return type of quantize_node
        # we can fix it later if needed
        module_path = ""
    return module_path, prefix

def _insert_dequantize_node(
        node: Node,
        graph: Graph) -> None:
    """ Inserts dequantize node for `node` in `graph`
    """
    with graph.inserting_after(node):
        dequantize_node = graph.call_method("dequantize", (node,))
        for user_node in dict(node.users):
            if user_node is not dequantize_node:
                user_node.replace_input_with(node, dequantize_node)

def _maybe_get_observer_for_node(
        node: Node,
        modules: Dict[str, torch.nn.Module]
) -> Optional[torch.nn.Module]:
    """
    If the node is observed, return the observer
    instance. Otherwise, return None.
    """
    for maybe_obs_node in node.users.keys():
        if maybe_obs_node.op == 'call_module':
            maybe_obs = modules[str(maybe_obs_node.target)]
            if _is_activation_post_process(maybe_obs):
                return maybe_obs
    return None

def convert_standalone_module(
        node: Node,
        modules: Dict[str, torch.nn.Module],
        model: torch.fx.GraphModule,
        is_reference: bool,
        backend_config: Optional[BackendConfig]) -> None:
    """ Converts a observed standalone module to a quantized standalone module by calling
    the fx convert api, currently using the same `is_reference` flag as parent, but we may
    changing this behavior in the future (e.g. separating quantization and lowering for
    standalone module as well)

    Args:
      - node: The call_module node of the observed standalone module
      - modules: named_module of original model
      - model: original model
      - is_reference: a flag from parent provided by user to decide if we want to
        produce a reference model or a fbgemm/qnnpack model
      - backend_config: backend configuration of the target backend of quantization
    """
    # TODO: remove is_reference flag
    if is_reference:
        convert_fn = torch.ao.quantization.quantize_fx.convert_to_reference_fx
    else:
        convert_fn = torch.ao.quantization.quantize_fx.convert_fx  # type: ignore[attr-defined]
    # We know that observed standalone module is a GraphModule since
    # it's produced by us
    observed_standalone_module : GraphModule = modules[str(node.target)]  # type: ignore[assignment]
    sm_input_quantized_idxs = \
        observed_standalone_module \
        .meta["_observed_graph_module_attrs"].standalone_module_input_quantized_idxs
    # remove the dequantize nodes for inputs
    args = list(node.args)
    for idx in range(len(args)):
        if idx in sm_input_quantized_idxs:
            arg = args[idx]
            if arg.op == "call_method" and arg.target == "dequantize":  # type: ignore[union-attr]
                quantize_node = arg.args[0]  # type: ignore[union-attr]
                node.replace_input_with(arg, quantize_node)
                if len(arg.users) == 0:  # type: ignore[union-attr]
                    model.graph.erase_node(arg)
    # add dequantize node for output
    sm_output_quantized_idxs = \
        observed_standalone_module \
        .meta["_observed_graph_module_attrs"].standalone_module_output_quantized_idxs
    if len(sm_output_quantized_idxs) > 0:
        assert sm_output_quantized_idxs[0] == 0, "Currently only quantized"
        "output idxs = [0] is supported"

        # if it's non-empty, then it means the output is kept in quantized form
        # we'll just add a dequantize node after this node
        _insert_dequantize_node(node, model.graph)

    # TODO: allow convert_custom_config to override backend_config
    # for standalone module
    quantized_standalone_module = convert_fn(
        observed_standalone_module,
        backend_config=backend_config)
    parent_name, name = _parent_name(node.target)
    # update the modules dict
    setattr(modules[parent_name], name, quantized_standalone_module)
    modules[str(node.target)] = quantized_standalone_module

def convert_weighted_module(
        node: Node,
        modules: Dict[str, torch.nn.Module],
        observed_node_names: Set[str],
        node_name_to_qconfig: Dict[str, QConfigAny],
        backend_config: BackendConfig,
        is_decomposed: bool = False,
        is_reference: bool = False,
) -> None:
    """ Convert a weighted module to reference quantized module in the model
    If the QConfig of a QAT module is not set, the module will still be converted to
    a float module.

    Args:
      - node: The call_module node of the observed standalone module
      - modules: named_module of original model
      - observed_node_names: names for the set of observed fx node, we can skip
        this conversion if the node is not observed
    """
    original_module = modules[str(node.target)]
    qconfig: QConfigAny = original_module.qconfig  # type: ignore[assignment]
    weight_post_process = None
    qat_module_classes = get_qat_module_classes(backend_config)

    if isinstance(
            original_module,
            qat_module_classes):
        # Converting qat module to a float module, we need to attach
        # weight fake_quant to the module, weight fake_quant is assumed to be run during
        # QAT so we don't need to run it again here
        weight_post_process = original_module.weight_fake_quant
        original_module = original_module.to_float()  # type: ignore[operator]
        # change qat module to float module
        parent_name, name = _parent_name(node.target)
        setattr(modules[parent_name], name, original_module)

    is_observed = node.name in observed_node_names
    # If a qconfig is not defined for this node, then skip converting to a reference module
    if qconfig is None or _has_none_qconfig(node, node_name_to_qconfig) or not is_observed:
        return

    # skip converting to reference quantized module if the qconfig is not supported
    pattern_to_dtype_configs = get_pattern_to_dtype_configs(backend_config)
    dtype_configs = pattern_to_dtype_configs.get(type(original_module), [])
    if not _is_qconfig_supported_by_dtype_configs(qconfig, dtype_configs):
        return

    # TODO: rename weight_is_statically_quantized to weight_is_int8_quantized
    is_weight_quantized = weight_is_quantized(qconfig)

    # the condition for swapping the module to reference quantized module is:
    # weights need to be quantized
    if not is_weight_quantized:
        return

    fused_module = None
    float_module = original_module
    # extract the individual float_module and fused module
    if isinstance(original_module, torch.ao.nn.intrinsic._FusedModule):
        fused_module = float_module
        float_module = fused_module[0]  # type: ignore[index]

    # TODO: move this to the reference quantized module
    # weight_qparams or weight_qparams dict
    wq_or_wq_dict = {"is_decomposed": is_decomposed}
    if isinstance(float_module, torch.nn.RNNCellBase):
        weight_post_process_ih = qconfig.weight()  # type: ignore[union-attr, operator]
        weight_post_process_hh = qconfig.weight()  # type: ignore[union-attr, operator]
        weight_post_process_ih(float_module.weight_ih)
        weight_post_process_hh(float_module.weight_hh)
        weight_qparams_ih = get_qparam_dict(weight_post_process_ih)
        weight_qparams_hh = get_qparam_dict(weight_post_process_hh)
        wq_or_wq_dict.update({
            "weight_ih": weight_qparams_ih,
            "weight_hh": weight_qparams_hh,
        })
    elif isinstance(float_module, (torch.nn.LSTM, torch.nn.GRU)):
        # format for wq_or_wq_dict (flattened attributes):
        # {"weight_ih_l0_scale": ..., "weight_ih_l0_qscheme": ..., ...}
        for wn in float_module._flat_weights_names:
            if hasattr(float_module, wn) and wn.startswith("weight"):
                weight = getattr(float_module, wn)
                weight_post_process = qconfig.weight()  # type: ignore[union-attr, operator]
                if weight_post_process.dtype == torch.qint8:  # type: ignore[union-attr]
                    weight_post_process(weight)  # type: ignore[operator, misc]
                wq_or_wq_dict[wn] = get_qparam_dict(weight_post_process)
    else:
        # weight_post_process is None means the original module is not a QAT module
        # we need to get weight_post_process from qconfig in this case
        is_ptq = weight_post_process is None
        if is_ptq:
            weight_post_process = qconfig.weight()  # type: ignore[union-attr, operator]
            device = assert_and_get_unique_device(float_module)
            if device:
                weight_post_process.to(device)

        # Call weight observer/fake_quant at least once to ensure the scales and zero points
        # have the right shapes. Note: there are two cases where we don't have to do this:
        #
        # (1) QAT: The model's forward method already calls the weight observer/fake_quant,
        #     and this typically happens during training, so we don't need to do it here.
        #
        # (2) Non-reference (lowered) case: The quantized module's from_float method already
        #     calls the weight observer/fake_quant, so we don't have to do it here.
        #
        # Currently we ignore both cases and call the weight observer/fake_quant here
        # regardless, which is technically incorrect. For (1), this is mainly to preserve BC
        # in test code, which may not always train before convert. In the future, we should
        # break BC for these two cases. See https://github.com/pytorch/pytorch/issues/73941.
        #
        # For PT2, however, we don't need to preserve BC here, so we can skip this hack
        # for QAT. We identify this case as (is_decomposed + is_reference + is_qat).
        # Note that we still need it for PTQ in the PT2 flow since the model's forward
        # method doesn't call the weight observer.
        is_qat = not is_ptq
        if not (is_decomposed and is_reference and is_qat):
            weight_post_process(float_module.weight)  # type: ignore[operator]

        wq_or_wq_dict.update(get_qparam_dict(weight_post_process))

    # We use the same reference module for all modes of quantization: static, dynamic, weight_only
    # root_module_to_quantized_reference_module: module mapping from root (floating point) module class
    # to quantized reference module class, e.g. nn.Conv2d to nn.quantized._reference.Conv2d
    root_module_to_quantized_reference_module = get_root_module_to_quantized_reference_module(backend_config)
    ref_qmodule_cls = root_module_to_quantized_reference_module.get(type_before_parametrizations(float_module), None)
    assert (
        ref_qmodule_cls is not None
    ), f"No reference quantized module class configured for {type_before_parametrizations(float_module)}"
    ref_qmodule = ref_qmodule_cls.from_float(float_module, wq_or_wq_dict)  # type: ignore[attr-defined]
    if fused_module is not None:
        fused_module[0] = ref_qmodule  # type: ignore[operator]
    else:
        parent_name, name = _parent_name(node.target)
        setattr(modules[parent_name], name, ref_qmodule)

def _remove_previous_dequantize_in_custom_module(node: Node, prev_node: Node, graph: Graph) -> None:
    """
    Given a custom module `node`, if the previous node is a dequantize, reroute the custom as follows:

    Before: quantize - dequantize - custom_module
    After: quantize - custom_module
                 \\ - dequantize
    """
    # expecting the input node for a custom module node to be a Node
    assert isinstance(prev_node, Node), \
        f"Expecting the argument for custom module node to be a Node, but got {prev_node}"
    if prev_node.op == "call_method" and prev_node.target == "dequantize":
        node.replace_input_with(prev_node, prev_node.args[0])
        # Remove the dequantize node if it doesn't have other users
        if len(prev_node.users) == 0:
            graph.erase_node(prev_node)

def convert_custom_module(
        node: Node,
        graph: Graph,
        modules: Dict[str, torch.nn.Module],
        custom_module_class_mapping: Dict[QuantType, Dict[Type, Type]],
        statically_quantized_custom_module_nodes: Set[Node]) -> None:
    """ Converts an observed custom module to a quantized custom module based on
    `custom_module_class_mapping`
    For static quantization, we'll also remove the previous `dequantize` node and
    attach the observer node for output to the module, the observer for the node
    will be converted to a dequantize node instead of quantize-dequantize pairs
    later in the graph. In the end we would have a quantized custom module that
    has the same interface as a default quantized module in nn.quantized namespace,
    i.e. quantized input and quantized output.

    Args:
      - node: The call_module node of the observed standalone module
      - graph: The graph containing the node
      - modules: named_module of original model
      - custom_module_class_mapping: mapping from observed custom module class to
        quantized custom module class, used to swap custom modules
      - statically_quantized_custom_module_nodes: we'll add the custom module node
        if we find it is statically quantized, this will be used later when converting
        observers to quant/dequant node pairs, if the observed node is a statically
        quantized custom module nodes, we'll convert the observer to a dequantize node,
        this is to keep the interface the same as the default quantized module.
        TODO: maybe we want to redesign this part to align with reference model design
        as well, but there has been some discussions around the interface, so we can do
        it later.
    """
    observed_custom_module = modules[str(node.target)]
    maybe_obs = _maybe_get_observer_for_node(node, modules)
    qconfig = observed_custom_module.qconfig
    if activation_is_statically_quantized(qconfig):
        statically_quantized_custom_module_nodes.add(node)
        if _is_custom_module_lstm(node, modules):
            # The inputs are tuples in the form (input, (hidden0, hidden1))
            # Ensure all three input nodes are quantized
            assert (
                len(node.args) == 2 and
                isinstance(node.args[1], tuple) and
                len(node.args[1]) == 2
            )
            (inputs, (hidden0, hidden1)) = node.args  # type: ignore[misc]
            assert isinstance(inputs, Node)
            assert isinstance(hidden0, Node)
            assert isinstance(hidden1, Node)
            _remove_previous_dequantize_in_custom_module(node, inputs, graph)
            _remove_previous_dequantize_in_custom_module(node, hidden0, graph)
            _remove_previous_dequantize_in_custom_module(node, hidden1, graph)
        elif _is_custom_module_mha(node, modules):
            # Inputs are in the form (query, key, value)
            # TODO: This is the first step in enabling the full fx custom module
            # quantization path for MultiheadAttention, and only covers the inputs
            # to the module.
            # Additional handling is yet to be implemented for the outputs, similar
            # to LSTM custom module
            assert len(node.args) == 3
            query, key, value = node.args
            assert isinstance(query, Node)
            assert isinstance(key, Node)
            assert isinstance(value, Node)
            _remove_previous_dequantize_in_custom_module(node, query, graph)
            _remove_previous_dequantize_in_custom_module(node, key, graph)
            _remove_previous_dequantize_in_custom_module(node, value, graph)
        else:
            # remove the previous dequant node to ensure the inputs are quantized
            arg = node.args[0]
            assert isinstance(arg, Node)
            _remove_previous_dequantize_in_custom_module(node, arg, graph)
            # absorb the following observer into the module conversion
            activation_post_process = _maybe_get_observer_for_node(node, modules)
            assert activation_post_process is not None
            observed_custom_module.activation_post_process = activation_post_process

    # swap the observed custom module to quantized custom module
    quantized_custom_module_class = get_swapped_custom_module_class(
        observed_custom_module, custom_module_class_mapping, qconfig)
    quantized_custom_module = \
        quantized_custom_module_class.from_observed(observed_custom_module)
    parent_name, name = _parent_name(node.target)
    setattr(modules[parent_name], name, quantized_custom_module)

def convert(
        model: GraphModule, is_reference: bool = False,
        convert_custom_config: Union[ConvertCustomConfig, Dict[str, Any], None] = None,
        is_standalone_module: bool = False,
        _remove_qconfig_flag: bool = True,
        qconfig_mapping: Union[QConfigMapping, Dict[str, Any], None] = None,
        backend_config: Union[BackendConfig, Dict[str, Any], None] = None,
        is_decomposed: bool = False) -> GraphModule:
    """
    We will convert an observed model (a module with observer calls) to a reference
    quantized model, the rule is simple:
    1. for each observer module call in the graph, we'll convert it to calls to
       quantize and dequantize functions based on the observer instance
    2. for weighted operations like linear/conv, we need to convert them to reference
       quantized module, this requires us to know whether the dtype configured for the
       weight is supported in the backend, this is done in prepare step and the result
       is stored in observed_node_names, we can decide whether we need to swap the
       module based on this set

    Args:
       * `is_standalone_module`: when this flag is True, it means we are quantizing
       a submodule that is not inlined in parent module, and will be quantized
       separately as one unit.

       * `is_decomposed`: a boolean flag to indicate whether we want to use the
        quantize operator for decomposed quantized tensor
        (torch.ops.quantized_decomposed.quantize_per_tensor) or default/standalone
        quantized tensor (torch.quantize_per_tensor)

    Returns:
         a quantized standalone module, whether input/output is quantized is
         specified by prepare_custom_config, with
         input_quantized_idxs, output_quantized_idxs, please
         see docs for :func:`~torch.ao.quantization.prepare_fx` for details
    """
    if convert_custom_config is None:
        convert_custom_config = ConvertCustomConfig()

    if isinstance(convert_custom_config, dict):
        warnings.warn(
            "Passing a convert_custom_config_dict to convert is deprecated and will not be supported "
            "in a future version. Please pass in a ConvertCustomConfig instead.",
            FutureWarning,
            stacklevel=2,
        )
        convert_custom_config = ConvertCustomConfig.from_dict(convert_custom_config)

    if isinstance(qconfig_mapping, dict):
        warnings.warn(
            "Passing a QConfig dictionary to convert is deprecated and will not be supported "
            "in a future version. Please pass in a QConfigMapping instead.",
            FutureWarning,
            stacklevel=2,
        )
        qconfig_mapping = QConfigMapping.from_dict(qconfig_mapping) if qconfig_mapping else None
    qconfig_mapping = copy.deepcopy(qconfig_mapping)
    assert qconfig_mapping is None or isinstance(qconfig_mapping, QConfigMapping)

    if isinstance(backend_config, dict):
        warnings.warn(
            "Passing a backend_config_dict to prepare is deprecated and will not be supported "
            "in a future version. Please pass in a BackendConfig instead.",
            FutureWarning,
            stacklevel=2,
        )
        backend_config = BackendConfig.from_dict(backend_config)

    if backend_config is None:
        backend_config = get_native_backend_config()

    assert _is_observed_module(model), \
        'incoming model must be produced by prepare_fx'
    observed_graph_module_attrs = model.meta["_observed_graph_module_attrs"]
    node_name_to_scope: Dict[str, Tuple[str, type]] = observed_graph_module_attrs.node_name_to_scope
    prepare_custom_config: PrepareCustomConfig = observed_graph_module_attrs.prepare_custom_config
    observed_node_names: Set[str] = observed_graph_module_attrs.observed_node_names
    node_name_to_qconfig: Dict[str, QConfigAny] = observed_graph_module_attrs.node_name_to_qconfig  # type: ignore[assignment]

    # mapping from fully qualified module name to module instance
    # for example,
    # {
    #   '': Model(...),
    #   'linear': Linear(...),
    #   'linear.weight_fake_quant': PerChannelMinMaxObserver(...),
    # }
    # We use remove_duplicate=False here because torch.cat uses
    # the same activation_post_process module instance but different names
    modules = dict(model.named_modules(remove_duplicate=False))

    # TODO refactor this code once we update the prepare logic to have additional information on
    # which graph nodes have been observed and share that with convert to decide which observers to ignore.
    if qconfig_mapping:
        prepare_qconfig_mapping: QConfigMapping = observed_graph_module_attrs.qconfig_mapping  # type: ignore[assignment]
        modules_copy = copy.deepcopy(modules)

        if observed_graph_module_attrs.is_qat:
            _update_qconfig_for_qat(qconfig_mapping, backend_config)
        _update_qconfig_for_fusion(model, qconfig_mapping)

        _compare_prepare_convert_qconfig_mappings(prepare_qconfig_mapping, qconfig_mapping)  # type: ignore[arg-type]
        convert_node_name_to_qconfig = _generate_node_name_to_qconfig(
            model, modules_copy, model.graph, qconfig_mapping, node_name_to_scope)
        # check the convert_node_name_to_qconfig generated and ensure that
        # all the values either match what was set in prepare node_name_to_qconfig
        # or are set to None in the convert_node_name_to_qconfig.
        for k, v in node_name_to_qconfig.items():
            assert k in convert_node_name_to_qconfig, f'Expected key {k} in convert node_name_to_qconfig'
            if convert_node_name_to_qconfig[k] is not None:
                assert qconfig_equals(v, convert_node_name_to_qconfig[k]), \
                    f"Expected k {k} to have the same value in prepare and convert QConfigMappings, " \
                    f"but {v} was updated to {convert_node_name_to_qconfig[k]}"
        node_name_to_qconfig = convert_node_name_to_qconfig

    custom_module_classes = get_custom_module_class_keys(convert_custom_config.observed_to_quantized_mapping)
    custom_module_class_mapping = convert_custom_config.observed_to_quantized_mapping

    if observed_graph_module_attrs.equalization_node_name_to_qconfig is not None:
        # If we want to do equalization then do the following:
        # Calculate the equalization scale, update the observers with the scaled
        # inputs, and scale the weight
        weight_eq_obs_dict = update_obs_for_equalization(model, modules)
        convert_eq_obs(model, modules, weight_eq_obs_dict)

    # always run weight observers in the top level forward method
    # for dynamic quant ops or weight only quant ops
    _run_weight_observers(model, backend_config)

    graph_inputs: List[str] = []
    for node in model.graph.nodes:
        if node.op == 'placeholder':
            graph_inputs.append(node.name)

    # additional state to override inputs to be quantized, if specified
    # by the user
    placeholder_node_seen_cnt = 0
    input_quantized_idxs: List[int] = prepare_custom_config.input_quantized_indexes
    output_quantized_idxs: List[int] = prepare_custom_config.output_quantized_indexes

    root_module_to_quantized_reference_module = get_root_module_to_quantized_reference_module(backend_config)
    # convert tuples so that it can work with isinstance(module, tuple_of_classes)
    root_module_classes = tuple(root_module_to_quantized_reference_module.keys())
    qat_module_classes = get_qat_module_classes(backend_config)
    fused_module_classes = get_fused_module_classes(backend_config)
    statically_quantized_custom_module_nodes: Set[Node] = set()

    for node in list(model.graph.nodes):
        if node.op == 'placeholder':
            cur_placeholder_node_idx = placeholder_node_seen_cnt
            placeholder_node_seen_cnt += 1
            if cur_placeholder_node_idx in input_quantized_idxs:
                # Inputs are assumed to be quantized if the user specified the
                # input_quantized_idxs override.
                # we need to dequantize the inputs since all operators took
                # floating point inputs in reference quantized models
                _insert_dequantize_node(node, model.graph)
        elif node.op == "output":
            # If the argument is empty we don't need to do anything
            if len(output_quantized_idxs) == 0:
                continue
            # Result are kept quantized if the user specified the
            # output_quantized_idxs override.
            # Remove the dequantize operator for the node in the end if any
            return_node = node
            output = node.args[0]
            # outputs can be Node, list, tuple, dict, other cases are not supported yet
            if isinstance(output, (list, tuple)):
                for idx in output_quantized_idxs:
                    _maybe_recursive_remove_dequantize(output[idx], return_node, model.graph)
            elif isinstance(output, (Node, dict)):
                # we treat dict as a single argument currently, but it can be extended
                # to support {"key": dtype} after we change output_quantized_idxs to
                # dict
                if 0 in output_quantized_idxs:
                    _maybe_recursive_remove_dequantize(output, return_node, model.graph)
            else:
                warnings.warn(f"Unsupported node type for output_quantized_idxs: {type(output)}")
        elif node.op == "call_module":
            mod = _get_module(node, modules)
            assert mod is not None
            if _is_activation_post_process(mod):
                observed_node = node.args[0]
                if observed_node in statically_quantized_custom_module_nodes:
                    _replace_observer_or_dequant_stub_with_dequantize_node(node, model.graph)
                else:
                    if is_decomposed:
                        _replace_observer_with_quantize_dequantize_node_decomposed(
                            model, node, modules, node_name_to_scope,
                            node_name_to_qconfig)
                    else:
                        _replace_observer_with_quantize_dequantize_node(
                            model, node, modules, node_name_to_scope,
                            node_name_to_qconfig)
            elif isinstance(mod, DeQuantStub):
                _replace_observer_or_dequant_stub_with_dequantize_node(node, model.graph)
            elif _is_observed_standalone_module(mod):
                convert_standalone_module(
                    node, modules, model, is_reference, backend_config)
            # below this point `type_before_parametrizations` is used
            # instead of `type` to handle situations with fx quant + sparsity
            elif type_before_parametrizations(mod) in set(
                    root_module_classes).union(qat_module_classes).union(fused_module_classes):
                # extra check for fused module classes to make sure they are fused module classes
                # of target modules
                if type_before_parametrizations(mod) in fused_module_classes and \
                   type_before_parametrizations(mod[0]) not in root_module_classes:  # type: ignore[index]
                    continue
                convert_weighted_module(
                    node, modules, observed_node_names, node_name_to_qconfig, backend_config,
                    is_decomposed, is_reference)
            elif type_before_parametrizations(mod) in custom_module_classes:
                convert_custom_module(
                    node, model.graph, modules, custom_module_class_mapping,
                    statically_quantized_custom_module_nodes)

    # remove deadcode after converting observers to quant/dequant ops
    model.graph.eliminate_dead_code()
    model = GraphModule(model, model.graph)

    # TODO: maybe move this to quantize_fx.py
    if not is_reference:
        model = lower_to_fbgemm(model, node_name_to_qconfig, node_name_to_scope)

    # TODO: this looks hacky, we want to check why we need this and see if we can
    # remove this
    # removes qconfig and activation_post_process modules
    if _remove_qconfig_flag:
        _remove_qconfig(model)
    model.delete_all_unused_submodules()
    model.meta.pop("_observed_graph_module_attrs", None)
    return model<|MERGE_RESOLUTION|>--- conflicted
+++ resolved
@@ -223,17 +223,6 @@
                 {}
             )
 
-            def remap_fn(x):
-                return dequantized_node if x is node else x
-
-<<<<<<< HEAD
-            # remap numeric_debug_handle
-            for user_node in node.users:
-                if NUMERIC_DEBUG_HANDLE_KEY in user_node.meta:
-                    numeric_debug_handle = user_node.meta[NUMERIC_DEBUG_HANDLE_KEY]
-                    user_node.meta[NUMERIC_DEBUG_HANDLE_KEY] = {remap_fn(k): v for k, v in numeric_debug_handle.items()}
-=======
->>>>>>> 0a5600c9
             node.replace_all_uses_with(dequantized_node)
             # propagate numeric debug handle from observer/fake_quant node to dequantize node
             if NUMERIC_DEBUG_HANDLE_KEY in node.meta:
@@ -340,14 +329,6 @@
             def remap_fn(x):
                 return dequantized_node if x is node else x
 
-<<<<<<< HEAD
-            # remap numeric_debug_handle
-            for user_node in node.users:
-                if NUMERIC_DEBUG_HANDLE_KEY in user_node.meta:
-                    numeric_debug_handle = user_node.meta[NUMERIC_DEBUG_HANDLE_KEY]
-                    user_node.meta[NUMERIC_DEBUG_HANDLE_KEY] = {remap_fn(k): v for k, v in numeric_debug_handle.items()}
-=======
->>>>>>> 0a5600c9
             node.replace_all_uses_with(dequantized_node)
             # propagate numeric debug handle from observer/fake_quant node to dequantize node
             if NUMERIC_DEBUG_HANDLE_KEY in node.meta:
