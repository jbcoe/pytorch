# mypy: allow-untyped-defs
import functools
import math
import operator

import torch
from torch.nested._internal.sdpa import jagged_scaled_dot_product_attention

from .nested_tensor import NestedTensor
from typing import *  # noqa: F403
import torch.nn.functional as F
from torch.fx.operator_schemas import normalize_function

__all__: List[Any] = []

JAGGED_OPS_TABLE: Dict[Any, Any] = {}


# Simplifying assumption: we assume that the batch dim is always the left-most
# dim, and the ragged dim is always the second dim.
def _outer_to_inner_dim(ndim, dim):
    assert dim >= 0 and dim < ndim
    return 0 if dim < 2 else dim - 1


def _wrap_jagged_dim(
    ndim, dim, op_name, convert_to_inner_dim=True, allow_batch_dim=False
):
    from torch._prims_common import canonicalize_dims

    wrapped = canonicalize_dims(ndim, dim)
    if wrapped == 1:
        raise RuntimeError(f"{op_name}(): not supported for NestedTensor on dim=1")
    elif wrapped == 0 and not allow_batch_dim:
        raise RuntimeError(f"{op_name}(): not supported for NestedTensor on dim=0")
    return _outer_to_inner_dim(ndim, wrapped) if convert_to_inner_dim else wrapped


def _wrap_jagged_dims(ndim, dims, op_name, ragged_idx=1, allow_batch_dim=False):
    """
    For NestedTensor operators,
    wraps dimensions to non-negative values,
    and returns metadata related to reduction dimension(s).
    """
    from torch._prims_common import canonicalize_dims

    assert isinstance(dims, tuple) or isinstance(
        dims, list
    ), f"_wrap_jagged_dims(): cannot iterate over dimensions of type {type(dims)}"

    wrapped_dims = [
        canonicalize_dims(ndim, d) for d in dims
    ]  # convert all indices to non-negative values

    operate_on_batch = 0 in wrapped_dims
    operate_on_ragged = ragged_idx in wrapped_dims
    operate_on_non_batch = any(d != 0 and d != ragged_idx for d in wrapped_dims)

    if allow_batch_dim:
        outer_to_inner_dim = tuple(_outer_to_inner_dim(ndim, d) for d in wrapped_dims)
    else:
        outer_to_inner_dim = tuple(
            _outer_to_inner_dim(ndim, d) for d in wrapped_dims if d != 0
        )

    return outer_to_inner_dim, operate_on_batch, operate_on_ragged, operate_on_non_batch


def check_schema(schema_str: str, func, *args, **kwargs) -> None:
    named_arg_types = schema_str.split(", ")
    num_optional_args = [x.endswith("?") for x in named_arg_types].count(True)
    min_args = len(named_arg_types) - num_optional_args

    # special case: ellipses allows for any number of unchecked args at the end
    if named_arg_types[-1] == "...":
        named_arg_types = named_arg_types[:-1]
    else:
        if not (len(args) >= min_args and len(args) <= len(named_arg_types)):
            raise ValueError(
                f"NestedTensor {func.__name__}({schema_str}): expected at least {min_args} "
                f"arguments and at most {len(named_arg_types)} arguments, but got: "
                f"{len(args)} arguments"
            )

    arg_type_check_fns = {
        "t": lambda x: isinstance(x, torch.Tensor) and not isinstance(x, NestedTensor),
        "jt": lambda x: isinstance(x, NestedTensor)
        and x._lengths is None
        and x._ragged_idx == 1,  # ops with "jt" require contiguous JT only
        "jt_all": lambda x: isinstance(
            x, NestedTensor
        ),  # ops with "jt_all" can accept all kinds of JT
        "any": lambda x: True,
    }
    for i, named_arg_type in enumerate(named_arg_types):
        name, arg_type = named_arg_type.split(": ")
        is_optional = arg_type.endswith("?")
        normalized_arg_type = arg_type[:-1] if is_optional else arg_type
        if normalized_arg_type not in arg_type_check_fns.keys():
            raise AssertionError(f"Unknown arg type: {normalized_arg_type}")

        if i >= len(args):
            if not is_optional:
                raise ValueError(
                    f"NestedTensor {func.__name__}({schema_str}) "
                    f"missing required argument: {name}"
                )
            continue

        _check_fn = arg_type_check_fns[normalized_arg_type]

        def check_fn(x, is_optional=is_optional):
            if is_optional:
                return x is None or _check_fn(x)
            else:
                return _check_fn(x)

        if not check_fn(args[i]):
            type_to_desc = {
                "t": "tensor",
                "t?": "optional tensor",
                "jt": "contiguous jagged layout NestedTensor",
                "jt_all": "jagged layout NestedTensor",
                "any": "<any type>",
            }

            raise ValueError(
                f"NestedTensor {func.__name__}({schema_str}): expected {name} to be a "
                f"{type_to_desc[arg_type]}"
            )


def check_ragged_dim_same(
    func, a: NestedTensor, a_name: str, b: NestedTensor, b_name: str
) -> None:
    # Calling into .shape here
    if a._size[a._ragged_idx] != b._size[b._ragged_idx]:
        raise RuntimeError(
            f"NestedTensor {func.__name__}: expected {a_name} and {b_name} to have the "
            "same exact offsets tensor."
        )


# returns True if the raggedness-relevant portions of the NT shape
# match those of the specified size
def raggedness_matches(nt, size):
    end = nt._ragged_idx + 1
    nt_ragged = nt._size[:end]
    size_ragged = size[:end]
    return len(nt_ragged) == len(size_ragged) and (
        all(ns == s or s == -1 for ns, s in zip(nt_ragged, size_ragged))
    )


def squeeze_leading_ones(t):
    # Note: [ Squeezing leading ones ]
    #
    # Squeeze leading ones from t.
    #
    # We want:
    #   (B, j0, ?, ?) + (1, 1, ?, ?) -> (B, j0, ?, ?)
    #   (B, j0, ?, ?) + (1, 1, 1, ?, ?) -> (1, B, j0, ?, ?)  (not yet supported)
    #
    # 1) Squeeze extra ones and grab values from NT
    #   (1, 1, ?, ?) -> (?, ?)   and   (sum(*), ?, ?) -> (B, j0, ?, ?)
    # 2) Do dense broadcasting:
    #   (sum(*), ?, ?) + (?, ?) -> (sum(*), ?, ?)
    # 3) Construct nested tensor
    #   (sum(*), ?, ?) -> (B, j0, ?, ?)
    #
    # If unsqueezing on the 0th dim becomes supported, we would unsqueeze
    # at step (4) and we would need to update this function to record how
    # many ones we unsqueezed.
    while t.shape[0] == 1:
        t = t.squeeze(0)
    return t


def register_func(tables, aten_ops, schema_str):
    if not isinstance(aten_ops, list):
        aten_ops = [aten_ops]
    if not isinstance(tables, list):
        tables = [tables]

    def wrapper(func):
        for aten_op in aten_ops:

            def get_inner(aten_op):
                def inner(*args, **kwargs):
                    check_schema(schema_str, func, *args, **kwargs)
                    return func(aten_op, *args, **kwargs)

                return inner

            for table in tables:
                table[aten_op] = get_inner(aten_op)
        return func

    return wrapper


register_jagged_func = functools.partial(register_func, JAGGED_OPS_TABLE)


def lookup_jagged(func, *args, **kwargs) -> Optional[Callable]:
    dispatch_func = JAGGED_OPS_TABLE.get(func, None)
    if dispatch_func is not None:
        return dispatch_func

    # Handle pointwise fallbacks
    if torch.Tag.pointwise in func.tags:
        # Assume there aren't additional tensors that aren't the "unary/binary" args
        num_tensor_args = sum(isinstance(x, torch.Tensor) for x in args)
        if num_tensor_args == 1:
            check_schema("self: jt_all, ...", func, *args, **kwargs)
            return functools.partial(jagged_unary_pointwise, func)
        elif num_tensor_args == 2:
            check_schema("lhs: any, rhs: any, ...", func, *args, **kwargs)
            return functools.partial(jagged_binary_pointwise, func)

    return None


def extract_kwargs(arg):
    kwargs = {
        "offsets": arg.offsets(),
        "_metadata_cache": arg._metadata_cache,
        "_ragged_idx": arg._ragged_idx,
    }
    return kwargs


def jagged_unary_pointwise(func, *args, **kwargs):
    return NestedTensor(
        func(args[0]._values, *args[1:], **kwargs), **extract_kwargs(args[0])
    )


def jagged_binary_pointwise(func, *args, **kwargs):
    a, b = args[0], args[1]
    assert isinstance(a, NestedTensor) or isinstance(b, NestedTensor)

    mismatch_error_msg = (
        "cannot call binary pointwise function {} with inputs of shapes {} and {}"
    )
    # a is NT, b is NT
    if isinstance(a, NestedTensor) and isinstance(b, NestedTensor):
        # ex: (B, j0, D) + (B, j0, D)
        # ex: (B, j0, D) + (B, j0, 1)
        if raggedness_matches(a, b._size):
            return NestedTensor(
                func(a._values, b._values, *args[2:], **kwargs), **extract_kwargs(a)
            )
        raise RuntimeError(mismatch_error_msg.format(func.__name__, a._size, b._size))
    # either a is NT or b is NT at this point
    a_is_nt = isinstance(a, NestedTensor)
    extracted_kwargs = extract_kwargs(a) if a_is_nt else extract_kwargs(b)

    # === Handle broadcasting across the batch / ragged dims ===

    # Easy case: take advantage of pre-existing broadcasting logic
    # ex: (B, j0, ?, ?) + (?) -> (B, j0, ?, ?)
    # ex: (B, j0, ?, ?) + (?, ?) -> (B, j0, ?, ?)
    # ex: (B, j0, ?, ?) + (1, 1, ?, ?) -> (B, j0, ?, ?)
    nt, t = (a, b) if a_is_nt else (b, a)
    # See Note: [ Squeezing leading ones ]
    if t.dim() > nt.dim():
        raise NotImplementedError("NYI: broadcasting NT with T with larger dim")
    t_squeezed = squeeze_leading_ones(t)
    if nt.dim() >= t_squeezed.dim() + 2:
        lhs, rhs = (nt._values, t_squeezed) if a_is_nt else (t_squeezed, nt._values)
        return NestedTensor(func(lhs, rhs, *args[2:], **kwargs), **extracted_kwargs)

    # Harder case: do manual broadcasting over unbound components
    # when NT dim == non-NT dim
    # ex: (B, j0, D_0, D_1) + (B, 1, D_0, D_1) -> (B, j0, D_0, D_1)
    if a.dim() == b.dim():
        # ex: (B, j0, D_0, D_1) + (1, 1, D_0, D_1) -> should
        # be (B, j0, D_0, D_1) but not yet supported
        if a.shape[0] != b.shape[0]:
            raise RuntimeError(
                mismatch_error_msg.format(func.__name__, a.shape, b.shape)
            )

        # need to use offsets to broadcast across ragged dim properly
        # NB: inefficient fallback here; Triton codegen can help this
        # TODO: Make this work with autograd
        outputs = []
        for a_comp, b_comp in zip(a.unbind(), b.unbind()):
            outputs.append(func(a_comp, b_comp, *args[2:], **kwargs))
        new_values = torch.cat(outputs, dim=0)
        return NestedTensor(new_values, **extracted_kwargs)

    # ex: (B, j0, D_0, D_1) + (A, B, 1, D_0, D_1) -> error because this breaks the invariant
    # that ragged dim is wrt left-most batch dim
    raise RuntimeError(mismatch_error_msg.format(func.__name__, a.shape, b.shape))


def jagged_torch_function(func, *args, **kwargs):
    # SDPA has special kernels that handle nested tensors.
    # Dispatch to the correct implementation here
    if func is torch._C._nn.scaled_dot_product_attention:
        return jagged_scaled_dot_product_attention(*args, **kwargs)

    if func.__name__ == "apply_":
        func(args[0]._values, *args[1:], **kwargs)
        return args[0]

    # Handle flatten() here because it's CompositeImplicit.
    if func.__name__ == "flatten":

        def _flatten_sig(input, start_dim=0, end_dim=-1):
            pass

        _, new_kwargs = normalize_function(
            _flatten_sig, args=args, kwargs=kwargs, normalize_to_only_use_kwargs=True
        )

        inp = new_kwargs.pop("input")

        # NB: stay in outer dim space because we're going to redispatch on a NT input
        start_dim = _wrap_jagged_dim(
            inp.dim(), new_kwargs["start_dim"], "flatten", convert_to_inner_dim=False
        )
        end_dim = _wrap_jagged_dim(
            inp.dim(), new_kwargs["end_dim"], "flatten", convert_to_inner_dim=False
        )

        if start_dim == end_dim:
            return inp

        product = functools.reduce(operator.mul, inp.shape[start_dim : end_dim + 1])
        new_shape = (*inp.shape[:start_dim], product, *inp.shape[end_dim + 1 :])

        return inp.reshape(*new_shape)

    raise NotImplementedError(func)


@register_jagged_func(
    [
        torch.ops.aten.is_non_overlapping_and_dense.default,
        torch.ops.aten.sym_size.default,
        torch.ops.aten.dim.default,
        torch.ops.aten.numel.default,
        torch.ops.aten.sym_numel.default,
        torch.ops.aten.sym_stride.default,
        torch.ops.aten.sym_storage_offset.default,
    ],
    "self: jt_all",
)
def tensor_attr_supported_getter(func, *args, **kwargs):
    if func == torch.ops.aten.is_non_overlapping_and_dense.default:
        return False

    if func == torch.ops.aten.sym_size.default:
        return args[0]._size

    if func == torch.ops.aten.dim.default:
        return len(args[0]._size)

    if func in (torch.ops.aten.sym_numel.default, torch.ops.aten.numel.default):
        if args[0]._lengths is not None:
            return int(sum(args[0]._lengths) * math.prod(args[0]._size[2:]))
        return args[0]._values.numel()

    if func == torch.ops.aten.sym_stride.default:
        return args[0]._strides

    if func == torch.ops.aten.sym_storage_offset.default:
        return args[0]._values.storage_offset()


@register_jagged_func(torch.ops.prim.layout.default, "self: jt_all")
def prim_layout_default(func, *args, **kwargs):
    return torch.jagged


@register_jagged_func(
    [torch.ops.aten.size.default],
    "self: jt_all",
)
def tensor_attr_unsupported_getter(func, *args, **kwargs):
    if func == torch.ops.aten.size.default:
        raise RuntimeError(
            "NestedTensors does not support directly calling torch.ops.aten.size "
            "please use `nested_tensor.size()` instead."
        )


@register_jagged_func(torch.ops.aten.is_contiguous.default, "self: jt_all")
def is_contiguous_general(func, *args, **kwargs):
    from torch._prims_common import is_contiguous_for_memory_format

    _, new_kwargs = normalize_function(
        func, args=args, kwargs=kwargs, normalize_to_only_use_kwargs=True
    )
    inp = new_kwargs.pop("input")

    # If created from narrow() check for lengths
    if inp.lengths() is not None:
        return False

    new_kwargs["memory_format"] = new_kwargs.get(
        "memory_format", torch.contiguous_format
    )
    if new_kwargs["memory_format"] == torch.preserve_format:
        return True
    return is_contiguous_for_memory_format(inp._values, **new_kwargs)


register_jagged_func(
    torch.ops.aten.is_contiguous.memory_format, "self: jt_all, memory_format: any?"
)(is_contiguous_general)


@register_jagged_func(torch.ops.aten.linear.default, "input: jt, weight: t, bias: t?")
def linear_default(func, *args, **kwargs):
    _, new_kwargs = normalize_function(
        func, args=args, kwargs=kwargs, normalize_to_only_use_kwargs=True
    )

    inp = new_kwargs.pop("input")

    return NestedTensor(func(inp._values, **new_kwargs), **extract_kwargs(inp))


@register_jagged_func(
    torch.ops.aten.linear_backward.default,
    "self: jt, grad_output: jt, weight: t, output_mask: any",
)
def linear_backward_default(func, *args, **kwargs):
    _, new_kwargs = normalize_function(
        func, args=args, kwargs=kwargs, normalize_to_only_use_kwargs=True
    )

    inp = new_kwargs.pop("input")
    grad_output = new_kwargs.pop("grad_output")
    weight = new_kwargs.pop("weight")

    check_ragged_dim_same(func, inp, "self", grad_output, "grad_output")
    ds = NestedTensor(
        torch.matmul(grad_output._values, weight), **extract_kwargs(grad_output)
    )
    dw = torch.matmul(grad_output._values.transpose(-2, -1), inp._values)
    db = None  # NYI: gradient for bias, need to reduce over ragged dim
    return (ds, dw, db)


@register_jagged_func(torch.ops.aten._to_copy.default, "self: jt_all")
def to_copy_default(func, *args, **kwargs):
    from .nested_tensor import _tensor_symint_registry

    _, new_kwargs = normalize_function(
        func, args=args, kwargs=kwargs, normalize_to_only_use_kwargs=True
    )

    inp = new_kwargs.pop("input")
    # don't change layout
    new_kwargs.pop("layout")

    new_values = func(inp._values, **new_kwargs)
    new_offsets = inp._offsets.to(device=new_values.device)
    _tensor_symint_registry[new_offsets] = _tensor_symint_registry[inp._offsets]
    inp_kwargs = extract_kwargs(inp)
    inp_kwargs["offsets"] = new_offsets

    return NestedTensor(new_values, **inp_kwargs)


register_jagged_func(torch.ops.aten.detach.default, "self: jt_all")(
    jagged_unary_pointwise
)


@register_jagged_func(
    [
        torch.ops.aten.empty_like.default,
        torch.ops.aten.ones_like.default,
        torch.ops.aten.zeros_like.default,
        torch.ops.aten.randn_like.default,
    ],
    "self: jt_all",
)
def like_factory_default(func, *args, **kwargs):
    _, new_kwargs = normalize_function(
        func, args=args, kwargs=kwargs, normalize_to_only_use_kwargs=True
    )

    inp = new_kwargs.pop("input")

    # Default layout is technically torch.strided but only jagged is supported here.
    # Rather than force users to specify the layout, assume jagged.
    # This should be set to strided for redispatching on values.
    new_kwargs["layout"] = torch.strided

    return NestedTensor(func(inp._values, **new_kwargs), **extract_kwargs(inp))


@register_jagged_func(torch.ops.aten.zero_.default, "self: jt_all")
def zero__default(func, *args, **kwargs):
    _, new_kwargs = normalize_function(
        func, args=args, kwargs=kwargs, normalize_to_only_use_kwargs=True
    )

    inp = new_kwargs.pop("input")
    func(inp._values)
    return inp


@register_jagged_func(
    torch.ops.aten._softmax.default, "self: jt_all, dim: any?, half_to_float: any"
)
def _softmax_default(func, *args, **kwargs):
    """
    Performs a softmax along the provided tensor dimension.
    Returns a tensor of the same type as the input.
    """
    _, new_kwargs = normalize_function(
        func, args=args, kwargs=kwargs, normalize_to_only_use_kwargs=True
    )

    if isinstance(new_kwargs["dim"], tuple):
        raise RuntimeError(
            "softmax(): not supported for dimensions of type 'tuple' for NestedTensor"
        )

    inp = new_kwargs.pop("input")

    new_kwargs["dim"], reduce_on_batch, reduce_on_ragged, reduce_on_non_batch = (
        _wrap_jagged_dims(
            inp.dim(),
            (new_kwargs["dim"],),
            "softmax",
            inp._ragged_idx,
            allow_batch_dim=True,
        )
    )

    new_kwargs["dim"] = new_kwargs["dim"][
        0
    ]  # torch.softmax takes in the reduction dimension as an integer

    if reduce_on_ragged and inp._ragged_idx > 1:
        raise RuntimeError(
            "not supported when reducing along the ragged dimension for ragged_idx > 1 for NestedTensor"
        )

    if reduce_on_ragged and inp._lengths is not None:
        raise RuntimeError(
            "softmax(): not supported where lengths is not None "
            + "if reducing across the ragged dimension for NestedTensor"
        )

    if reduce_on_ragged:
        padded_softmax_values = torch.nn.functional.softmax(
            torch.ops.aten._jagged_to_padded_dense_forward(
                inp._values.flatten(
                    start_dim=inp._ragged_idx
                ),  # values are required to be 2D tensors for j2pd
                [inp._offsets],
                max_lengths=[inp._max_seqlen],  # max length of ragged dimension
                padding_value=float("-inf"),  # e^-inf = 0
            ),
            dim=inp._ragged_idx,
        )

        softmax_values = torch.ops.aten._padded_dense_to_jagged_forward(
            padded_softmax_values,
            [inp._offsets],
            total_L=inp._values.shape[
                0
            ],  # providing this parameter helps avoid a GPU/CPU sync
        ).reshape(
            -1, *inp._values.shape[1:]
        )  # expand softmax_values back to original shape (inp._values.shape)

        return torch.nested.nested_tensor_from_jagged(
            softmax_values,
            inp._offsets,
        )

    return NestedTensor(func(inp._values, **new_kwargs), **extract_kwargs(inp))


@register_jagged_func(
    torch.ops.aten._softmax_backward_data.default,
    "grad_output: jt, output: jt, dim: any, input_dtype: any",
)
def _softmax_backward(func, *args, **kwargs):
    _, new_kwargs = normalize_function(
        func, args=args, kwargs=kwargs, normalize_to_only_use_kwargs=True
    )
    grad_out = new_kwargs.pop("grad_output")
    output = new_kwargs.pop("output")
    return NestedTensor(
        func(grad_out._values, output._values, **new_kwargs), **extract_kwargs(grad_out)
    )


@register_jagged_func(
    torch.ops.aten.native_dropout.default, "self: jt, float: any, train: any?"
)
def native_dropout_default(func, *args, **kwargs):
    _, new_kwargs = normalize_function(
        func, args=args, kwargs=kwargs, normalize_to_only_use_kwargs=True
    )

    inp = new_kwargs.pop("input")
    out1, out2 = func(inp._values, **new_kwargs)
    return (
        NestedTensor(out1, **extract_kwargs(inp)),
        NestedTensor(out2, **extract_kwargs(inp)),
    )


@register_jagged_func(
    torch.ops.aten.native_dropout_backward.default,
    "grad_output: jt, mask: jt, scale: any",
)
def native_dropout_backward_default(func, *args, **kwargs):
    _, new_kwargs = normalize_function(
        func, args=args, kwargs=kwargs, normalize_to_only_use_kwargs=True
    )
    grad_output = new_kwargs.pop("grad_output")
    mask = new_kwargs.pop("mask")
    return NestedTensor(
        func(grad_output._values, mask._values, **new_kwargs),
        **extract_kwargs(grad_output),
    )


@register_jagged_func(torch.ops.aten.prod.dim_int, "self: jt, dim: any, keepdim: any?")
def prod_dim_int(func, *args, **kwargs):
    _, new_kwargs = normalize_function(
        func, args=args, kwargs=kwargs, normalize_to_only_use_kwargs=True
    )

    inp = new_kwargs.pop("input")
    # TODO: Figure out how to handle this better
    # keep_dim is required to keep it in jagged format
    if not new_kwargs["keepdim"]:
        raise RuntimeError("prod(): keepdim=True must be set for NestedTensor")
    dim = new_kwargs["dim"]
    new_kwargs["dim"] = _wrap_jagged_dim(len(inp._size), dim, "prod")

    return NestedTensor(func(inp._values, **new_kwargs), **extract_kwargs(args[0]))


@register_jagged_func(
    torch.ops.aten.split.Tensor, "self: jt, split_size: any, dim: any"
)
def split_tensor(func, *args, **kwargs):
    _, new_kwargs = normalize_function(
        func, args=args, kwargs=kwargs, normalize_to_only_use_kwargs=True
    )

    inp = new_kwargs.pop("input")

    new_kwargs["dim"] = _wrap_jagged_dim(inp.dim(), new_kwargs["dim"], "split")

    return tuple(
        NestedTensor(values=x, **extract_kwargs(inp))
        for x in func(inp._values, **new_kwargs)
    )


@register_jagged_func(
    torch.ops.aten.split_with_sizes.default, "self: jt, split_sizes: any, dim: any"
)
def split_with_sizes_default(func, *args, **kwargs):
    _, new_kwargs = normalize_function(
        func, args=args, kwargs=kwargs, normalize_to_only_use_kwargs=True
    )

    inp = new_kwargs.pop("input")

    new_kwargs["dim"] = _wrap_jagged_dim(
        inp.dim(), new_kwargs["dim"], "split_with_sizes"
    )

    return [
        NestedTensor(values=x, **extract_kwargs(inp))
        for x in func(inp._values, **new_kwargs)
    ]


@register_jagged_func(torch.ops.aten.chunk.default, "self: jt, chunks: any, dim: any?")
def chunk_default(func, *args, **kwargs):
    _, new_kwargs = normalize_function(
        func, args=args, kwargs=kwargs, normalize_to_only_use_kwargs=True
    )

    inp = new_kwargs.pop("input")

    new_kwargs["dim"] = _wrap_jagged_dim(
        inp.dim(), new_kwargs["dim"], "chunk", allow_batch_dim=True
    )

    if new_kwargs["dim"] == 0:
        chunks = new_kwargs["chunks"]
        dim0_size = inp._size[0]
        chunk_size = math.ceil(dim0_size / chunks)

        # get _offsets of the chunks
        lengths = inp._offsets.diff()
        chunked_lengths = lengths.chunk(chunks)
        chunked_offsets = [torch.cumsum(x, dim=0) for x in chunked_lengths]
        chunked_offsets = [F.pad(x, (1, 0), value=0) for x in chunked_offsets]
        nested_kwargs = [
            {"offsets": per_offsets, "_ragged_idx": inp._ragged_idx}
            for per_offsets in chunked_offsets
        ]

        # get _values of the chunks
        split_sizes = [x.sum().item() for x in chunked_lengths]
        chunk_values = inp._values.split(split_sizes)

        return [
            NestedTensor(values=chunk_values[i], **(nested_kwargs[i]))
            for i in range(0, chunk_size)
        ]
    else:
        return [
            NestedTensor(values=x, **extract_kwargs(inp))
            for x in func(inp._values, **new_kwargs)
        ]


@register_jagged_func(torch.ops.aten.unbind.int, "self: jt_all, dim: any?")
def unbind_int(func, *args, **kwargs):
    # Note that this specializes on the length of the offsets
    _, new_kwargs = normalize_function(
        func, args=args, kwargs=kwargs, normalize_to_only_use_kwargs=True
    )

    dim = new_kwargs["dim"]
    if dim != 0:
        raise RuntimeError("unbind(): only supported for NestedTensor on dim=0")

    inp = new_kwargs.pop("input")
    values = inp.values()
    offsets = inp.offsets()
    lengths = inp.lengths()
    ragged_idx = inp._ragged_idx

    if lengths is None:
        return torch.split(values, offsets.diff().tolist(), dim=(ragged_idx - 1))

    if ragged_idx <= 0:
        raise RuntimeError(
            "unbind(): nested tensor ragged_idx out of bounds (should be >= 1)"
        )
    for i in range(lengths.shape[0]):
        if offsets[i] + lengths[i] > values.shape[ragged_idx - 1]:
            raise RuntimeError(
                "unbind(): nested tensor offsets and lengths do not match ragged_idx dimension"
            )
    return [
        torch.narrow(values, dim=(ragged_idx - 1), start=offsets[i], length=lengths[i])
        for i in range(lengths.shape[0])
    ]


@register_jagged_func(torch.ops.aten.squeeze.dim, "self: jt, dim: any")
def squeeze_dim(func, *args, **kwargs):
    _, new_kwargs = normalize_function(
        func, args=args, kwargs=kwargs, normalize_to_only_use_kwargs=True
    )

    inp = new_kwargs.pop("input")
    values = inp._values

    new_kwargs["dim"] = _wrap_jagged_dim(len(inp._size), new_kwargs["dim"], "squeeze")
    return NestedTensor(func(values, **new_kwargs), **extract_kwargs(inp))


@register_jagged_func(torch.ops.aten.unsqueeze.default, "self: jt, dim: any")
def unsqueeze_default(func, *args, **kwargs):
    _, new_kwargs = normalize_function(
        func, args=args, kwargs=kwargs, normalize_to_only_use_kwargs=True
    )

    inp = new_kwargs.pop("input")
    values = inp._values

    # Account for collapsed jagged dim
    dim = new_kwargs["dim"]
    new_kwargs["dim"] = _wrap_jagged_dim(len(inp._size) + 1, dim, "unsqueeze")
    return NestedTensor(func(values, **new_kwargs), **extract_kwargs(inp))


@register_jagged_func(torch.ops.aten.cat.default, "tensors: any, dim: any")
def cat_default(func, *args, **kwargs):
    _, new_kwargs = normalize_function(
        func, args=args, kwargs=kwargs, normalize_to_only_use_kwargs=True
    )

    tensors = new_kwargs.pop("tensors")

    # Convert any non-nested to nested
    nested = [t for t in tensors if t.is_nested]
    assert len(nested) > 0
    first = nested[0]
    tensors = [t if t.is_nested else t.expand_as(first) for t in tensors]

    # Account for collapsed jagged dim
    dim = new_kwargs["dim"]
    new_kwargs["dim"] = _wrap_jagged_dim(len(first.shape), dim, "cat")

    return NestedTensor(
        func([t._values for t in tensors], **new_kwargs), **extract_kwargs(tensors[0])
    )


@register_jagged_func(torch.ops.aten.matmul.default, "self: jt, other: any")
def matmul_default(func, *args, **kwargs):
    _, new_kwargs = normalize_function(
        func, args=args, kwargs=kwargs, normalize_to_only_use_kwargs=True
    )

    inp = new_kwargs.pop("input")
    other = new_kwargs.pop("other")

    if inp.is_nested and not other.is_nested:
        return NestedTensor(
            func(inp._values, other, **new_kwargs), **extract_kwargs(inp)
        )
    elif inp.is_nested and other.is_nested:
        # BMM with equivalent ragged dims between the two inputs
        if inp.dim() > 3 and other.dim() > 3 and raggedness_matches(inp, other._size):
            return NestedTensor(func(inp._values, other._values), **extract_kwargs(inp))

    raise RuntimeError(
        f"matmul(): not supported between inputs of shapes {inp._size} and {other.shape}"
    )


@register_jagged_func(
    torch.ops.aten.expand.default, "self: jt, size: any, implicit: any?"
)
def expand_default(func, *args, **kwargs):
    _, new_kwargs = normalize_function(
        func, args=args, kwargs=kwargs, normalize_to_only_use_kwargs=True
    )

    inp = new_kwargs.pop("input")
    size = new_kwargs["size"]

    assert ("implicit" not in new_kwargs) or (not new_kwargs.pop("implicit"))
    if not raggedness_matches(inp, size):
        raise RuntimeError(f"expand(): cannot expand shape {inp._size} -> {size}")

    expand_arg = [-1, *size[2:]]
    return NestedTensor(func(inp._values, expand_arg), **extract_kwargs(inp))


@register_jagged_func(torch.ops.aten.expand_as.default, "self: t, other: jt")
def expand_as_default(func, *args, **kwargs):
    _, new_kwargs = normalize_function(
        func, args=args, kwargs=kwargs, normalize_to_only_use_kwargs=True
    )

    inp = new_kwargs.pop("input")
    other = new_kwargs.pop("other")

    return NestedTensor(func(inp, other._values), **extract_kwargs(other))


@register_jagged_func(torch.ops.aten.where.self, "condition: jt, self: jt, other: jt")
def where_self(func, *args, **kwargs):
    _, new_kwargs = normalize_function(
        func, args=args, kwargs=kwargs, normalize_to_only_use_kwargs=True
    )

    condition = new_kwargs.pop("condition")
    inp = new_kwargs.pop("input")
    other = new_kwargs.pop("other")

    assert condition._size == other._size == inp._size

    return NestedTensor(
        func(condition._values, inp._values, other._values, **new_kwargs),
        **extract_kwargs(condition),
    )


@register_jagged_func(torch.ops.aten._pin_memory.default, "self: jt, device: any?")
def _pin_memory_default(func, *args, **kwargs):
    _, new_kwargs = normalize_function(
        func, args=args, kwargs=kwargs, normalize_to_only_use_kwargs=True
    )

    inp = new_kwargs.pop("input")

    return NestedTensor(func(inp._values, **new_kwargs), **extract_kwargs(inp))


@register_jagged_func(torch.ops.aten.is_pinned.default, "self: jt, device: any?")
def is_pinned_default(func, *args, **kwargs):
    _, new_kwargs = normalize_function(
        func, args=args, kwargs=kwargs, normalize_to_only_use_kwargs=True
    )

    inp = new_kwargs.pop("input")

    return func(inp._values, **new_kwargs)


@register_jagged_func(
    torch.ops.aten.is_same_size.default, "self: jt_all, other: jt_all"
)
def is_same_size_default(func, *args, **kwargs):
    return args[0]._size == args[1]._size


@register_jagged_func(
    torch.ops.aten.sum.dim_IntList,
    "self: jt_all, dim: any?, keepdim: any?, dtype: any?",
)
def sum_dim_IntList(func, *args, **kwargs):
    """
    Performs a sum along the provided tensor dimension.
    Returns a dense tensor if the ragged dimension is reduced away, else returns a nested tensor.
    """
    _, new_kwargs = normalize_function(
        func, args=args, kwargs=kwargs, normalize_to_only_use_kwargs=True
    )
    inp = new_kwargs.pop("input")

    (
        new_kwargs["dim"],
        reduce_on_batch,
        reduce_on_ragged,
        reduce_on_non_batch,  # noqa: UFMT
    ) = _wrap_jagged_dims(
        inp.dim(),
        new_kwargs["dim"],
        "sum",
        inp._ragged_idx,
    )

    if reduce_on_ragged and inp._lengths is not None:
        raise RuntimeError(
            "sum(): not supported where lengths is not None "
            + "if reducing across the ragged dimension for NestedTensor"
        )

    if reduce_on_ragged:  # raggedness reduced away --> return dense tensor
        if (
            reduce_on_batch
        ):  # reduction cases: (batch, ragged), (batch, ragged, non-batch), etc.
            out = func(
                inp._values, **new_kwargs
            )  # no need to read offsets --> apply sum directly on values
        else:
            if (
                reduce_on_non_batch
            ):  # invalid reduction cases: (ragged, non-batch), etc.
                raise RuntimeError(
                    "sum(): not supported along a ragged and non-batch dimension for NestedTensor"
                )
            # reduction cases: (ragged)
            values_ragged_dim_outer = inp._values.permute(
                inp._ragged_idx - 1,  # outer dimension
                *range(0, inp._ragged_idx - 1),
                *range(inp._ragged_idx, inp.dim() - 1),
            )  # shift reduction dimension of values backward to outer dimension

            # _jagged_to_padded_dense_forward requires values to be a 2D tensor
            # with the ragged dimension as the 0th dimension
            padded = torch.ops.aten._jagged_to_padded_dense_forward(
                values_ragged_dim_outer.reshape(values_ragged_dim_outer.shape[0], -1),
                [inp._offsets],
                max_lengths=[inp._max_seqlen],
            )

            padded_ragged_dim_original = padded.view(
                padded.shape[0],
                inp._max_seqlen,
                *values_ragged_dim_outer.shape[
                    1:
                ],  # expand non-batch dimensions of padded tensor
            ).permute(
                0,
                *range(2, inp._ragged_idx + 1),
                1,
                *range(inp._ragged_idx + 1, inp.dim()),
            )  # shift reduction dimension of padded tensor forward to original ragged dimension

            out = torch.sum(
                padded_ragged_dim_original,
                dim=inp._ragged_idx,
            )  # need to read offsets --> pad jagged dimension and apply sum

        if new_kwargs["keepdim"]:
            out = out.unsqueeze(0)
        return out
    else:  # raggedness preserved --> return nested tensor
        if (
            reduce_on_batch
        ):  # invalid reduction cases: (batch), (batch, non-batch), etc.
            raise RuntimeError(
                "sum(): not supported along the batch dimension but not the ragged dimension for NestedTensor"
            )
        # reduction cases: (non-batch), (non-batch, non-batch), etc.
        return NestedTensor(
            func(inp._values, **new_kwargs), **extract_kwargs(inp)
        )  # apply sum directly on values


@register_jagged_func(
    torch.ops.aten.transpose.int, "self: jt_all, dim0: any, dim1: any"
)
def transpose_int(func, *args, **kwargs):
    _, new_kwargs = normalize_function(
        func, args=args, kwargs=kwargs, normalize_to_only_use_kwargs=True
    )

    from torch._prims_common import canonicalize_dims

    inp = new_kwargs.pop("input")
    dim0, dim1 = canonicalize_dims(inp.dim(), (new_kwargs["dim0"], new_kwargs["dim1"]))

    if inp._lengths is not None:
        raise ValueError(
            "transpose(): not supported on jagged layout nested tensor with holes"
        )

    # To support the SDPA API, inputs need to have the ragged idx transposed to dim 2
    # instead of 1, although the internal Flash and mem-effn implementations will
    # use the inputs with raggedness in dim 1.
    if dim0 == inp._ragged_idx or dim1 == inp._ragged_idx:
        if dim0 == 0 or dim1 == 0:
            raise ValueError(
                "Transpose is not supported on the batch dimension for jagged NT"
            )
        if dim0 == inp._ragged_idx:
            to_dim = dim1
        else:
            to_dim = dim0
        inp_kwargs = extract_kwargs(inp)
        inp_kwargs["_ragged_idx"] = to_dim
        return NestedTensor(
            inp.values().transpose(
                _outer_to_inner_dim(len(inp._size), dim0),
                _outer_to_inner_dim(len(inp._size), dim1),
            ),
            **inp_kwargs,
        )

    new_kwargs["dim0"] = _wrap_jagged_dim(inp.dim(), new_kwargs["dim0"], "transpose")
    new_kwargs["dim1"] = _wrap_jagged_dim(inp.dim(), new_kwargs["dim1"], "transpose")

    return NestedTensor(func(inp._values, **new_kwargs), **extract_kwargs(inp))


@register_jagged_func(
    [torch.ops.aten.view.default, torch.ops.aten._unsafe_view.default],
    "self: jt_all, size: any",
)
def view_default(func, *args, **kwargs):
    _, new_kwargs = normalize_function(
        func, args=args, kwargs=kwargs, normalize_to_only_use_kwargs=True
    )

    inp = new_kwargs.pop("input")
    size = new_kwargs.pop("size")

    if inp._ragged_idx != 1 and tuple(inp._size) != tuple(size):
        raise RuntimeError(
            f"view(): does not support ragged_idx != 1 except when inp._size == size. "
            f"inp._size is ({inp._size}) and size is ({size})."
        )

    # Ensure specified size still includes batch and ragged dims
    if len(size) < 3 or not raggedness_matches(inp, size):
        raise RuntimeError(f"view(): cannot view shape {inp._size} as {size}")

    # outer size: the size of the NT, e.g. [3, j0, 10]
    # inner size: the size of the values, e.g. [8, 10] (e.g. for offsets = [0, 3, 5, 8])
    # this function gets inner_size[inner_idx] for a given inner_idx.
    #
    # example: for outer size [a, b, c, j0, d, e, f]
    #                         assume that j0 is ragged, other are concrete integers
    #                         and ragged_idx=3
    # inner size will be      [b, c, inp._values.size(ragged_idx), d, e, f]
    # therefore:
    #    inner_size[0] = outer_size[1]
    #    inner_size[1] = outer_size[2]
    #    inner_size[0] = inp._values.size(ragged_idx - 1)
    #    inner_size[3] = outer_size[4]
    #    inner_size[4] = outer_size[5]
    def get_inner_size(inner_idx):
        nonlocal inp, size
        if inner_idx == inp._ragged_idx - 1:
            return inp._values.size(inner_idx)
        else:
            return size[inner_idx + 1]

    inner_size = [get_inner_size(i) for i in range(len(size) - 1)]

    return NestedTensor(func(inp._values, inner_size), **extract_kwargs(inp))


@register_jagged_func(
    torch.ops.aten.native_layer_norm.default,
    "input: jt_all, normalized_shape: any, weight: any?, bias: any?, eps: any",
)
def native_layer_norm_default(func, *args, **kwargs):
    _, new_kwargs = normalize_function(
        func, args=args, kwargs=kwargs, normalize_to_only_use_kwargs=True
    )

    inp = new_kwargs.pop("input")

<<<<<<< HEAD
    if inp.dim() <= 2:
        raise RuntimeError(
            "layer_norm(): not supported for NestedTensor objects with 2 or fewer dimensions"
        )

    normalized_shape = new_kwargs[
        "normalized_shape"
    ]  # denote -1 as the ragged dimension, i.e. normalize on the ragged dimension

    num_output_dims = inp.dim() - len(normalized_shape)

    if num_output_dims == 0:  # error if trying to normalize over the batch dimension
        raise RuntimeError(
            "layer_norm(): not supported when normalizing over the batch dimension for NestedTensor"
        )

    if -1 in normalized_shape and inp._lengths is not None:
        raise RuntimeError(
            "layer_norm(): not supported where lengths is not None if operating on the ragged dimension for NestedTensor"
        )

    if (
        -1 in normalized_shape
    ):  # special handling for normalizing over the ragged dimension
        padded_input = torch.ops.aten._jagged_to_padded_dense_forward(
            inp._values,
            [inp._offsets],
            max_lengths=[inp._max_seqlen],  # max length of ragged dimension
        ).flatten(
            start_dim=inp._ragged_idx + 1
        )  # create a 2D layer by flattening all dimensions after the ragged dimension into 1 dimension; e.g. (B, *, W, H) --> (B, *, WH)

        padded_mask = torch.ops.aten._jagged_to_padded_dense_forward(
            torch.ones((inp._values.shape[0], 1), device=inp.device, dtype=inp.dtype),
            [inp._offsets],
            max_lengths=[inp._max_seqlen],  # max length of ragged dimension
        ).expand(
            padded_input.shape
        )  # mask elements outside of the ragged dimension and expand to the same shape as padded input (3D dense tensor)

        ragged_lengths = (
            inp._offsets.diff().unsqueeze(1).unsqueeze(1) * padded_input.shape[2]
        )  # ragged dim * inner dim, since we sum over dims (1, 2) (the layer on which we normalize)

        mean = (
            torch.sum(
                padded_input,
                dim=(1, 2),
                keepdim=True,
            )
            / ragged_lengths
        )  # a sum over (1, 2) ensures layer norm, whereas a sum over (1) would be an instance norm

        padded_normalized = (
            padded_input - mean
        ) * padded_mask  # mask elements outside of the ragged dimension size for correct variance calculation

        variance = (
            torch.sum(
                torch.square(padded_normalized),
                dim=(1, 2),
                keepdim=True,
            )
            / ragged_lengths
        )  # a sum over (1, 2) ensures layer norm, whereas a sum over (1) would be an instance norm

        std = torch.sqrt(variance + new_kwargs["eps"])
        padded_layer_norm = padded_normalized / std

        jagged_layer_norm_values = torch.ops.aten._padded_dense_to_jagged_forward(
            padded_layer_norm.unflatten(
                -1, inp.shape[inp._ragged_idx + 1 :]
            ),  # unflatten last dimension back into original nested tensor shape, e.g. (B, *, WH) --> (B, *, W, H)
            [inp._offsets],
            total_L=inp._values.shape[
                0
            ],  # providing this parameter helps avoid a GPU/CPU sync
        )

        return (
            torch.nested.nested_tensor_from_jagged(
                jagged_layer_norm_values,
                inp._offsets,
            ),
            mean,
            std,
=======
    # Ensure we're not trying to normalize over the ragged dim
    if inp.dim() < 3 or (inp.dim() - len(normalized_shape)) < 2:
        raise RuntimeError(
            "layer_norm(): normalizing over ragged dim not supported for nested tensors"
>>>>>>> c7695e81
        )

    output, mean, std = func(inp._values, **new_kwargs)
    return (NestedTensor(output, **extract_kwargs(inp)), mean, std)


@register_jagged_func(
    torch.ops.aten.native_layer_norm_backward.default,
    "grad_out: jt, input: jt, normalized_shape: any, mean: any, rstd: any, weight: any?, bias: any?, output_mask: any",
)
def native_layer_norm_backward_default(func, *args, **kwargs):
    _, new_kwargs = normalize_function(
        func, args=args, kwargs=kwargs, normalize_to_only_use_kwargs=True
    )
    grad_out = new_kwargs.pop("grad_out")
    inp = new_kwargs.pop("input")
    d_input, d_gamma, d_beta = func(grad_out._values, inp._values, **new_kwargs)
    if d_input is None:
        return (None, d_gamma, d_beta)

    return (NestedTensor(d_input, **extract_kwargs(inp)), d_gamma, d_beta)


@register_jagged_func(torch.ops.aten.select.int, "self: jt, dim: any, index: any")
def select_int(func, *args, **kwargs):
    _, new_kwargs = normalize_function(
        func, args=args, kwargs=kwargs, normalize_to_only_use_kwargs=True
    )

    inp = new_kwargs.pop("input")
    new_kwargs["dim"] = _wrap_jagged_dim(inp.dim(), new_kwargs["dim"], "select")

    return NestedTensor(func(inp._values, **new_kwargs), **extract_kwargs(inp))


@register_jagged_func(
    torch.ops.aten.slice.Tensor,
    "self: jt, dim: any?, start: any?, end: any?, step: any?",
)
def slice_tensor(func, *args, **kwargs):
    _, new_kwargs = normalize_function(
        func, args=args, kwargs=kwargs, normalize_to_only_use_kwargs=True
    )

    inp = new_kwargs.pop("input")
    new_kwargs["dim"] = _wrap_jagged_dim(inp.dim(), new_kwargs["dim"], "slice")

    return NestedTensor(func(inp._values, **new_kwargs), **extract_kwargs(inp))


@register_jagged_func(
    torch.ops.aten.convolution.default,
    "input: jt, weight: t, bias: t?, stride: any, padding: any, "
    "dilation: any, transposed: any, output_padding: any, groups: any",
)
def convolution_default(func, *args, **kwargs):
    _, new_kwargs = normalize_function(
        func, args=args, kwargs=kwargs, normalize_to_only_use_kwargs=True
    )

    inp = new_kwargs.pop("input")

    return NestedTensor(func(inp._values, **new_kwargs), **extract_kwargs(inp))


@register_jagged_func(
    torch.ops.aten.mean.dim, "self: jt_all, dim: any?, keepdim: any?, dtype: any?"
)
def mean_dim(func, *args, **kwargs):
    """
    Performs a mean along the provided tensor dimension.
    Returns a dense tensor if the ragged dimension is reduced away, else returns a nested tensor.
    """
    _, new_kwargs = normalize_function(
        func, args=args, kwargs=kwargs, normalize_to_only_use_kwargs=True
    )

    if len(new_kwargs["dim"]) > 1:
        raise RuntimeError(
            "mean(): not supported across multiple dimensions for NestedTensor"
        )

    inp = new_kwargs.pop("input")

    (
        new_kwargs["dim"],
        reduce_on_batch,
        reduce_on_ragged,
        reduce_on_non_batch,  # noqa: UFMT
    ) = _wrap_jagged_dims(
        inp.dim(),
        new_kwargs["dim"],
        "mean",
        inp._ragged_idx,
    )

    if reduce_on_batch:
        raise RuntimeError(
            "mean(): not supported along the batch dimension but not the ragged dimension for NestedTensor"
        )

    if reduce_on_ragged and inp._lengths is not None:
        raise RuntimeError(
            "mean(): not supported where lengths is not None "
            + "if reducing across the ragged dimension for NestedTensor"
        )

    if not new_kwargs["keepdim"]:
        raise RuntimeError("mean(): not supported when keepdim=False for NestedTensor")

    if reduce_on_ragged:  # raggedness reduced away
        torch_sum = torch.sum(inp, dim=inp._ragged_idx, keepdim=new_kwargs["keepdim"])

        # for every non-batch dimension,
        #   unsqueeze lengths into the same shape as the PyTorch sum,
        #   as the extra dimensions must all be divided by the same length
        lengths = inp._offsets.diff()
        for _ in range(inp.dim() - 2):
            lengths = lengths.unsqueeze(-1)

        return torch_sum / lengths.broadcast_to(torch_sum.shape)

    return NestedTensor(
        func(inp._values, **new_kwargs), **extract_kwargs(inp)
    )  # raggedness preserved


@register_jagged_func(torch.ops.aten.stack.default, "tensors: any, dim: any")
def stack_default(func, *args, **kwargs):
    _, new_kwargs = normalize_function(
        func, args=args, kwargs=kwargs, normalize_to_only_use_kwargs=True
    )

    # guaranteed this is non-empty if we got here
    tensors = new_kwargs.pop("tensors")
    for t in tensors:
        if not isinstance(t, NestedTensor):
            raise RuntimeError("stack(): expected all nested tensors inputs")

        if t.dim() != tensors[0].dim():
            raise RuntimeError(
                "stack(): expected all nested tensors to have the same dim"
            )

        if not raggedness_matches(t, tensors[0].shape):
            raise RuntimeError(
                "stack(): expected all nested tensors to have the same nested structure"
            )

    new_kwargs["dim"] = _wrap_jagged_dim(
        tensors[0].dim() + 1, new_kwargs["dim"], "stack"
    )

    return NestedTensor(
        func([t._values for t in tensors], **new_kwargs), **extract_kwargs(tensors[0])
    )


@register_jagged_func(
    torch.ops.aten.embedding.default,
    "weight: t, indices: jt, padding_idx: any?, scale_grad_by_freq: any?, sparse: any?",
)
def embedding_default(func, *args, **kwargs):
    _, new_kwargs = normalize_function(
        func, args=args, kwargs=kwargs, normalize_to_only_use_kwargs=True
    )

    # guaranteed this is non-empty if we got here
    indices = new_kwargs.pop("indices")
    weight = new_kwargs.pop("weight")

    return NestedTensor(
        func(weight, indices._values, **new_kwargs), **extract_kwargs(indices)
    )


@register_jagged_func(
    [
        torch.ops.aten.values.default,
        torch.ops.aten._nested_get_values.default,
    ],
    "self: jt_all",
)
def values_default(func, *args, **kwargs):
    _, new_kwargs = normalize_function(
        func, args=args, kwargs=kwargs, normalize_to_only_use_kwargs=True
    )

    inp = new_kwargs.pop("input")

    # TODO: Handle inference mode properly.
    # See https://github.com/pytorch/pytorch/issues/112024#issuecomment-1779554292
    return inp._values.detach()


@register_jagged_func(
    torch.ops.aten._nested_view_from_jagged.default,
    "values: t, offsets: t, dummy: jt_all, lengths: t?, ragged_idx: any?, min_seqlen: t?, max_seqlen: t?",
)
def _nested_view_from_jagged_default(func, *args, **kwargs):
    _, new_kwargs = normalize_function(
        func, args=args, kwargs=kwargs, normalize_to_only_use_kwargs=True
    )

    values, offsets, lengths = (
        new_kwargs["input"],
        new_kwargs["offsets"],
        new_kwargs["lengths"],
    )
    ragged_idx = new_kwargs["ragged_idx"]
    min_seqlen = new_kwargs["min_seqlen"]
    max_seqlen = new_kwargs["max_seqlen"]
    metadata_cache = {}
    if min_seqlen is not None:
        metadata_cache["min_seqlen"] = min_seqlen
    if max_seqlen is not None:
        metadata_cache["max_seqlen"] = max_seqlen

    return NestedTensor(
        values,
        offsets,
        lengths=lengths,
        _ragged_idx=ragged_idx,
        _metadata_cache=metadata_cache,
    )


@register_jagged_func(torch.ops.aten._nested_get_offsets.default, "self: jt_all")
def _nested_get_offsets(func, *args, **kwargs):
    _, new_kwargs = normalize_function(
        func, args=args, kwargs=kwargs, normalize_to_only_use_kwargs=True
    )

    inp = new_kwargs.pop("input")
    return inp._offsets


@register_jagged_func(torch.ops.aten._nested_get_lengths.default, "self: jt_all")
def _nested_get_lengths(func, *args, **kwargs):
    _, new_kwargs = normalize_function(
        func, args=args, kwargs=kwargs, normalize_to_only_use_kwargs=True
    )

    inp = new_kwargs.pop("input")
    return inp._lengths


@register_jagged_func(torch.ops.aten._nested_get_ragged_idx.default, "self: jt_all")
def _nested_get_ragged_idx(func, *args, **kwargs):
    _, new_kwargs = normalize_function(
        func, args=args, kwargs=kwargs, normalize_to_only_use_kwargs=True
    )

    inp = new_kwargs.pop("input")
    return inp._ragged_idx


@register_jagged_func(torch.ops.aten._nested_get_min_seqlen.default, "self: jt_all")
def _nested_get_min_seqlen(func, *args, **kwargs):
    _, new_kwargs = normalize_function(
        func, args=args, kwargs=kwargs, normalize_to_only_use_kwargs=True
    )

    inp = new_kwargs.pop("input")
    return inp._metadata_cache.get("min_seqlen", None)


@register_jagged_func(torch.ops.aten._nested_get_max_seqlen.default, "self: jt_all")
def _nested_get_max_seqlen(func, *args, **kwargs):
    _, new_kwargs = normalize_function(
        func, args=args, kwargs=kwargs, normalize_to_only_use_kwargs=True
    )

    inp = new_kwargs.pop("input")
    return inp._metadata_cache.get("max_seqlen", None)


# Make the dummy available on the C++ side.
@register_jagged_func(torch.ops.aten._nested_get_jagged_dummy.default, "self: any")
def _nested_get_jagged_dummy(func, *args, **kwargs):
    from torch.nested._internal.nested_tensor import _nt_view_dummy

    return _nt_view_dummy()


with torch.library._scoped_library("aten", "IMPL") as aten:
    aten.impl("_nested_get_jagged_dummy", _nested_get_jagged_dummy, "CPU")
    aten.impl("_nested_get_jagged_dummy", _nested_get_jagged_dummy, "CUDA")
    aten.impl("_nested_get_jagged_dummy", _nested_get_jagged_dummy, "Meta")<|MERGE_RESOLUTION|>--- conflicted
+++ resolved
@@ -1114,7 +1114,6 @@
 
     inp = new_kwargs.pop("input")
 
-<<<<<<< HEAD
     if inp.dim() <= 2:
         raise RuntimeError(
             "layer_norm(): not supported for NestedTensor objects with 2 or fewer dimensions"
@@ -1201,12 +1200,6 @@
             ),
             mean,
             std,
-=======
-    # Ensure we're not trying to normalize over the ragged dim
-    if inp.dim() < 3 or (inp.dim() - len(normalized_shape)) < 2:
-        raise RuntimeError(
-            "layer_norm(): normalizing over ragged dim not supported for nested tensors"
->>>>>>> c7695e81
         )
 
     output, mean, std = func(inp._values, **new_kwargs)
