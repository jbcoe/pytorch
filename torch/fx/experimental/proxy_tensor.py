--- conflicted
+++ resolved
@@ -153,18 +153,13 @@
     if isinstance(obj, Tensor):
         # We DO want to clobber proxies whenever we run an inplace operation
         # on a tensor, and it affects the metadata on the proxy.
-<<<<<<< HEAD
         if obj not in tracer.tensor_tracker:
             # NB: Never clobber pre-existing proxies. For tensors, this only
             # happens when a mutation op is traced into the graph (set_ or copy_).
             # The DCE and compiler backend are already on the hook for preserving the mutation,
             # and this also simplifies FSDP tracing.
             tracer.tensor_tracker[obj] = proxy
-    elif isinstance(obj, (torch.ScriptObject, FakeScriptObject)):
-=======
-        tracer.tensor_tracker[obj] = proxy
     elif isinstance(obj, (_AnyScriptObject)):
->>>>>>> 634b62f1
         # We DO want to clobber proxies, with a similar rationale as for tensors.
         tracer.script_object_tracker[obj] = proxy
     else:
