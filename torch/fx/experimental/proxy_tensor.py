# mypy: allow-untyped-decorators
# Copyright (c) Facebook, Inc. and its affiliates.
# All rights reserved.
#
# This source code is licensed under the BSD-style license found in the
# LICENSE file in the root directory of this source tree.

from __future__ import annotations

import functools
import inspect
import logging
import operator
import torch
import torch.fx as fx
import torch.fx.traceback as fx_traceback
import torch.utils._pytree as pytree
import traceback
import typing
import typing_extensions
import warnings
import weakref

from ._backward_state import BackwardState
from ._sym_dispatch_mode import SymDispatchMode
from .sym_node import SymNode
from torch.utils._thunk import Thunk
from collections import defaultdict
from contextlib import contextmanager, nullcontext, AbstractContextManager, ExitStack
from dataclasses import dataclass
from torch import SymInt, SymBool, Tensor
from torch._dispatch.python import enable_python_dispatcher
from torch._library.fake_class_registry import FakeScriptObject
from torch._subclasses.fake_tensor import FakeTensor, FakeTensorMode, unset_fake_temporarily, is_fake
from torch._subclasses.fake_impls import fast_detach
from torch._subclasses.meta_utils import is_sparse_any
from torch.fx import Proxy
from torch.fx import Tracer, GraphModule
from torch.fx.graph_module import _assign_attr
from torch.fx.node import _side_effectful_need_to_be_preserved_pre_dispatch
from torch.fx.passes.shape_prop import _extract_tensor_metadata
from torch.nn import Module
from torch.overrides import TorchFunctionMode
from torch.utils._python_dispatch import (TorchDispatchMode, _disable_infra_mode, _push_mode, _unset_infra_mode, )
from torch.utils._stats import count
from torch.utils._traceback import CapturedTraceback
from torch.utils.weak import WeakTensorKeyDictionary, WeakIdKeyDictionary, _WeakHashRef
from typing import (
    Any, Callable, Dict, List, Optional, Tuple, Union,
    Mapping, Sequence, TypeVar, Generator, Protocol, overload, Type, TYPE_CHECKING
)
from typing_extensions import Concatenate, ParamSpec, Self
from weakref import WeakKeyDictionary

if TYPE_CHECKING:
    import types

    from torch._ops import OpOverload
    from torch.fx._symbolic_trace import PHBase
    from torch.types import IntLikeType

__all__ = ["PythonKeyTracer", "dispatch_trace", "make_fx", "DecompositionInterpreter", "py_sym_types", "get_innermost_proxy_mode"]

_ProxyTracer = Union["PythonKeyTracer", "_GraphAppendingTracerEx"]

_AnyScriptObject = (torch.ScriptObject, FakeScriptObject)
_AnyScriptObjectType = Union[torch.ScriptObject, FakeScriptObject]

aten = torch.ops.aten
prim = torch.ops.prim

log = logging.getLogger(__name__)
not_implemented_log = torch._logging.getArtifactLogger(__name__, "not_implemented")

CURRENT_DECOMPOSITION_TABLE: Mapping[OpOverload, Callable] = {}

CONSTANT_NUMEL_LIMIT = 1

T = TypeVar("T")
U = TypeVar("U")
_P = ParamSpec("_P")
R = TypeVar("R")

null_ctx_type = type(nullcontext)
# We currently convert all SymInt to proxies before we use them.
# This could plausibly be handled at the Dynamo level.
pytree.register_pytree_node(
    torch.Size,
    lambda xs: (list(xs), None),
    lambda xs, _: tuple(xs),
    flatten_with_keys_fn=lambda xs: (
        [(pytree.SequenceKey(i), x) for i, x in enumerate(xs)],
        None,
    ),
)
def fake_signature(fn: Callable[_P, R], nargs: int) -> Callable[_P, R]:
    """FX gets confused by varargs, de-confuse it"""
    argnames = ",".join(f"arg{i}" for i in range(nargs))
    return eval(f"lambda {argnames}: fn({argnames})", {"fn": fn})

@contextmanager
def decompose(decomposition_table: Optional[Mapping[OpOverload, Callable]]) -> Generator[Mapping[OpOverload, Callable], None, None]:
    global CURRENT_DECOMPOSITION_TABLE
    old_decomposition_table = CURRENT_DECOMPOSITION_TABLE
    CURRENT_DECOMPOSITION_TABLE = decomposition_table or {}
    try:
        yield CURRENT_DECOMPOSITION_TABLE
    finally:
        CURRENT_DECOMPOSITION_TABLE = old_decomposition_table

# ensure we cannot collide with other properties
proxy_slot = object()

class _NoDefault:
    pass

no_default = _NoDefault()

from torch.types import py_sym_types, PySymType

class _HasMeta(Protocol):
    meta: Dict[str, PySymType]

def is_sym_node(node: _HasMeta) -> bool:
    assert hasattr(node, 'meta'), "All nodes traced with proxy_tensor should have meta"
    return "val" in node.meta and isinstance(node.meta['val'], py_sym_types)

@overload
def set_proxy_slot(
        obj: Tensor,
        tracer: _ProxyTracer,
        proxy: _ProxyTensor
) -> None:
    ...

@overload
def set_proxy_slot(
        obj: _AnyScriptObjectType,
        tracer: _ProxyTracer,
        proxy: Proxy
) -> None:
    ...

@overload
def set_proxy_slot(
        obj: PySymType,
        tracer: _ProxyTracer,
        proxy: _PySymProxyType
) -> None:
    ...

def set_proxy_slot(
        obj: Union[PySymType, _AnyScriptObjectType, Tensor],
        tracer: _ProxyTracer,
        proxy: object
) -> None:
    if isinstance(obj, Tensor):
        # We DO want to clobber proxies whenever we run an inplace operation
        # on a tensor, and it affects the metadata on the proxy.
        tracer.tensor_tracker[obj] = proxy
    elif isinstance(obj, (_AnyScriptObject)):
        # We DO want to clobber proxies, with a similar rationale as for tensors.
        tracer.script_object_tracker[obj] = proxy
    else:
        # NB: Never clobber pre-existing proxy.  Although the proxies
        # are in principle equivalent, when we do graph partitioning
        # we need there not to be spurious dependencies on tangent inputs.
        # This works because primals get their SymInts set first, and
        # THEN later we allocate tangent inputs.  Make sure if a SymInt
        # is derivable from a primal that we use that.
        assert isinstance(obj, py_sym_types), type(obj)
        if obj not in tracer.symnode_tracker:
            tracer.symnode_tracker[obj] = typing.cast(_PySymProxyType, proxy)

def has_proxy_slot(obj: Tensor, tracer: _ProxyTracer) -> bool:
    assert isinstance(obj, (Tensor, SymNode)), type(obj)
    return bool(get_proxy_slot(obj, tracer, False, lambda _: True))


_PySymProxyType = Thunk[Proxy]


@overload
def get_proxy_slot(
        obj: Tensor,
        tracer: _ProxyTracer,
) -> _ProxyTensor:
    ...

@overload
def get_proxy_slot(
        obj: Tensor,
        tracer: _ProxyTracer,
        default: U,
) -> Union[_ProxyTensor, U]:
    ...

@overload
def get_proxy_slot(
        obj: Tensor,
        tracer: _ProxyTracer,
        default: U,
        transform: Callable[[_ProxyTensor], R],
) -> Union[R, U]:
    ...

@overload
def get_proxy_slot(
        obj: _AnyScriptObjectType,
        tracer: _ProxyTracer,
) -> Proxy:
    ...

@overload
def get_proxy_slot(
        obj: _AnyScriptObjectType,
        tracer: _ProxyTracer,
        default: U,
) -> Union[Proxy, U]:
    ...

@overload
def get_proxy_slot(
        obj: _AnyScriptObjectType,
        tracer: _ProxyTracer,
        default: U,
        transform: Callable[[Proxy], R],
) -> Union[R, U]:
    ...

@overload
def get_proxy_slot(
        obj: PySymType,
        tracer: _ProxyTracer,
) -> _PySymProxyType:
    ...

@overload
def get_proxy_slot(
        obj: PySymType,
        tracer: _ProxyTracer,
        default: T,
) -> Union[T, _PySymProxyType]:
    ...

@overload
def get_proxy_slot(
        obj: PySymType,
        tracer: _ProxyTracer,
        default: U,
        transform: Callable[[_PySymProxyType], R]
) -> Union[R, U]:
    ...


# the default argument is what to return if the slot is not set.
# the transform argument is handy if you need to extract a subfield from
# the successfully looked up result (but NOT the default.)
def get_proxy_slot(
        obj: Union[Tensor, _AnyScriptObjectType, PySymType],
        tracer: _ProxyTracer,
        default: object = no_default,
        transform: Callable = lambda x: x
) -> object:

    tracker: Any
    if isinstance(obj, Tensor):
        tracker = tracer.tensor_tracker
    elif isinstance(obj, _AnyScriptObject):
        tracker = tracer.script_object_tracker
    else:
        assert isinstance(obj, py_sym_types), type(obj)
        tracker = tracer.symnode_tracker

    if obj not in tracker:
        if isinstance(default, _NoDefault):
            raise RuntimeError(f"{obj} is not tracked with proxy for {tracer}")
        return default
    value = tracker[obj]
    res = transform(value)
    return res

def snapshot_fake(val: Tensor) -> Optional[Tensor]:
    # val.detach() will also eventually call fast_detach(),
    # but this saves us a full trip into __torch_dispatch__
    # (snapshot_fake is called a lot)
    if isinstance(val, FakeTensor):
        return fast_detach(val.fake_mode, val)
    else:
        return val.detach()

_ExtractValType = Optional[Union[
    PySymType, _AnyScriptObjectType, BackwardState,
    List["_ExtractValType"], Tuple["_ExtractValType", ...],
    Dict[str, "_ExtractValType"], Tensor, int, float, bool]]

def extract_val(val: _ExtractValType) -> _ExtractValType:
    if is_fake(val):
        return snapshot_fake(val)
    elif isinstance(val, py_sym_types):
        return val
    elif isinstance(val, _AnyScriptObject):
        return val
    elif isinstance(val, BackwardState):
        return val
    elif isinstance(val, (list, tuple)):
        return val.__class__([extract_val(x) for x in val])
    elif isinstance(val, dict):
        return {k: extract_val(v) for k, v in val.items()}
    elif isinstance(val, Tensor):
        if not val.is_sparse:
            # NB: Kinda hacky, but we should try to get val as the metadata
            # everywhere
            # TODO: This doesn't properly track storages.  A more robust
            # approach would be to maintain a per-trace FakeTensorMode and
            # from_real_tensor to create fake values (don't forget to
            # snapshot_fake)
            fake_tensor_mode = FakeTensorMode(allow_fallback_kernels=True)
            with fake_tensor_mode:
                return torch.empty_strided(val.shape, val.stride(), device=val.device, dtype=val.dtype)
        else:
            return None
    elif isinstance(val, (int, float, bool)):
        return val
    elif val is None:
        return None

    typing_extensions.assert_never(val)

# Note [invariants for node meta 'val']
# What invariants do we have for the 'val' set on the FX node?  It has accurate
# metadata... but only for metadata that exists "below" all other subsystems
# (most notably autograd, but also vmap, functorch transforms, etc).  This means
# you can get the dtype, shape, stride, storage, but you CANNOT get requires_grad,
# grad_fn, _base (_base actually may be set due to recursive call to
# ADInplaceOrView, but you shouldn't rely on it.)
def set_meta(proxy: Proxy, val: _ExtractValType) -> Proxy:
    proxy.node.meta['val'] = extract_val(val)

    # Best effort tensor_meta setting; prefer using val!
    if is_fake(val):
        proxy.node.meta['tensor_meta'] = _extract_tensor_metadata(val)
    elif isinstance(val, Tensor) and not val.is_sparse:
        proxy.node.meta['tensor_meta'] = _extract_tensor_metadata(val)
    return proxy

def thunkify(f: Callable[_P, R], *args: _P.args, **kwargs: _P.kwargs) -> Thunk[R]:
    """
    Delays computation of f until it's called again
    Also caches the result
    """
    return Thunk(functools.partial(f, *args, **kwargs))

def track_tensor(tensor: Tensor, proxy: Proxy, *, constant: Optional[Tensor], tracer: _ProxyTracer) -> None:
    def try_set_proxy_slot(
            outer_s: IntLikeType,
            proxy_callable: Callable[Concatenate[PySymType, _P], Proxy],
            *args: _P.args,
            **kwargs: _P.kwargs
    ) -> None:
        assert callable(proxy_callable)
        if isinstance(outer_s, SymInt):
            set_proxy_slot(outer_s, tracer, thunkify(proxy_callable, outer_s, *args, **kwargs))
    # The basic idea is that we need to associate each tensor/SymInt
    # with a Proxy.  How do we setup this association?  We just store
    # the proxy on the proxy slot of the object, keyed on the tracer
    # (so that if we have multiple tracers at the same time, they
    # don't clobber each other.)
    for i, s in enumerate(tensor.shape):
        try_set_proxy_slot(
            s,
            lambda x, i: set_meta(tracer.create_proxy('call_function', torch.ops.aten.sym_size.int, (proxy, i), {}), x),
            i)

    if not is_sparse_any(tensor):
        for i, s in enumerate(tensor.stride()):
            try_set_proxy_slot(s, lambda x, i: set_meta(
                tracer.create_proxy('call_function', torch.ops.aten.sym_stride.int, (proxy, i), {}), x), i)

    try_set_proxy_slot(
        tensor.numel(),
        lambda x: set_meta(tracer.create_proxy('call_function', torch.ops.aten.sym_numel.default, (proxy,), {}), x)
    )
    if not is_sparse_any(tensor):
        try_set_proxy_slot(tensor.storage_offset(), lambda x: set_meta(
            tracer.create_proxy('call_function', torch.ops.aten.sym_storage_offset.default, (proxy,)), x))
    set_proxy_slot(tensor, tracer, _ProxyTensor(proxy, constant))

_NestedProxys = Union[Proxy, Sequence["_NestedProxys"], Mapping[object, "_NestedProxys"]]
_NestedTensors = Union[Tensor, Sequence["_NestedTensors"], Mapping[object, "_NestedTensors"]]

def track_tensor_tree(
        inner_res: T,
        proxy_res: _NestedProxys,
        *,
        constant: Optional[_NestedTensors],
        tracer: _ProxyTracer
) -> T:
    _set_unbacked_bindings(inner_res, proxy_res)

    def wrap_with_proxy(e: object, proxy: _NestedProxys, constant: Optional[_NestedTensors]) -> None:
        if isinstance(e, Tensor):
            assert isinstance(proxy, Proxy)
            assert constant is None or isinstance(constant, Tensor)
            track_tensor(e, proxy, tracer=tracer, constant=constant)
            set_meta(proxy, e)
        elif isinstance(e, py_sym_types):
            assert isinstance(proxy, Proxy)
            # NB: eagerly set meta here, so that the numbering is in order
            set_meta(proxy, e)
            set_proxy_slot(e, tracer, thunkify(lambda: proxy))
        elif isinstance(e, _AnyScriptObject):
            assert isinstance(proxy, Proxy)
            set_proxy_slot(e, tracer, proxy)
            set_meta(proxy, e)
        elif isinstance(e, (tuple, list)):
            # example use case: allreduce_ returns ([tensor], work)
            if isinstance(proxy, fx.Proxy):
                set_meta(proxy, e)

            def get_constant(c: Optional[_NestedTensors], idx: int) -> Optional[_NestedTensors]:
                if c is None:
                    return None
                else:
                    assert isinstance(c, (list, tuple))
                    return c[idx]

            for idx, ee in enumerate(e):
                # Use an indexer here - if proxy is a List then it will unwrap
                # it. If it's a Proxy then it will proxy the getelem.
                wrap_with_proxy(ee, proxy[idx], get_constant(constant, idx))  # type: ignore[index]

        elif isinstance(e, dict):
            # example use case: triton_kernel_wrapper takes arguments as kwargs

            # In theory we could support const-prop when proxy-tensor-tracing
            # operators that returns dicts of tensors, but we have no use case
            # for it today (since the only op we currently trace that can
            # return a dict is triton_kernel_wrapper_functional/mutation,
            # which does not participate in const-prop)
            assert constant is None

            if isinstance(proxy, fx.Proxy):
                set_meta(proxy, e)

            for key, val in e.items():
                wrap_with_proxy(val, proxy[key], None)  # type: ignore[index]

        elif isinstance(e, BackwardState):
            assert isinstance(proxy, Proxy)
            set_meta(proxy, e)
            e.proxy = proxy
        else:
            # intentionally pass on primitives
            pass

    wrap_with_proxy(inner_res, proxy_res, constant)

    return inner_res


def maybe_disable_fake_tensor_mode() -> AbstractContextManager:
    # TODO: figure out if this API generally makes sense and bake it into the
    # library
    return unset_fake_temporarily()


@dataclass
class _ProxyTensor:
    proxy: Proxy
    constant: Optional[Tensor]


def fetch_sym_proxy(tracer: _ProxyTracer) -> Callable[[PySymType], Union[bool, int, float, Proxy]]:
    def inner(e: PySymType) -> Union[int, bool, float, Proxy]:
        n = e.node
        if n.constant is not None:
            return n.constant
        if e.node.expr.is_number:
            if isinstance(e, SymBool):
                return bool(e.node.expr)
            elif isinstance(e, SymInt):
                return int(e.node.expr)
            return float(e.node.expr)
        else:
            assert isinstance(e, py_sym_types)
            # NB: we REQUIRE all symints to be tracked
            return get_proxy_slot(e, tracer).force()
    return inner

@overload
def fetch_object_proxy(tracer: _ProxyTracer, t: Tensor) -> Union[_ProxyTensor, Tensor]:
    ...

@overload
def fetch_object_proxy(
        tracer: _ProxyTracer,
        t: _AnyScriptObjectType
) -> Union[Proxy, _AnyScriptObjectType]:
    ...

@overload
def fetch_object_proxy(tracer: _ProxyTracer, t: PySymType) -> Union[_PySymProxyType, PySymType]:
    ...

def fetch_object_proxy(tracer: _ProxyTracer, t: Union[Tensor, _AnyScriptObjectType, PySymType]) -> object:
    return get_proxy_slot(t, tracer, t)

HANDLED_TYPES = (Tensor, torch.nn.Parameter, FakeTensor)


def _maybe_record_pointwise_barrier(func: object, proxy_mode: ProxyTorchDispatchMode) -> None:
    """
    Records pointwise operators in user program (non decomposed) that were output in fp16/bf16
    """
    if proxy_mode.decomp_layers or not proxy_mode.emulate_precision_casts:
        return

    if not isinstance(func, torch._ops.OpOverload) or torch.Tag.pointwise not in func.tags:
        return

    last_node = next(iter(reversed(proxy_mode.tracer.graph.nodes)))
    t = last_node.meta.get("val")
    if not isinstance(t, torch.Tensor) or t.dtype not in (torch.bfloat16, torch.float16):
        return

    last_node.meta["low_precision_pointwise_barrier"] = True


def proxy_call(
        proxy_mode: ProxyTorchDispatchMode,
        func: OpOverload,
        pre_dispatch: bool,
        args: Tuple[object, ...],
        kwargs: Dict[str, object]
) -> object:
    unrecognized_types: List[Type] = []
    flat_args_kwargs, spec = pytree.tree_flatten((args, kwargs))

    def can_handle_tensor(x: Tensor) -> bool:
        r = type(x) in HANDLED_TYPES or has_proxy_slot(x, proxy_mode.tracer)
        if proxy_mode._allow_fake_constant:
            r = r or type(x) in (torch._subclasses.FakeTensor,)
        if not r:
            unrecognized_types.append(type(x))
        return r

    # If there are any tensor subclasses, we need to handle those tensor subclasses first
    # TODO: we could use types to test this
    if not all(
        can_handle_tensor(x) for x in flat_args_kwargs if isinstance(x, Tensor)
    ):
        not_implemented_log.debug(
            "ProxyTensorMode tensors without proxy had unrecognized subclasses: %s",
            unrecognized_types,
        )
        return NotImplemented

    r = maybe_handle_decomp(proxy_mode, func, args, kwargs)
    if r is not NotImplemented:
        _maybe_record_pointwise_barrier(func, proxy_mode)
        return r

    # For pre-autograd tracing, we do not want to run CompositeImplicit decomps.
    if not pre_dispatch and func not in [
        torch.ops.aten.size.default,
        torch.ops.aten.stride.default,
        torch.ops.aten.storage_offset.default,
    ]:
        with proxy_mode:
            r = func.decompose(*args, **kwargs)
            if r is not NotImplemented:
                return r

    tracer = proxy_mode.tracer
    f_flat_args_kwargs = [
        (
            fetch_object_proxy(tracer, x)
            if isinstance(x, (Tensor, _AnyScriptObject))
            else x
        )
        for x in flat_args_kwargs
    ]

    # If there are SymInts, we also should not consider this constant.
    # However, fake tensor handling of SymInts is sufficiently broken that
    # I couldn't write a test for this case
    all_constant = (
        not any(
            t.constant is None
            for t in f_flat_args_kwargs
            if isinstance(t, _ProxyTensor)
        )
        # TODO: maybe constant SymInts should also be allowed?  Not sure if
        # this can happen
        and not any(
            isinstance(x, py_sym_types) for x in flat_args_kwargs
        )
    )

    if torch.Tag.data_dependent_output in func.tags:
        # Check if all of the Tensor inputs are constants
        if all_constant:
            const_flat_args_kwargs = [
                t.constant if isinstance(t, _ProxyTensor) else t
                for t in f_flat_args_kwargs
            ]
            const_args, const_kwargs = pytree.tree_unflatten(
                const_flat_args_kwargs, spec
            )
            with maybe_disable_fake_tensor_mode():
                return func(*const_args, **const_kwargs)
        # If any of the Tensor inputs are "real" (not FakeTensor), we may
        # incorrectly burn in constants by allowing this access.  Raise
        # an error in this case
        if proxy_mode._error_on_data_dependent_ops and pytree.tree_all_only(
            Tensor, lambda t: not is_fake(t), (args, kwargs)
        ):
            raise RuntimeError(
                f"It appears that you're trying to get value out of a tracing tensor with {func} - erroring out! "
                "It's likely that this is caused by data-dependent control flow or similar.  "
                "It may be possible to trace this with dynamic shapes; try setting tracing_mode='symbolic' "
                "in your make_fx call."
            )

    proxy_flat_args_kwargs = [
        e.proxy if isinstance(e, _ProxyTensor) else e for e in f_flat_args_kwargs
    ]
    proxy_flat_args_kwargs = [
        (
            fetch_sym_proxy(proxy_mode.tracer)(e)
            if isinstance(e, py_sym_types)
            else e
        )
        for e in proxy_flat_args_kwargs
    ]
    proxy_args, proxy_kwargs = pytree.tree_unflatten(proxy_flat_args_kwargs, spec)

    # When we trace through a torch.tensor invocation, you never actually
    # see a torch.ops.aten.tensor call. Instead, the way this function is
    # implemented internally is that we allocate a plain tensor (this is
    # *guaranteed* to be a plain tensor, we disable all modes when doing
    # so), and then call at::lift_fresh on it (to give modes a chance to do
    # their stuff).  Furthermore, the tensor argument to lift_fresh is guaranteed
    # to be freshly allocated, so we want lift_fresh to be a no-op (directly
    # returning the input argument).
    #
    # Here is the basic problem: when we trace this sequence of executions
    # into an FX graph, what happens to this call sequence?  Traditionally,
    # tensor constants get interned as buffers on the FX GraphModule.  But
    # this is dangerous.  Consider:
    #
    #       x = torch.tensor(1)
    #       x.add_(2)
    #
    # Naively, this traces into:
    #
    #       t = self._tensor_constant0  # initialized to torch.tensor(1)
    #       x = torch.ops.aten.lift_fresh(t)
    #       x.add_(2)
    #
    # If lift_fresh returns t directly, the subsequent add_ call will
    # modify the tensor constant. Really, the problem is we've violated
    # the invariant the argument to lift is fresh.  So what we should
    # preserve the invariant by replacing lift_fresh with lift_fresh_copy:
    #
    #       t = self._tensor_constant0  # initialized to torch.tensor(1)
    #       x = torch.ops.aten.lift_fresh_copy(t)
    #       x.add_(2)
    #
    # This is what the overload modification does.
    if func is torch.ops.aten.lift_fresh.default:
        func = torch.ops.aten.lift_fresh_copy.default

    proxy_out = proxy_mode.tracer.create_proxy(
        "call_function",
        func,
        proxy_args,
        proxy_kwargs,
        name=proxy_mode.tracer.graph._target_to_str(func.overloadpacket.__name__),
    )

    # This makes DCE marginally less likely to DCE inplace operations.
    # It is not strictly necessary
    # Kind of a hacky way to test if an op is in-place or not
    if (
        func.overloadpacket.__name__[-1] == "_"
        and func.overloadpacket.__name__[0] != "_"
    ):
        if isinstance(args[0], List):
            # e.g., c10d::allreduce_ returns a list of tensors as the first element
            # in the output.
            for i, a in enumerate(args[0]):
                a.proxy = proxy_out[0][i]
        else:
            assert isinstance(args[0], Tensor), type(args[0])
            # Adding an undefined attribute to Tensor?
            args[0].proxy = proxy_out  # type: ignore[attr-defined]

    out = func(*args, **kwargs)

    # In some circumstances, we will be tracing in a situation where a tensor
    # is *statically* known to be a constant (currently, this only happens if
    # you run torch.tensor; deterministic factory functions like torch.arange
    # don't get this treatment).  When the tensor in question is small, it's
    # helpful to due constant propagation in case we call item() (in which
    # case we can return the constant value that is known, rather than give
    # an error.)  The logic here tests if constant propagation is possible
    # (because all of the inputs are constant).  If so, we disable fake tensor
    # mode (if it is on) and do true compute on the constant.
    #
    # It's worth highlighting that we're making a policy decision here.
    # There is a potential that the tensor is actually quite large, and we
    # don't actually want to run the compute.  The tensor being quite large
    # is one of the reasons why factory functions don't get this treatment
    # (since they can be quite large; if a parameter is initialized to a
    # constant value it will be!)  Similarly, there is also a potential
    # to run an operator that blows up the size of a small tensor; we don't
    # protect against this case, but we could force, e.g., only single
    # element constant computation by testing the numel of the result before
    # propagating const-ness.  Similarly, we don't require the constant to
    # live on CPU, but we could.
    any_constant = any(
        t.constant is not None
        for t in f_flat_args_kwargs
        if isinstance(t, _ProxyTensor)
    )

    constant = None

    def tensor_numel_in_limit(t: Tensor) -> bool:
        return t.numel() <= CONSTANT_NUMEL_LIMIT

    # If this is a lift, the input tensor is guaranteed to be a
    # constant, so we keep a copy of the original argument along so
    # we can query it if we're asked to item() it at some later point
    if (
        func is torch.ops.aten.lift_fresh_copy.default
        and out.numel() <= CONSTANT_NUMEL_LIMIT
    ):
        with maybe_disable_fake_tensor_mode():
            assert isinstance(args[0], (Proxy, Tensor)), type(args[0])
            constant = args[0].clone()
    elif (
        torch.Tag.nondeterministic_seeded not in func.tags
        and all_constant
        and any_constant
        and pytree.tree_all_only(Tensor, tensor_numel_in_limit, out)
    ):
        # NB: do NOT include factories as constants
        with maybe_disable_fake_tensor_mode():
            const_flat_args_kwargs = [
                t.constant if isinstance(t, _ProxyTensor) else t
                for t in f_flat_args_kwargs
            ]
            const_args, const_kwargs = pytree.tree_unflatten(
                const_flat_args_kwargs, spec
            )
            constant = func(*const_args, **const_kwargs)
    else:
        constant = None

    track_tensor_tree(out, proxy_out, constant=constant, tracer=tracer)
    _maybe_record_pointwise_barrier(func, proxy_mode)
    return out


class _SymNodeDict:
    """
    Wrapper around a dictionary that will hash SymInts with their nodes
    """
    def __init__(self) -> None:
        self.sym_node_dict: Dict[PySymType, _PySymProxyType] = {}

    def __setitem__(self, key: PySymType, value: _PySymProxyType) -> None:
        self.sym_node_dict[key.node] = value

    def __getitem__(self, key: PySymType) -> _PySymProxyType:
        return self.sym_node_dict[key.node]

    def __contains__(self, key: PySymType) -> bool:
        return key.node in self.sym_node_dict

    def get(self, key: PySymType, default: Optional[_PySymProxyType] = None) -> _PySymProxyType:
        # dict.get()'s annotation doesn't accept `None` when the value type
        # isn't Optional.
        return self.sym_node_dict.get(key.node, default)  # type: ignore[arg-type]

    def __iter__(self) -> Any:
        raise NotImplementedError

    def __len__(self) -> int:
        return len(self.sym_node_dict)


class PythonKeyTracer(Tracer):
    torch_fn_counts: Dict[OpOverload, int]

    def __init__(self) -> None:
        super().__init__(autowrap_modules=())
        self.tensor_tracker = WeakTensorKeyDictionary()
        self.symnode_tracker = _SymNodeDict()
        self.script_object_tracker = WeakIdKeyDictionary(dict=None, ref_type=_WeakHashRef)

        # Stores the torch function that was called during tracing
        self.torch_fn_metadata = None
        # Stores the counts for every torch function called. This is to help
        # distinguish between different calls to the same torch function.
        self.torch_fn_counts = {}

    # In general, we don't want to make modules leaves. In principle, users of
    # this tracer might want to override this in order to turn a couple specific
    # modules into leaves in the traced graph.
    def call_module(
            self, m: Module, forward: Callable[..., Any], args: Tuple[Any, ...], kwargs: Dict[str, Any]
    ) -> Any:
        return forward(*args, **kwargs)

    # We don't want to turn getattr calls into proxies. So we just return the actual value.
    def getattr(self, attr: str, attr_val: object, parameter_proxy_cache: Dict[str, Proxy]) -> object:
        return attr_val

    def create_arg(self, a: object) -> fx.node.Node:
        if isinstance(a, torch.nn.Parameter):
            for n, p in self.root.named_parameters():
                if a is p:
                    return self.create_node('get_attr', n, (), {})

            qualname = self.get_fresh_qualname("_param_constant")
            setattr(self.root, qualname, a)

            return self.create_node('get_attr', qualname, (), {})
        elif isinstance(a, py_sym_types):
            assert a.node.constant is not None
            return a.node.constant
        return super().create_arg(a)

    @overload
    def unwrap_proxy(self, e: Tensor) -> Union[Proxy, Tensor]:
        ...

    @overload
    def unwrap_proxy(self, e: PySymType) -> Union[Proxy, PySymType]:
        ...

    @overload
    def unwrap_proxy(self, e: _AnyScriptObjectType) -> Union[Proxy, _AnyScriptObjectType]:
        ...

    def unwrap_proxy(self, e: T) -> object:
        if isinstance(e, Tensor):
            return get_proxy_slot(e, self, e, lambda x: x.proxy)
        elif isinstance(e, py_sym_types):
            return get_proxy_slot(e, self, e, lambda e: e.force())
        elif isinstance(e, _AnyScriptObject):
            return get_proxy_slot(e, self, e)
        else:
            return e


@contextmanager
def _temp_remove_pre_dispatch_torch_function_mode() -> Generator[None, None, None]:
    from torch.overrides import _len_torch_function_stack, _pop_mode, _push_mode
    temp_elements = []
    pre_dispatch_mode = None

    while _len_torch_function_stack() > 0:
        mode = _pop_mode()
        if isinstance(mode, PreDispatchTorchFunctionMode):
            pre_dispatch_mode = mode
            break
        else:
            temp_elements.append(mode)

    for mode in reversed(temp_elements):
        _push_mode(mode)

    try:
        yield

    finally:
        if pre_dispatch_mode is not None:
            count = len(temp_elements)
            while count > 0:
                mode = _pop_mode()
                count -= 1

            temp_elements.append(pre_dispatch_mode)

            for mode in reversed(temp_elements):
                _push_mode(mode)


@torch._disable_dynamo
def dispatch_trace(
        root: Union[Module, Callable],
        tracer: Tracer,
        concrete_args: Optional[Tuple[Any, ...]] = None,
) -> GraphModule:
    graph = tracer.trace(root, concrete_args)
    from torch._inductor.fx_passes.dedupe_symint_uses import dedupe_symints
    dedupe_symints(graph)
    name = root.__class__.__name__ if isinstance(root, Module) else root.__name__
    return fx._lazy_graph_module._make_graph_module(tracer.root, graph, name)


def wrap_key(f: Callable[_P, R], tensors: _P.args, tracer: _ProxyTracer, pre_dispatch: bool) -> Callable[_P, R]:
    flat_tensors, tensors_spec = pytree.tree_flatten(tensors)

    @functools.wraps(f)
    def wrapped(*proxies: _P.args, **_unused: _P.kwargs) -> R:
        flat_proxies, proxies_spec = pytree.tree_flatten(proxies)
        assert len(flat_proxies) == len(flat_tensors)
        with disable_proxy_modes_tracing() as m:
            assert isinstance(m, ProxyTorchDispatchMode)
            track_tensor_tree(flat_tensors, flat_proxies, constant=None, tracer=tracer)

        def get_tensor_proxy_slot(t: Tensor) -> Union[Tensor, Proxy]:
            return get_proxy_slot(t, tracer, t, lambda x: x.proxy)

        out = f(*tensors)
        out = pytree.tree_map_only(
            Tensor,
            get_tensor_proxy_slot,
            out
        )
        out = pytree.tree_map_only(
            _AnyScriptObject,
            lambda t: get_proxy_slot(t, tracer, t, lambda x: x),
            out
        )

        def get_sym_proxy_slot(t: PySymType) -> Proxy:
            return get_proxy_slot(t, tracer).force()

        out = pytree.tree_map_only(
            py_sym_types,
            get_sym_proxy_slot,
            out
        )
        return out

    return wrapped

ORIGINAL_ATEN: Optional[object] = None
@contextmanager
def set_original_aten_op(func: OpOverload) -> Generator[None, None, None]:
    global ORIGINAL_ATEN
    if ORIGINAL_ATEN is None and fx_traceback.has_preserved_node_meta():
        ORIGINAL_ATEN = func
        fx_traceback.current_meta['original_aten'] = func
        try:
            yield
        finally:
            ORIGINAL_ATEN = None
            fx_traceback.current_meta['original_aten'] = None
    else:
        yield


class TorchFunctionMetadataMode(TorchFunctionMode):

    def __init__(self, tracer: _ProxyTracer) -> None:
        self.tracer = tracer

    def __torch_function__(
            self,
            func: OpOverload,
            types: Tuple[torch._C._TensorMeta, ...],
            args: Tuple[object, ...] = (),
            kwargs: Optional[Dict[str, object]] = None
    ) -> object:
        kwargs = kwargs or {}
        self.tracer.torch_fn_metadata = func
        self.tracer.torch_fn_counts[func] = self.tracer.torch_fn_counts.get(func, 0) + 1
        return func(*args, **kwargs)


# This mode is **only** used for pre_dispatch tracing.
# In particular, we need to make sure that autograd/autocast API's
# that do not desugar into dispatcher operators stay in the graph.
class PreDispatchTorchFunctionMode(TorchFunctionMode):

    def __init__(self, tracer: _ProxyTracer) -> None:
        self.tracer = tracer

    def __torch_function__(
            self,
            func: OpOverload,
            types: Tuple[torch._C._TensorMeta, ...],
            args: Tuple[object, ...] = (),
            kwargs: Optional[Dict[str, object]] = None
    ) -> object:
        kwargs = kwargs or {}
        if func in _side_effectful_need_to_be_preserved_pre_dispatch:
            # It's for passing the export verifier which needs to verify the meta['val']
            # TODO(tmanlaibaatar): we should systematically couple it with expoert verifier,
            # instead of hardcoding it here.
            node = self.tracer.create_node("call_function", func, args, {})
            if func is torch._C._set_grad_enabled:
                node.meta['val'] = None
            return node
            # Don't actually run the function! We just want to trace the calls
            # into a graph. We don't actualy want to change global autograd state.
        return func(*args, **kwargs)


class ProxyTorchDispatchMode(TorchDispatchMode):
    _managers: List[AbstractContextManager]

    def __init__(
        self,
        tracer: _ProxyTracer,
        tracing_mode: str,
        pre_dispatch: bool = False,
        _allow_fake_constant: bool = False,
        _error_on_data_dependent_ops: bool = True
    ) -> None:
        dk = torch._C.DispatchKey.PreDispatch if pre_dispatch else None
        super().__init__(dk)
        self.tracer = tracer
        self.tracing_mode = tracing_mode
        self.enable_tracing = True
        self.pre_dispatch = pre_dispatch
        self._allow_fake_constant = _allow_fake_constant
        self._error_on_data_dependent_ops = _error_on_data_dependent_ops
        self.sym_mode = ProxySymDispatchMode(tracer)
        self._managers = []
        # Indicates to our torch_dispatch dispatching infra that
        # this is an "infra" mode with lower dispatching precedence.
        self._mode_key = torch._C._TorchDispatchModeKey.PROXY
        # Every time we enter a mode, we maintain a stack telling us what the previous
        # ProxyTorchDispatchMode state was (if there was any).
        # This lets us properly reset the state on exit.
        self.enter_stack: List[Optional[ProxyTorchDispatchMode]] = []
        self.decomp_layers = 0
        from torch._inductor import config
        self.emulate_precision_casts = config.emulate_precision_casts

    @count
    def __torch_dispatch__(
            self,
            func: OpOverload,
            types: Tuple[torch._C._TensorMeta, ...],
            args: Tuple[object, ...] = (),
            kwargs: Optional[Dict[str, object]] = None
    ) -> object:
        with self.sym_mode.enable(False), set_original_aten_op(func):
            return self.inner_torch_dispatch(func, types, args, kwargs)

    def __enter__(self) -> Self:
        # sym mode first, then us...
        m = self.sym_mode.enable(True)
        self._managers.append(m)
        m.__enter__()
        # Stash and store the previous proxy mode (there may or may not be one)
        maybe_prev_proxy_mode = _unset_infra_mode(torch._C._TorchDispatchModeKey.PROXY)
        self.enter_stack.append(maybe_prev_proxy_mode)
        return super().__enter__()

    def __exit__(
            self,
            exc_type: Optional[Type[BaseException]],
            exc_value: Optional[BaseException],
            traceback: Optional[types.TracebackType]
    ) -> Optional[bool]:
        m = self._managers.pop()
        # ...exit us first, then sym mode
        b = super().__exit__(exc_type, exc_value, traceback)

        # Re-enable the previous proxy mode, if there was one.
        mb_previous_proxy_mode = self.enter_stack.pop()
        if mb_previous_proxy_mode is not None:
            _push_mode(mb_previous_proxy_mode)

        if not b:
            return m.__exit__(exc_type, exc_value, traceback)
        else:
            return m.__exit__(None, None, None)


    def inner_torch_dispatch(
            self,
            func: OpOverload,
            types: Tuple[torch._C._TensorMeta, ...],
            args: Tuple[object, ...] = (),
            kwargs: Optional[Dict[str, object]] = None
    ) -> object:
        kwargs = kwargs or {}

        if not self.enable_tracing:
            return func(*args, **kwargs)

        if func in (prim.device.default,):
            return func(*args, **kwargs)

        return proxy_call(self, func, self.pre_dispatch, args, kwargs)

    @classmethod
    def is_infra_mode(cls) -> bool:
        return True


class ProxySymDispatchMode(SymDispatchMode):
    def __init__(self, tracer: _ProxyTracer) -> None:
        super().__init__()
        self.tracer = tracer
        # When false, we don't trace operations.  If you do this, you MUST
        # call track_tensor/track_tensor_tree on all results of the operation
        # to ensure we can adequately track the results
        self.enable_tracing = True

    @contextmanager
    def enable(self, b: bool) -> Generator[None, None, None]:
        old = self.enable_tracing
        self.enable_tracing = b
        try:
            yield
        finally:
            self.enable_tracing = old

    def _compute_proxy(self, func: OpOverload, args: Tuple[object, ...], out: PySymType) -> Proxy:
        n_args = tuple(
            get_proxy_slot(a, self.tracer).force().node if isinstance(a, py_sym_types) else a
            for a in args
        )

        # func doesn't have a __torch_function__ that Proxy can interpose, so
        # we gotta do it manually
        n_out = self.tracer.create_node("call_function", func, n_args, {})
        p_out = fx.Proxy(n_out, self.tracer)
        set_meta(p_out, out)
        return p_out

    def __sym_dispatch__(
            self,
            func: OpOverload,
            types: Tuple[torch._C._TensorMeta, ...],
            args: Tuple[object, ...],
            kwargs: Dict[str, object]
    ) -> object:
        if not self.enable_tracing:
            return func(*args, **kwargs)

        # Peephole optimize multiply by one
        # NB: be careful not to trigger guards here!
        if func == operator.mul:
            if isinstance(args[1], int) and args[1] == 1:
                return args[0]
            elif isinstance(args[0], int) and args[0] == 1:
                return args[1]

        # For speed, we assume there are no nested data structures
        # (otherwise we could use tree_map)
        # We also assume there are no keyword arguments.
        assert not kwargs
        out = func(*args, **kwargs)

        # If func returned a constant, we don't need to trace; we have
        # determined that the result is constant (no matter if the inputs
        # were symbolic) and it is no longer necessary to trace the
        # computation.  This could occur if func triggered some guards.
        if isinstance(out, py_sym_types):
<<<<<<< HEAD
            # Force arguments to avoid thunk chain...
            for a in args:
                if isinstance(a, py_sym_types):
                    get_proxy_slot(a, self.tracer)()
            # ...but delay tracing out the proxies on this op until we actually need it
=======
>>>>>>> da320214
            p_out_thunk = thunkify(self._compute_proxy, func=func, args=args, out=out)
            set_proxy_slot(out, self.tracer, p_out_thunk)

        return out


class _GraphAppendingTracerEx(fx.proxy.GraphAppendingTracer):
    script_object_tracker: WeakKeyDictionary
    symnode_tracker: WeakKeyDictionary
    tensor_tracker: WeakTensorKeyDictionary
    torch_fn_metadata: Optional[OpOverload]
    torch_fn_counts: Dict[OpOverload, int]


# TODO: I'm not sure what the point of this class is; you can just
# make_fx through a regular Interpreter
class DecompositionInterpreter(fx.Interpreter):
    def __init__(
            self,
            module: fx.GraphModule,
            new_graph: fx.Graph,
            decomposition_table: Optional[Mapping[OpOverload, Callable]] = None,
            **kwargs: object
    ) -> None:
        super().__init__(module, **kwargs)
        self.new_graph = new_graph
        self.tracer = _GraphAppendingTracerEx(self.new_graph)
        # Blegh
        self.tracer.tensor_tracker = WeakTensorKeyDictionary()
        self.tracer.symnode_tracker = weakref.WeakKeyDictionary()
        self.decomposition_table = decomposition_table or {}
        self.mode = ProxyTorchDispatchMode(self.tracer, tracing_mode="real")

        # Stores the torch function that was called during tracing
        self.tracer.torch_fn_metadata = None
        # Stores the counts for every torch function called. This is to help
        # distinguish between different calls to the same torch function.
        self.tracer.torch_fn_counts = {}

    def placeholder(self, target: str, args: Tuple[object, ...], kwargs: Dict[str, object]) -> object:
        out = super().placeholder(target, args, kwargs)
        proxy = fx.Proxy(self.new_graph.placeholder(target), self.tracer)
        track_tensor_tree(out, proxy, constant=None, tracer=self.tracer)
        # TODO handle case where the first character of target is '*'
        return out

    def get_attr(self, target: str, args: Tuple[object, ...], kwargs: Dict[str, object]) -> object:
        out = super().get_attr(target, args, kwargs)
        proxy = fx.Proxy(self.new_graph.get_attr(target), self.tracer)
        track_tensor_tree(out, proxy, constant=None, tracer=self.tracer)
        return out

    # call_function, call_method, call_module get traced automatically by the outer mode.

    def output(self, target: str, args: Tuple[object, ...], kwargs: Dict[str, object]) -> object:
        out = super().output(target, args, kwargs)

        def get_proxy_node(x: _ProxyTensor) -> fx.node.Node:
            return x.proxy.node

        def unwrap(e: Tensor) -> Union[Tensor, fx.Node]:
            return get_proxy_slot(e, self.tracer, e, get_proxy_node)
        self.new_graph.output(pytree.tree_map(unwrap, out))
        return out

    def run(self, *args: object, **kwargs: object) -> object:
        # Should enter the mode at least once for being able to restore it later
        # See: https://github.com/pytorch/pytorch/pull/82549#discussion_r934782025
        with decompose(self.decomposition_table), self.mode:
            return super().run(*args, **kwargs)


def wrapper_and_args_for_make_fx(
        func: Callable[..., R],
        args: Tuple[object, ...],
        kwargs: Dict[str, object]
) -> Tuple[Callable[[List[object]], R], List[object]]:
    # make_fx doesn't support kwargs, so we need to do this flattening
    # and then unflatten the args before calling func
    flat_args, spec = pytree.tree_flatten((args, kwargs))

    def wrapped(flat_args: List[object]) -> R:
        fn_args, fn_kwargs = pytree.tree_unflatten(flat_args, spec)
        return func(*fn_args, **fn_kwargs)
    return wrapped, flat_args

@contextmanager
def disable_autocast_cache() -> Generator[None, None, None]:
    old_value = torch.is_autocast_cache_enabled()
    torch.set_autocast_cache_enabled(False)
    try:
        yield
    finally:
        torch.set_autocast_cache_enabled(old_value)


class _ModuleNotInstalledAsSubmoduleError(NameError):
    pass


# Base class for inline _ModuleStackTracer.__init__.AttrProxy
class _AttrProxy:
    def reset_proxy_mapping(self, base: Module, path: str) -> None:
        pass

class _ModuleStackTracer(PythonKeyTracer):
    r"""Customized version of PythonKeyTracer that retains module stack
    information in node.meta["nn_module_stack"].

    FX symbolic trace actually does this already, but it relies on `self.root`
    being the actual module being traced. Since make_fx traces a lambda of our
    creation, things don't work properly.

    So for this version we hold onto a reference to the original module
    (scope_root) and use that to match the path. Also when we see,
            A
           / \
          B   C
           \ /
            D
    we want to record the path as A.B.D by recording only one path.
    See Note [Preserving the nn module stack metadata during export non-strict mode]  # noqa: W605
    """

    def __init__(self, scope_root: GraphModule) -> None:
        super().__init__()
        self.scope_root = scope_root
        self.proxy_paths: WeakKeyDictionary[_AttrProxy, str] = WeakKeyDictionary()
        self.attr_proxy_map: WeakKeyDictionary[Module, _AttrProxy] = WeakKeyDictionary()
        self.proxy_modules: WeakKeyDictionary[_AttrProxy, Module] = WeakKeyDictionary()
        self.counter = 0

        self.module_id_cache = defaultdict(list)
        for name, mod in self.scope_root.named_modules(remove_duplicate=False):
            self.module_id_cache[id(mod)].append(name)

        # Build a wrapper around _AttrProxy to provide the tracer. We can't
        # store it on _AttrProxy itself beceause we mimic the underlying class
        # (including its attributes).
        tracer = self

        class AttrProxy(_AttrProxy):
            def __init__(self, base: Module, path: str) -> None:
                # Class is modified to be a subclass of torch.nn.Module
                # Warning: We blow away our own attributes here to mimic the base class
                # - so don't expect `self.x` to do anything useful.
                self.__class__ = type(
                    base.__class__.__name__,
                    (self.__class__, base.__class__),
                    {},
                )
                self.__dict__ = base.__dict__
                self.__class__.__module__ = base.__class__.__module__
                self.__class__.__qualname__ = base.__class__.__qualname__
                self.reset_proxy_mapping(base, path)

            def reset_proxy_mapping(self, base: Module, path: str) -> None:
                tracer.proxy_paths[self] = path
                tracer.proxy_modules[self] = base

            def __getattr__(self, name: str) -> AttrProxy:
                assert isinstance(self, Module)
                # Calling into torch.nn.Module.__getattr__ with super(),
                # That __getattr__ is patched to be module_getattr_wrapper in _symbolic_trace.py.
                # which then calls into _ModuleStackTracer.getattr
                attr_val = super().__getattr__(name)  # type: ignore[misc]
                if isinstance(attr_val, AttrProxy):
                    attr_val = tracer.proxy_modules[attr_val]
                elif not isinstance(attr_val, Module):
                    return attr_val
                if attr_val not in tracer.attr_proxy_map:
                    tracer.attr_proxy_map[attr_val] = AttrProxy(attr_val, tracer.proxy_paths[self] + "." + name)
                else:
                    # NOTE [caching AttrProxy]. Caching ensures a 1-1 mapping between AttrProxy and the actual attr_val.
                    # 1. We reset the proxy_mapping to solve the diamond shape reference problem: we want to record the
                    # path as A.B.D instead of A.C.D (the purpose of _ModuleStackTracer).
                    # 2. Instead of creating a new AttrProxy, we just reset the proxy_mapping of existing one. This is to avoid
                    # dynamo creating multiple guards for the same attr_val but different AttrProxy when exporting
                    # a model that calls torch.compile (e.g when a model uses torch.cond.)
                    tracer.attr_proxy_map[attr_val].reset_proxy_mapping(attr_val, tracer.proxy_paths[self] + "." + name)
                return tracer.attr_proxy_map[attr_val]

            @property
            def _modules(self) -> Dict[str, AttrProxy]:
                assert "_modules" in self.__dict__
                submodules = self.__dict__["_modules"]
                assert isinstance(submodules, dict)
                return {
                    key: AttrProxy(value, tracer.proxy_paths[self] + "." + str(key))
                    for key, value in submodules.items()
                }

        self.proxy_type = AttrProxy

    def path_of_module(self, mod: Module) -> str:
        """
        Use tracked access path during tracing instead of the default BFS behavior.
        Still use all the possible module paths to verify the result.
        """
        if mod is self.scope_root:
            return ""

        if isinstance(mod, _AttrProxy):
            return self.proxy_paths[mod]

        try:
            return Tracer.path_of_module(self, mod)
        except NameError as e:
            raise _ModuleNotInstalledAsSubmoduleError from e

    def getattr(self, attr: str, attr_val: object, parameter_proxy_cache: Dict[str, Proxy]) -> object:
        if not isinstance(attr_val, Module) or isinstance(attr_val, fx.GraphModule):
            return super().getattr(attr, attr_val, parameter_proxy_cache)
        if isinstance(attr_val, _AttrProxy):
            return attr_val

        # See NOTE [caching AttrProxy].
        if attr_val not in self.attr_proxy_map:
            self.attr_proxy_map[attr_val] = self.proxy_type(attr_val, attr)
        else:
            self.attr_proxy_map[attr_val].reset_proxy_mapping(attr_val, attr)
        return self.attr_proxy_map[attr_val]

    def trace(
            self,
            root: Union[Module, Callable],
            concrete_args: Optional[Dict[str, object]]
    ) -> fx.Graph:
        res = super().trace(root, concrete_args)
        # Since we are making _AttrProxy mimic the original
        # submodule, when someone registers a module directly
        # to the tracer while tracing, the proxy object gets registered
        # first. So we need to replace the proxy modules with the real ones
        # This can happen during HOO tracing
        proxy_module_names_to_be_replaced: List[Tuple[str, _AttrProxy]] = []
        for name, module in self.root.named_modules():
            if module in self.proxy_modules:
                proxy_module_names_to_be_replaced.append((name, module))

        def _delete_proxy_attr(obj: Module, target: str) -> bool:
            # Copied from fx/graph_module.py
            # Customized it for proxy type
            atoms = target.split(".")
            path, target_submod = atoms[:-1], atoms[-1]
            assert isinstance(obj, Module)
            mod = obj

            # Get the parent module
            for item in path:

                if not hasattr(mod, item):
                    return False

                mod = getattr(mod, item)

                if not isinstance(mod, (_AttrProxy, Module)):
                    return False

            if not hasattr(mod, target_submod):
                return False

            # At least the leaf module should be proxy type.
            if not isinstance(getattr(mod, target_submod), _AttrProxy):
                return False

            delattr(mod, target_submod)
            return True

        for (proxy_module_name, proxy_module) in proxy_module_names_to_be_replaced:
            _delete_proxy_attr(self.root, proxy_module_name)
            actual_module = self.proxy_modules[proxy_module]
            _assign_attr(actual_module, self.root, proxy_module_name)

        return res

    def call_module(self, m: Module, forward: Callable, args: Tuple[object, ...], kwargs: Dict[str, object]) -> None:
        """PythonKeyTracer overrides call_module to avoid the scope handling,
        but we actually want it.
        """
        from torch._dynamo import OptimizedModule
        # FIXME (tmanlaibaatar)
        # When we call torch.compile inside HOO, we will end up
        # invoking a module that is not registered on the root. For
        # now, we just inline them. But once we start supporting
        # mark_strict in export, we do need to properly handle this.
        # Right now, it doesn't matter because current non-strict
        # use cases don't need to work with HOO.
        if isinstance(m, (OptimizedModule, GraphModule)):
            return forward(*args, **kwargs)

        try:
            return Tracer.call_module(self, m, forward, args, kwargs)
        except _ModuleNotInstalledAsSubmoduleError as e:
            warnings.warn(
                f"Unable to find the path of the module {m}. "
                "This might be because the module was not properly registered "
                "as a submodule, which is not good practice. We will trace "
                "through the module without recording stack information."
            )
            return forward(*args, **kwargs)


    def is_leaf_module(self, m: Module, module_qualified_name: str) -> bool:
        return False

    def create_node(self, *args: object, **kwargs: object) -> fx.node.Node:
        '''
        Create node and add on metadata.
        Add nn_module_stack here instead of TracerBase,
        since calls to make_fx() might not want to record module stack metadata.
        Add torch_fn by looking at torch_fn_metadata and torch_fn_counts.
        Add stack_trace by filtering out forward() stack frames.
        '''
        node = super().create_node(*args, **kwargs)

        # nn_module_stack
        if node.op not in ["placeholder", "output"]:
            if "nn_module_stack" not in node.meta:
                node.meta["nn_module_stack"] = self.module_stack
            # convert nn_module_stack from Dict[key, (FQN, class)] -> Dict[str, Tuple[str, str]]
            for key, (fqn, mod_cls) in node.meta["nn_module_stack"].items():
                if isinstance(mod_cls, type):
                    node.meta["nn_module_stack"][key] = (fqn, mod_cls.__module__ + "." + mod_cls.__qualname__)

        # torch_fn
        if node.op == "call_function" and self.torch_fn_metadata is not None and "torch_fn" not in node.meta:
            node.meta["torch_fn"] = (
                f"{self.torch_fn_metadata.__name__}_{self.torch_fn_counts[self.torch_fn_metadata]}",
                f"{self.torch_fn_metadata.__class__.__name__}.{self.torch_fn_metadata.__name__}"
            )

        # stack_trace
        if 'stack_trace' not in node.meta and node.op not in ["placeholder", "output"]:
            user_frame_summary = CapturedTraceback.extract().summary()
            if user_frame_summary:
                # we retain frames from forward() calls, or ops
                # located in torch/__init__.py (e.g. sym_int, sym_constrain_range, vmap)
                stack_trace = [frame for frame in user_frame_summary if (
                    frame.name == 'forward'
                    or frame.filename.endswith('torch/__init__.py')
                )]
                # filter out forward() frames from fx/_symbolic_trace.py, export/_trace.py
                # this is hardcoded, but leads to a much cleaner stack trace
                stack_trace = [
                    frame for frame in stack_trace if not (
                        frame.filename.endswith('fx/_symbolic_trace.py')
                        or frame.filename.endswith('export/_trace.py')
                    )
                ]
                if stack_trace:  # empty list for strict mode, dynamo should handle stack_trace
                    stack_trace = traceback.StackSummary.from_list(stack_trace)
                    node.meta["stack_trace"] = ''.join(stack_trace.format()).strip()

        return node

class _MakefxTracer:
    def __init__(
        self,
        decomposition_table: Optional[Mapping[OpOverload, Callable]],
        tracing_mode: str,
        _allow_non_fake_inputs: bool,
        pre_dispatch: bool,
        record_module_stack: bool,
        _allow_fake_constant: bool,
        _error_on_data_dependent_ops: bool
    ) -> None:
        # Configurations that are used to initialize the context managers and their states.
        # Should not modify them during tracing.
        self.decomposition_table: Dict[OpOverload, Callable] = dict(decomposition_table or {})
        self.decomposition_table.setdefault(torch.ops.aten.sym_numel.default, torch._decomp.decompositions.sym_numel)
        self.tracing_mode: str = tracing_mode
        self._allow_non_fake_inputs: bool = _allow_non_fake_inputs
        self.pre_dispatch: bool = pre_dispatch
        self.record_module_stack: bool = record_module_stack
        self._allow_fake_constant: bool = _allow_fake_constant
        self._error_on_data_dependent_ops: bool = _error_on_data_dependent_ops

        # All context managers and their states should be initialized before tracing based on the inputs
        # and configurations. After tracing, their states should be cleaned except for shape_env.
        # Remember to specify how to intialize it from user inputs and from parent tracer whenever
        # adding new modes in _MakefxTracer.
        self.fake_tensor_mode: Optional[FakeTensorMode] = None
        self.proxy_mode: Union[nullcontext, ProxyTorchDispatchMode] = nullcontext()
        self.proxy_function_mode: Union[nullcontext, PreDispatchTorchFunctionMode] = nullcontext()
        self.fx_tracer: Optional[PythonKeyTracer] = None
        self.python_dispatcher_mode: Union[nullcontext, Any] = nullcontext()
        self.torch_fn_metadata_mode: Union[nullcontext, TorchFunctionMetadataMode] = nullcontext()

    def _checkpoint_modes(self) -> List[Any]:
        return [
            self.fake_tensor_mode,
            self.proxy_mode,
            self.proxy_function_mode,
            self.fx_tracer,
            self.python_dispatcher_mode,
            self.torch_fn_metadata_mode
        ]

    def _restore_modes(
        self,
        prev_fake_tensor_mode: Optional[FakeTensorMode],
        prev_proxy_mode: Union[nullcontext, ProxyTorchDispatchMode],
        prev_proxy_function_mode: Union[nullcontext, PreDispatchTorchFunctionMode],
        prev_fx_tracer: Optional[PythonKeyTracer],
        prev_python_dispatcher_mode: Union[nullcontext, Any],
        prev_torch_fn_metadata_mode : Union[nullcontext, TorchFunctionMetadataMode],
    ) -> None:
        self.fake_tensor_mode = prev_fake_tensor_mode
        self.proxy_mode = prev_proxy_mode
        self.proxy_function_mode = prev_proxy_function_mode
        self.fx_tracer = prev_fx_tracer
        self.python_dispatcher_mode = prev_python_dispatcher_mode
        self.torch_fn_metadata_mode = prev_torch_fn_metadata_mode

    @contextmanager
    def _init_modes_from_inputs(self, f: Callable, args: Tuple[object, ...]) -> Generator[None, None, None]:
        prev_modes = self._checkpoint_modes()
        try:
            # Avoid importing sympy at a module level
            from .symbolic_shapes import ShapeEnv
            if hasattr(f, "_orig_mod") and self.record_module_stack:
                scope_root = f._orig_mod
                self.fx_tracer = _ModuleStackTracer(scope_root)
            else:
                self.fx_tracer = PythonKeyTracer()

            if self.tracing_mode == "fake":
                import torch._dynamo
                fake_tensor_mode = torch._dynamo.utils.detect_fake_mode(args)
                if fake_tensor_mode is None:
                    import torch._functorch.config as _config
                    with _config.patch(fake_tensor_allow_unsafe_data_ptr_access=False):
                        fake_tensor_mode = FakeTensorMode(
                            allow_fallback_kernels=True,
                            allow_non_fake_inputs=self._allow_non_fake_inputs,
                            shape_env=ShapeEnv(),
                            static_shapes=True,
                        )
                self.fake_tensor_mode = fake_tensor_mode
            elif self.tracing_mode == "symbolic":
                import torch._dynamo
                fake_tensor_mode = torch._dynamo.utils.detect_fake_mode(args)
                if fake_tensor_mode is None:
                    shape_env = ShapeEnv()
                    import torch._functorch.config as _config
                    with _config.patch(fake_tensor_allow_unsafe_data_ptr_access=False):
                        fake_tensor_mode = FakeTensorMode(
                            allow_fallback_kernels=False,
                            allow_non_fake_inputs=self._allow_non_fake_inputs,
                            shape_env=shape_env)
                assert fake_tensor_mode.shape_env is not None, "shape_env should be set if tracing with 'symbolic'"
                self.fake_tensor_mode = fake_tensor_mode
            else:
                if not self.tracing_mode == "real":
                    raise AssertionError(f"Unexpected tracing type: {self.tracing_mode}")

            self._construct_modes_with_fx_tracer(self.fx_tracer)
            yield
        finally:
            self._restore_modes(*prev_modes)

    def _construct_modes_with_fx_tracer(self, fx_tracer: _ProxyTracer) -> None:
        self.proxy_mode = ProxyTorchDispatchMode(
            fx_tracer,
            self.tracing_mode,
            pre_dispatch=self.pre_dispatch,
            _allow_fake_constant=self._allow_fake_constant,
            _error_on_data_dependent_ops=self._error_on_data_dependent_ops
        )

        if self.pre_dispatch:
            self.proxy_function_mode = PreDispatchTorchFunctionMode(fx_tracer)

        # pre-autograd tracing uses per-dispatch-key modes,
        # which requires the python dispatcher
        if self.tracing_mode == "symbolic" or self.pre_dispatch:
            self.python_dispatcher_mode = enable_python_dispatcher()

        self.torch_fn_metadata_mode = TorchFunctionMetadataMode(fx_tracer)

    @contextmanager
    def _init_modes_from_parent(self, parent_tracer: _MakefxTracer) -> Generator[None, None, None]:
        # By default, subtracer creates new modes based on parent tracer's config.
        # However, there are cases where we want to share the same modes with parent tracer
        # For example, fake_tensor_mode, we want the example value's fake_mode of parent graph and subgraphs to be the same.
        prev_modes = self._checkpoint_modes()
        try:
            self.fake_tensor_mode = parent_tracer.fake_tensor_mode

            def _create_sub_fx_tracer(parent_tracer: _ProxyTracer) -> PythonKeyTracer:
                if type(parent_tracer) == PythonKeyTracer:
                    return PythonKeyTracer()
                elif type(parent_tracer) == _ModuleStackTracer:
                    return _ModuleStackTracer(parent_tracer.scope_root)
                else:
                    raise RuntimeError(f"Unexpected tracer type: {type(parent_tracer)}.")

            assert parent_tracer.fx_tracer is not None
            self.fx_tracer = _create_sub_fx_tracer(parent_tracer.fx_tracer)
            self._construct_modes_with_fx_tracer(self.fx_tracer)
            yield
        finally:
            self._restore_modes(*prev_modes)


    def _trace_inner(self, f: Callable, *args: object) -> GraphModule:
        phs = pytree.tree_map(lambda _: torch.fx._symbolic_trace.PH, args)

        def _wrap_fake(args: T) -> T:
            arg_count = 0

            def inner_wrap_fake(x: object) -> object:
                nonlocal arg_count
                # TODO: it would be nice to line these up with the names
                # FX will choose for the placeholders, but we don't
                # actually know what the names will be at this point yet
                # NB: the Source here is actually meaningless
                from torch._dynamo.source import ConstantSource
                assert self.fake_tensor_mode is not None
                source = ConstantSource(f"input{arg_count}")
                if isinstance(x, Tensor):
                    arg_count += 1
                    return self.fake_tensor_mode.from_tensor(x, source=source)
                # NB: don't match on bools
                elif type(x) is int and self.tracing_mode == "symbolic":
                    assert self.fake_tensor_mode.shape_env is not None, "shape_env should be set if tracing with 'symbolic'"
                    return self.fake_tensor_mode.shape_env.create_symintnode(
                        self.fake_tensor_mode.shape_env.create_symbol(x, source, positive=None),
                        hint=x,
                        source=source
                    )
                elif isinstance(x, torch.ScriptObject):
                    return torch._library.fake_class_registry.maybe_to_fake_obj(self.fake_tensor_mode, x)

                assert not isinstance(x, FakeScriptObject), f"ScriptObject {x} has been fakified. Cannot wrap_fake it again."
                return x

            wrap_fn_map = {
                "real": lambda x: x,
                "fake": inner_wrap_fake,
                "symbolic": inner_wrap_fake,
            }
            return pytree.tree_map(wrap_fn_map[self.tracing_mode], args)

        def _wrap_func(f: Callable[_P, R], phs: Sequence[PHBase]) -> Callable[_P, R]:
            if not hasattr(inspect.unwrap(f), '__code__') or inspect.unwrap(f).__code__.co_flags & inspect.CO_VARARGS:
                # FX doesn't support varargs, so we gotta fake up a wrapper
                # TODO: Would be nice to fix this at the source...
                return fake_signature(f, len(phs))
            return f

        args = _wrap_fake(args)
        func = _wrap_func(f, phs)
        # We disable the autocast cache as the autocast cache causes type conversions on parameters to
        # check a cache, which introduces untracked tensors into the graph
        #
        # We also disable tracing by any other tensor proxy-based tracers except the current. The
        # purpose of `make_fx` is to produce graphmodules as a side effect; its internal execution is
        # thus irrelevant to any external functional trace.
        proxy_mode: ProxyTorchDispatchMode = typing.cast(ProxyTorchDispatchMode, self.proxy_mode)
        with ExitStack() as stack:
            stack.enter_context(decompose(self.decomposition_table))
            if self.fake_tensor_mode:
                stack.enter_context(self.fake_tensor_mode)
            stack.enter_context(self.python_dispatcher_mode)
            stack.enter_context(self.proxy_function_mode)
            stack.enter_context(proxy_mode.sym_mode)
            stack.enter_context(self.torch_fn_metadata_mode)
            stack.enter_context(proxy_mode)
            stack.enter_context(disable_autocast_cache())
            stack.enter_context(_set_make_fx_tracer(self))

            assert self.fx_tracer is not None
            t = dispatch_trace(
                wrap_key(func, args, self.fx_tracer, self.pre_dispatch),
                tracer=self.fx_tracer,
                concrete_args=tuple(phs)
            )

        # TODO: kind of a bad way to do it, should maybe figure out a better way
        if self.tracing_mode == "symbolic":
            assert self.fake_tensor_mode is not None
            t.shape_env = self.fake_tensor_mode.shape_env
        return t

    def trace(self, f: Callable, *args: object) -> fx.GraphModule:
        with self._init_modes_from_inputs(f, args):
            return self._trace_inner(f, *args)

    def trace_subgraph(self, f: Callable, *args: object) -> GraphModule:
        # Create a new tracer based on parent's config
        sub_tracer = _MakefxTracer(
            self.decomposition_table,
            "real",
            self._allow_non_fake_inputs,
            self.pre_dispatch,
            self.record_module_stack,
            self._allow_fake_constant,
            self._error_on_data_dependent_ops
        )
        with sub_tracer._init_modes_from_parent(self):
            return sub_tracer._trace_inner(f, *args)

_CURRENT_MAKE_FX_TRACER : Optional[_MakefxTracer] = None

@contextmanager
def _set_make_fx_tracer(tracer: _MakefxTracer) -> Generator[None, None, None]:
    global _CURRENT_MAKE_FX_TRACER
    prev_tracer = _CURRENT_MAKE_FX_TRACER
    try:
        _CURRENT_MAKE_FX_TRACER = tracer
        yield
    finally:
        _CURRENT_MAKE_FX_TRACER = prev_tracer

def make_fx(
        f: Callable,
        decomposition_table: Optional[Mapping[OpOverload, Callable]] = None,
        tracing_mode: str = "real",
        _allow_non_fake_inputs: bool = False,
        *,
        pre_dispatch: bool = False,
        record_module_stack: bool = False,
        _allow_fake_constant: bool = False,
        _error_on_data_dependent_ops: bool = True) -> Callable[..., GraphModule]:

    assert tracing_mode in ["real", "fake", "symbolic"]


    make_fx_tracer = _MakefxTracer(
        decomposition_table,
        tracing_mode,
        _allow_non_fake_inputs,
        pre_dispatch,
        record_module_stack,
        _allow_fake_constant,
        _error_on_data_dependent_ops
    )

    @functools.wraps(f)
    def wrapped(*args: object) -> GraphModule:
        return make_fx_tracer.trace(f, *args)

    return wrapped

def get_torch_dispatch_modes() -> List[TorchDispatchMode]:
    return torch.utils._python_dispatch._get_current_dispatch_mode_stack()


def get_innermost_proxy_mode() -> ProxyTorchDispatchMode:
    return torch._C._get_dispatch_mode(torch._C._TorchDispatchModeKey.PROXY)


@contextmanager
def disable_proxy_modes_tracing() -> Generator[ProxyTorchDispatchMode, None, None]:
    return _disable_infra_mode(torch._C._TorchDispatchModeKey.PROXY)


def maybe_handle_decomp(
        proxy_mode: ProxyTorchDispatchMode,
        op: OpOverload,
        args: Tuple[object, ...],
        kwargs: Dict[str, object]
) -> object:
    if op in CURRENT_DECOMPOSITION_TABLE:
        with proxy_mode:
            proxy_mode.decomp_layers += 1
            out = CURRENT_DECOMPOSITION_TABLE[op](*args, **kwargs)
            proxy_mode.decomp_layers -= 1
            return out

    return NotImplemented


def get_isolated_graphmodule(
        func: Callable,
        args: Tuple[object, ...],
        kwargs: Dict[str, object],
        tracing_mode: str = "real",
        decomposition_table: Optional[Mapping[OpOverload, Callable]] = None,
) -> GraphModule:
    """A helper function used to get the GraphModule for the given func.

    It's expected to be used in the ProxyTensor tracing context.
    It detaches the args and kwargs from the current tracer so that the trace of
    the current graph module can be created without any side-effects.
    """
    wrapped, all_args = wrapper_and_args_for_make_fx(func, args, kwargs)

    with disable_proxy_modes_tracing():
        gm = make_fx(wrapped, decomposition_table=decomposition_table, tracing_mode=tracing_mode)(all_args)
    return gm


def _set_unbacked_bindings(out: object, out_proxy: _NestedProxys) -> None:
    """A helper function for setting up unbacked_bindings on the destination FX graph."""
    from .symbolic_shapes import compute_unbacked_bindings

    # Can't use detect_fake_mode here,
    #
    # python test/distributed/_tensor/test_dtensor_compile.py -k
    # test_tp_compile_fullgraph_is_seq_parallel_False
    #
    # will fail.  Very strange, it probably isn't right for them to be using
    # two fake modes there...
    fake_mode = torch._C._get_dispatch_mode(
        torch._C._TorchDispatchModeKey.FAKE
    )
    if fake_mode and fake_mode.shape_env:
        if symbol_to_path := compute_unbacked_bindings(fake_mode.shape_env, out):
            assert isinstance(out_proxy, Proxy)
            out_proxy.node.meta["unbacked_bindings"] = symbol_to_path<|MERGE_RESOLUTION|>--- conflicted
+++ resolved
@@ -22,13 +22,13 @@
 import weakref
 
 from ._backward_state import BackwardState
-from ._sym_dispatch_mode import SymDispatchMode
 from .sym_node import SymNode
 from torch.utils._thunk import Thunk
 from collections import defaultdict
 from contextlib import contextmanager, nullcontext, AbstractContextManager, ExitStack
 from dataclasses import dataclass
 from torch import SymInt, SymBool, Tensor
+import torch._ops
 from torch._dispatch.python import enable_python_dispatcher
 from torch._library.fake_class_registry import FakeScriptObject
 from torch._subclasses.fake_tensor import FakeTensor, FakeTensorMode, unset_fake_temporarily, is_fake
@@ -54,12 +54,16 @@
 
 if TYPE_CHECKING:
     import types
+    import sympy
 
     from torch._ops import OpOverload
     from torch.fx._symbolic_trace import PHBase
     from torch.types import IntLikeType
 
-__all__ = ["PythonKeyTracer", "dispatch_trace", "make_fx", "DecompositionInterpreter", "py_sym_types", "get_innermost_proxy_mode"]
+__all__ = [
+    "PythonKeyTracer", "dispatch_trace", "make_fx", "DecompositionInterpreter",
+    "py_sym_types", "get_innermost_proxy_mode", "get_proxy_mode", "handle_sym_dispatch"
+]
 
 _ProxyTracer = Union["PythonKeyTracer", "_GraphAppendingTracerEx"]
 
@@ -154,6 +158,7 @@
         tracer: _ProxyTracer,
         proxy: object
 ) -> None:
+    log.debug("set_proxy_slot %s (%s) %s", obj, id(obj), proxy)
     if isinstance(obj, Tensor):
         # We DO want to clobber proxies whenever we run an inplace operation
         # on a tensor, and it affects the metadata on the proxy.
@@ -172,6 +177,22 @@
         if obj not in tracer.symnode_tracker:
             tracer.symnode_tracker[obj] = typing.cast(_PySymProxyType, proxy)
 
+            # WAR: python test/dynamo/test_subclasses.py
+            # TestNestedTensor.test_basic_autograd
+            #
+            # AOTAutograd doesn't pass the "outer sizes" as an actual argument
+            # to make_fx, but it is made use of internally in AOTAutograd's
+            # call to tensor unflatten.  Because the outer sizes isn't passed
+            # as an argument, it is therefore untracked.  However, it turns
+            # out you luck out, because *Dynamo* will manually add the outer
+            # sizes as an argument so you can fix up the proxy'ness.
+            #
+            # This is probably fixed in
+            # https://github.com/pytorch/pytorch/pull/125941/
+            import sympy
+            if isinstance(obj.node.expr, sympy.Symbol):
+                tracer.sympy_expr_tracker[obj.node.expr] = proxy
+
 def has_proxy_slot(obj: Tensor, tracer: _ProxyTracer) -> bool:
     assert isinstance(obj, (Tensor, SymNode)), type(obj)
     return bool(get_proxy_slot(obj, tracer, False, lambda _: True))
@@ -273,10 +294,15 @@
         tracker = tracer.symnode_tracker
 
     if obj not in tracker:
-        if isinstance(default, _NoDefault):
-            raise RuntimeError(f"{obj} is not tracked with proxy for {tracer}")
-        return default
-    value = tracker[obj]
+        # Last ditch
+        if isinstance(obj, py_sym_types) and obj.node.expr in tracer.sympy_expr_tracker:
+            value = tracer.sympy_expr_tracker[obj.node.expr]
+        else:
+            if isinstance(default, _NoDefault):
+                raise RuntimeError(f"{obj} ({id(obj)})is not tracked with proxy for {tracer}")
+            return default
+    else:
+        value = tracker[obj]
     res = transform(value)
     return res
 
@@ -327,6 +353,22 @@
 
     typing_extensions.assert_never(val)
 
+@contextmanager
+def _enable_thunkify(tracer: _ProxyTracer) -> Generator[None, None, None]:
+    """
+    Enable thunkification inside the context manager.  Thunkification prevents
+    SymNode computation from directly being traced into an FX graph; instead,
+    the compute is only added to the graph if it is actually used.  This helps
+    us track SymNode compute when it is computed (since we need /something/
+    to put in the tracker) even if it is unlikely to be used.
+    """
+    old = tracer.enable_thunkify
+    tracer.enable_thunkify = True
+    try:
+        yield
+    finally:
+        tracer.enable_thunkify = old
+
 # Note [invariants for node meta 'val']
 # What invariants do we have for the 'val' set on the FX node?  It has accurate
 # metadata... but only for metadata that exists "below" all other subsystems
@@ -337,19 +379,24 @@
 def set_meta(proxy: Proxy, val: _ExtractValType) -> Proxy:
     proxy.node.meta['val'] = extract_val(val)
 
-    # Best effort tensor_meta setting; prefer using val!
-    if is_fake(val):
-        proxy.node.meta['tensor_meta'] = _extract_tensor_metadata(val)
-    elif isinstance(val, Tensor) and not val.is_sparse:
-        proxy.node.meta['tensor_meta'] = _extract_tensor_metadata(val)
+    with _enable_thunkify(proxy.tracer):  # type: ignore[arg-type]
+        # Best effort tensor_meta setting; prefer using val!
+        if is_fake(val):
+            proxy.node.meta['tensor_meta'] = _extract_tensor_metadata(val)
+        elif isinstance(val, Tensor) and not val.is_sparse:
+            proxy.node.meta['tensor_meta'] = _extract_tensor_metadata(val)
     return proxy
 
-def thunkify(f: Callable[_P, R], *args: _P.args, **kwargs: _P.kwargs) -> Thunk[R]:
+def thunkify(tracer: _ProxyTracer, f: Callable[_P, R], *args: _P.args, **kwargs: _P.kwargs) -> Thunk[R]:
     """
     Delays computation of f until it's called again
     Also caches the result
     """
-    return Thunk(functools.partial(f, *args, **kwargs))
+    if tracer.enable_thunkify:
+        return Thunk(functools.partial(f, *args, **kwargs))
+    else:
+        r = f(*args, **kwargs)
+        return Thunk(lambda: r)
 
 def track_tensor(tensor: Tensor, proxy: Proxy, *, constant: Optional[Tensor], tracer: _ProxyTracer) -> None:
     def try_set_proxy_slot(
@@ -360,7 +407,8 @@
     ) -> None:
         assert callable(proxy_callable)
         if isinstance(outer_s, SymInt):
-            set_proxy_slot(outer_s, tracer, thunkify(proxy_callable, outer_s, *args, **kwargs))
+            with _enable_thunkify(tracer):
+                set_proxy_slot(outer_s, tracer, thunkify(tracer, proxy_callable, outer_s, *args, **kwargs))
     # The basic idea is that we need to associate each tensor/SymInt
     # with a Proxy.  How do we setup this association?  We just store
     # the proxy on the proxy slot of the object, keyed on the tracer
@@ -383,7 +431,7 @@
     )
     if not is_sparse_any(tensor):
         try_set_proxy_slot(tensor.storage_offset(), lambda x: set_meta(
-            tracer.create_proxy('call_function', torch.ops.aten.sym_storage_offset.default, (proxy,)), x))
+            tracer.create_proxy('call_function', torch.ops.aten.sym_storage_offset.default, (proxy,), {}), x))
     set_proxy_slot(tensor, tracer, _ProxyTensor(proxy, constant))
 
 _NestedProxys = Union[Proxy, Sequence["_NestedProxys"], Mapping[object, "_NestedProxys"]]
@@ -408,7 +456,7 @@
             assert isinstance(proxy, Proxy)
             # NB: eagerly set meta here, so that the numbering is in order
             set_meta(proxy, e)
-            set_proxy_slot(e, tracer, thunkify(lambda: proxy))
+            set_proxy_slot(e, tracer, thunkify(tracer, lambda: proxy))
         elif isinstance(e, _AnyScriptObject):
             assert isinstance(proxy, Proxy)
             set_proxy_slot(e, tracer, proxy)
@@ -697,7 +745,8 @@
             # Adding an undefined attribute to Tensor?
             args[0].proxy = proxy_out  # type: ignore[attr-defined]
 
-    out = func(*args, **kwargs)
+    with _enable_thunkify(proxy_mode.tracer):
+        out = func(*args, **kwargs)
 
     # In some circumstances, we will be tracing in a situation where a tensor
     # is *statically* known to be a constant (currently, this only happens if
@@ -801,12 +850,14 @@
         self.tensor_tracker = WeakTensorKeyDictionary()
         self.symnode_tracker = _SymNodeDict()
         self.script_object_tracker = WeakIdKeyDictionary(dict=None, ref_type=_WeakHashRef)
+        self.sympy_expr_tracker: Dict[sympy.Symbol, object] = dict()
 
         # Stores the torch function that was called during tracing
         self.torch_fn_metadata = None
         # Stores the counts for every torch function called. This is to help
         # distinguish between different calls to the same torch function.
         self.torch_fn_counts = {}
+        self.enable_thunkify = False
 
     # In general, we don't want to make modules leaves. In principle, users of
     # this tracer might want to override this in order to turn a couple specific
@@ -898,6 +949,32 @@
         concrete_args: Optional[Tuple[Any, ...]] = None,
 ) -> GraphModule:
     graph = tracer.trace(root, concrete_args)
+
+    # NB: be careful not to DCE .item() calls
+    def impure_pred(n: fx.Node) -> bool:
+        from .symbolic_shapes import is_accessor_node
+
+        # Always defer to the built-in notion of impure
+        if n.is_impure():
+            return True
+
+        # Accessors always OK to DCE
+        if is_accessor_node(n):
+            return False
+
+        # If the operator in question takes SymInt args to SymInt output,
+        # we assume it's pure and OK to DCE
+        if (
+            isinstance(n.meta.get('val'), py_sym_types) and
+            # NB: constant args ok
+            all(isinstance(a.meta.get('val'), py_sym_types) for a in n.args if isinstance(a, fx.Node))
+        ):
+            return False
+
+        # No idea, just assume it's not OK
+        return True
+
+    graph.eliminate_dead_code(impure_pred)
     from torch._inductor.fx_passes.dedupe_symint_uses import dedupe_symints
     dedupe_symints(graph)
     name = root.__class__.__name__ if isinstance(root, Module) else root.__name__
@@ -942,6 +1019,7 @@
 
     return wrapped
 
+# TODO: Make downstream users of this work with OperatorBase
 ORIGINAL_ATEN: Optional[object] = None
 @contextmanager
 def set_original_aten_op(func: OpOverload) -> Generator[None, None, None]:
@@ -1006,7 +1084,10 @@
 
 
 class ProxyTorchDispatchMode(TorchDispatchMode):
-    _managers: List[AbstractContextManager]
+    # Ensure this is read-only; this exists only for legacy reasons
+    @property
+    def enable_tracing(self) -> bool:
+        return True
 
     def __init__(
         self,
@@ -1020,12 +1101,9 @@
         super().__init__(dk)
         self.tracer = tracer
         self.tracing_mode = tracing_mode
-        self.enable_tracing = True
         self.pre_dispatch = pre_dispatch
         self._allow_fake_constant = _allow_fake_constant
         self._error_on_data_dependent_ops = _error_on_data_dependent_ops
-        self.sym_mode = ProxySymDispatchMode(tracer)
-        self._managers = []
         # Indicates to our torch_dispatch dispatching infra that
         # this is an "infra" mode with lower dispatching precedence.
         self._mode_key = torch._C._TorchDispatchModeKey.PROXY
@@ -1045,14 +1123,10 @@
             args: Tuple[object, ...] = (),
             kwargs: Optional[Dict[str, object]] = None
     ) -> object:
-        with self.sym_mode.enable(False), set_original_aten_op(func):
+        with set_original_aten_op(func):
             return self.inner_torch_dispatch(func, types, args, kwargs)
 
     def __enter__(self) -> Self:
-        # sym mode first, then us...
-        m = self.sym_mode.enable(True)
-        self._managers.append(m)
-        m.__enter__()
         # Stash and store the previous proxy mode (there may or may not be one)
         maybe_prev_proxy_mode = _unset_infra_mode(torch._C._TorchDispatchModeKey.PROXY)
         self.enter_stack.append(maybe_prev_proxy_mode)
@@ -1064,8 +1138,6 @@
             exc_value: Optional[BaseException],
             traceback: Optional[types.TracebackType]
     ) -> Optional[bool]:
-        m = self._managers.pop()
-        # ...exit us first, then sym mode
         b = super().__exit__(exc_type, exc_value, traceback)
 
         # Re-enable the previous proxy mode, if there was one.
@@ -1073,11 +1145,7 @@
         if mb_previous_proxy_mode is not None:
             _push_mode(mb_previous_proxy_mode)
 
-        if not b:
-            return m.__exit__(exc_type, exc_value, traceback)
-        else:
-            return m.__exit__(None, None, None)
-
+        return b
 
     def inner_torch_dispatch(
             self,
@@ -1088,9 +1156,6 @@
     ) -> object:
         kwargs = kwargs or {}
 
-        if not self.enable_tracing:
-            return func(*args, **kwargs)
-
         if func in (prim.device.default,):
             return func(*args, **kwargs)
 
@@ -1099,25 +1164,6 @@
     @classmethod
     def is_infra_mode(cls) -> bool:
         return True
-
-
-class ProxySymDispatchMode(SymDispatchMode):
-    def __init__(self, tracer: _ProxyTracer) -> None:
-        super().__init__()
-        self.tracer = tracer
-        # When false, we don't trace operations.  If you do this, you MUST
-        # call track_tensor/track_tensor_tree on all results of the operation
-        # to ensure we can adequately track the results
-        self.enable_tracing = True
-
-    @contextmanager
-    def enable(self, b: bool) -> Generator[None, None, None]:
-        old = self.enable_tracing
-        self.enable_tracing = b
-        try:
-            yield
-        finally:
-            self.enable_tracing = old
 
     def _compute_proxy(self, func: OpOverload, args: Tuple[object, ...], out: PySymType) -> Proxy:
         n_args = tuple(
@@ -1139,9 +1185,6 @@
             args: Tuple[object, ...],
             kwargs: Dict[str, object]
     ) -> object:
-        if not self.enable_tracing:
-            return func(*args, **kwargs)
-
         # Peephole optimize multiply by one
         # NB: be careful not to trigger guards here!
         if func == operator.mul:
@@ -1161,15 +1204,7 @@
         # were symbolic) and it is no longer necessary to trace the
         # computation.  This could occur if func triggered some guards.
         if isinstance(out, py_sym_types):
-<<<<<<< HEAD
-            # Force arguments to avoid thunk chain...
-            for a in args:
-                if isinstance(a, py_sym_types):
-                    get_proxy_slot(a, self.tracer)()
-            # ...but delay tracing out the proxies on this op until we actually need it
-=======
->>>>>>> da320214
-            p_out_thunk = thunkify(self._compute_proxy, func=func, args=args, out=out)
+            p_out_thunk = thunkify(self.tracer, self._compute_proxy, func=func, args=args, out=out)
             set_proxy_slot(out, self.tracer, p_out_thunk)
 
         return out
@@ -1179,8 +1214,10 @@
     script_object_tracker: WeakKeyDictionary
     symnode_tracker: WeakKeyDictionary
     tensor_tracker: WeakTensorKeyDictionary
+    sympy_expr_tracker: Dict[sympy.Symbol, object]
     torch_fn_metadata: Optional[OpOverload]
     torch_fn_counts: Dict[OpOverload, int]
+    enable_thunkify: bool = False
 
 
 # TODO: I'm not sure what the point of this class is; you can just
@@ -1199,6 +1236,7 @@
         # Blegh
         self.tracer.tensor_tracker = WeakTensorKeyDictionary()
         self.tracer.symnode_tracker = weakref.WeakKeyDictionary()
+        self.tracer.sympy_expr_tracker = dict()
         self.decomposition_table = decomposition_table or {}
         self.mode = ProxyTorchDispatchMode(self.tracer, tracing_mode="real")
 
@@ -1398,6 +1436,7 @@
             concrete_args: Optional[Dict[str, object]]
     ) -> fx.Graph:
         res = super().trace(root, concrete_args)
+
         # Since we are making _AttrProxy mimic the original
         # submodule, when someone registers a module directly
         # to the tracer while tracing, the proxy object gets registered
@@ -1735,7 +1774,6 @@
                 stack.enter_context(self.fake_tensor_mode)
             stack.enter_context(self.python_dispatcher_mode)
             stack.enter_context(self.proxy_function_mode)
-            stack.enter_context(proxy_mode.sym_mode)
             stack.enter_context(self.torch_fn_metadata_mode)
             stack.enter_context(proxy_mode)
             stack.enter_context(disable_autocast_cache())
@@ -1795,8 +1833,13 @@
         _allow_fake_constant: bool = False,
         _error_on_data_dependent_ops: bool = True) -> Callable[..., GraphModule]:
 
+    """
+    Given a function f, return a new function which when executed with valid
+    arguments to f, returns an FX GraphModule representing the set of operations that
+    were executed during the course of execution.
+    """
+
     assert tracing_mode in ["real", "fake", "symbolic"]
-
 
     make_fx_tracer = _MakefxTracer(
         decomposition_table,
@@ -1818,8 +1861,38 @@
     return torch.utils._python_dispatch._get_current_dispatch_mode_stack()
 
 
-def get_innermost_proxy_mode() -> ProxyTorchDispatchMode:
-    return torch._C._get_dispatch_mode(torch._C._TorchDispatchModeKey.PROXY)
+# TODO: this is a legacy name, there is only ever one proxy mode as it's an
+# infra mode
+def get_innermost_proxy_mode() -> Optional[ProxyTorchDispatchMode]:
+    return get_proxy_mode()
+
+
+def get_proxy_mode() -> Optional[ProxyTorchDispatchMode]:
+    """
+    Current the currently active proxy tracing mode, or None if
+    we are not currently tracing.  This includes pre-dispatch proxy
+    tracing.
+    """
+    pre_dispatch_mode = torch._ops._get_dispatch_mode_pre_dispatch(torch._C._TorchDispatchModeKey.PROXY)
+    mode = torch._C._get_dispatch_mode(torch._C._TorchDispatchModeKey.PROXY)
+    assert pre_dispatch_mode is None or mode is None, f"pre_dispatch_mode={pre_dispatch_mode}, mode={mode}"
+    return pre_dispatch_mode or mode
+
+
+def handle_sym_dispatch(func: Callable[_P, R], args: _P.args, kwargs: _P.kwargs) -> R:
+    """
+    Call into the currently active proxy tracing mode to do a
+    SymInt/SymFloat/SymBool dispatch trace on a function that operates on
+    these arguments.
+    """
+    mode = get_proxy_mode()
+    assert mode
+    # Have to do it manually, because we're not doing the normal torch
+    # dispatch machinery which disables it for us
+    with disable_proxy_modes_tracing():
+        # TODO: properly compute types
+        types: List[Type] = []
+        return mode.__sym_dispatch__(func, types, args, kwargs)  # type: ignore[arg-type, return-value]
 
 
 @contextmanager
