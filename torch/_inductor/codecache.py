# mypy: allow-untyped-decorators
<<<<<<< HEAD
=======
# mypy: allow-untyped-defs
>>>>>>> 161c18ed
from __future__ import annotations

import base64
import copyreg
import dataclasses
import functools
import hashlib
import importlib
import io
import json
import logging
import os
import pickle
import pkgutil
import platform
import re
import shlex
import shutil
import struct
import subprocess
import sys
import sysconfig
import tempfile
import textwrap
import threading
import warnings
from bisect import bisect_right
from copy import copy
from ctypes import c_void_p, CDLL, cdll
from functools import partial
from pathlib import Path
from time import time, time_ns
from types import ModuleType
from typing import (
    Any,
    Callable,
    cast,
    Counter,
    Dict,
    Generator,
    List,
    NoReturn,
    Optional,
    Sequence,
    Set,
    Tuple,
    TYPE_CHECKING,
    TypeVar,
    Union,
)
from typing_extensions import TypeAlias

import torch
from torch import SymInt, Tensor
from torch._dynamo.utils import counters, dynamo_timed
from torch._inductor import config, exc, metrics
from torch._inductor.codegen.cuda import cuda_env
from torch._inductor.codegen.rocm.compile_command import (
    rocm_compile_command,
    rocm_compiler,
)

T = TypeVar("T")

"""
codecache.py, cpp_builder.py and cpu_vec_isa.py import rule:
https://github.com/pytorch/pytorch/issues/124245#issuecomment-2197778902
"""
from torch._inductor.cpp_builder import (
    _get_python_include_dirs,
    _set_gpu_runtime_env,
    _transform_cuda_paths,
    CppBuilder,
    CppOptions,
    CppTorchCudaOptions,
    get_compiler_version_info,
    get_cpp_compiler,
    get_name_and_dir_from_output_file_path,
    homebrew_libomp,
    is_apple_clang,
    is_clang,
    is_conda_llvm_openmp_installed,
    normalize_path_separator,
)
from torch._inductor.cpu_vec_isa import invalid_vec_isa, pick_vec_isa, VecISA
from torch._inductor.runtime.compile_tasks import (
    _module_to_triton_kernel,
    _reload_python_module,
    _reload_python_module_in_subproc,
)
from torch._inductor.runtime.runtime_utils import cache_dir, default_cache_dir
from torch._inductor.utils import ALIGN_BYTES, clear_on_fresh_inductor_cache, is_linux
from torch._logging import trace_structured
from torch._subclasses.fake_tensor import (
    extract_tensor_metadata,
    FakeTensor,
    TensorMetadata,
)
from torch.fx.experimental.symbolic_shapes import has_hint, hint_int, ShapeEnv


if TYPE_CHECKING:
    from concurrent.futures import Future

    from torch._inductor.graph import GraphLowering
    from torch._inductor.ir import ChoiceCaller
    from torch._inductor.runtime.hints import HalideInputSpec, HalideMeta


_HERE = os.path.abspath(__file__)
_TORCH_PATH = os.path.dirname(os.path.dirname(_HERE))
_LINKER_SCRIPT = os.path.join(_TORCH_PATH, "_inductor/script.ld")

_IS_WINDOWS = sys.platform == "win32"

if config.is_fbcode():
    from triton.fb import build_paths
    from triton.fb.build import _run_build_command

    from torch._inductor.fb.utils import (
        log_global_cache_errors,
        log_global_cache_stats,
        log_global_cache_vals,
        use_global_cache,
    )
else:

    def log_global_cache_errors(*args: Any, **kwargs: Any) -> None:
        pass

    def log_global_cache_stats(*args: Any, **kwargs: Any) -> None:
        pass

    def log_global_cache_vals(*args: Any, **kwargs: Any) -> None:
        pass

    def use_global_cache() -> bool:
        return False


output_code_log = torch._logging.getArtifactLogger(__name__, "output_code")

LOCK_TIMEOUT = 600

_IS_WINDOWS = sys.platform == "win32"


log = logging.getLogger(__name__)


def cpp_wrapper_cache_dir(name: str) -> str:
    cu_str = (
        "cpu"
        if torch.version.cuda is None
        else f'cu{torch.version.cuda.replace(".", "")}'
    )
    python_version = f"py{sys.version_info.major}{sys.version_info.minor}"
    build_folder = f"{python_version}_{cu_str}"

    cpp_wrapper_dir = os.path.join(cache_dir(), build_folder)
    cpp_wrapper_build_directory = os.path.join(cpp_wrapper_dir, name)
    os.makedirs(cpp_wrapper_build_directory, exist_ok=True)
    return cpp_wrapper_build_directory


def get_cpp_wrapper_cubin_path_name() -> str:
    return "cubin_path" if torch.version.hip is None else "hsaco_path"


class CacheBase:
    @staticmethod
    @functools.lru_cache(None)
    def get_system() -> Dict[str, Any]:
        try:
            from triton.compiler.compiler import triton_key

            # Use triton_key instead of triton.__version__ as the version
            # is not updated with each code change
            triton_version = triton_key()
        except ModuleNotFoundError:
            triton_version = None

        try:
            system: Dict[str, Any] = {
                "device": {
                    "name": torch.cuda.get_device_properties(
                        torch.cuda.current_device()
                    ).name,
                },
                "version": {
                    "cuda": torch.version.cuda,
                    "triton": triton_version,
                },
            }
        except (AssertionError, RuntimeError):
            # If cuda is not installed, none of the above config is relevant.
            system = {}

        system["hash"] = hashlib.sha256(
            json.dumps(system, sort_keys=True).encode("utf-8")
        ).hexdigest()

        return system

    @staticmethod
    @clear_on_fresh_inductor_cache
    @functools.lru_cache(None)
    def get_local_cache_path() -> Path:
        return Path(os.path.join(cache_dir(), "cache", CacheBase.get_system()["hash"]))

    @staticmethod
    @functools.lru_cache(None)
    def get_global_cache_path() -> Optional[Path]:
        return (
            Path(os.path.join(config.global_cache_dir, CacheBase.get_system()["hash"]))
            if config.global_cache_dir is not None
            else None
        )

    def __init__(self) -> None:
        self.system = CacheBase.get_system()

    def get_local_cache(self) -> Dict[str, Any]:
        local_cache_path = self.get_local_cache_path()
        if not local_cache_path.is_file():
            return {}
        with open(local_cache_path) as local_cache_fp:
            local_cache = json.load(local_cache_fp)
        return local_cache["cache"]

    def update_local_cache(self, local_cache: Dict[str, Any]) -> None:
        local_cache_path = self.get_local_cache_path()
        write_atomic(
            str(local_cache_path),
            json.dumps({"system": self.system, "cache": local_cache}, indent=4),
            make_dirs=True,
        )


class LocalCache(CacheBase):
    def lookup(self, *keys: str) -> Optional[Dict[str, Any]]:
        cache = self.get_local_cache()

        sub_cache = cache
        for key in keys:
            if key in cache:
                sub_cache = cache[key]
            else:
                return None

        return sub_cache

    def set_value(self, *keys: str, value: Any) -> None:
        cache = self.get_local_cache()

        sub_cache = cache
        for key in keys[0:-1]:
            sub_cache.setdefault(key, {})
            sub_cache = sub_cache[key]
        sub_cache[keys[-1]] = value

        self.update_local_cache(cache)


class PersistentCache(CacheBase):
    @functools.lru_cache(None)  # noqa: B019
    def get_global_cache(self) -> Dict[str, Any]:
        global_cache_path = self.get_global_cache_path()
        if global_cache_path is None or not global_cache_path.is_file():
            return {}
        with open(global_cache_path) as global_cache_fp:
            global_cache = json.load(global_cache_fp)
        return global_cache["cache"]

    def lookup(
        self,
        choices: List[ChoiceCaller],
        op: str,
        inputs: str,
        benchmark: Optional[Callable[[Any], Dict[ChoiceCaller, float]]],
    ) -> Dict[ChoiceCaller, float]:
        """
        Check to see if we have benchmarked the given choice callers. For each
        choice caller:

            1. Check global_cache[op][inputs][choice][precision], return benchmark if cached.
            2. Check local_cache[op][inputs][choice][precision], return benchmark if cached.
            3. If benchmark is not None:
                a. `max_autotune_gemm=True`: benchmark the choice, update
                    local_cache[op][inputs][choice], and return the benchmark.
                b. `max_autotune_gemm=False`: don't benchmark the choice, return nothing.
        """
        precision = torch.get_float32_matmul_precision()

        log_stats = partial(log_global_cache_stats, self.system, op, inputs, precision)
        log_vals = partial(log_global_cache_vals, self.system, op, inputs, precision)
        log_errors = partial(
            log_global_cache_errors, self.system, op, inputs, precision
        )
        timings = {}

        def check_cache(cache: Dict[str, Any], callback: Any = None) -> bool:
            """Check if `cache` contains data for all the choices"""
            hit = True
            for choice in choices:
                choice_hash = choice.hash_key()
                if choice_hash in cache.get(op, {}).get(inputs, {}).get(precision, {}):
                    # cache hit
                    timings[choice] = cache[op][inputs][precision][choice_hash]
                else:
                    # cache miss
                    hit = False
                    break
            if callback:
                callback(cached=hit)
            return hit

        if config.max_autotune or config.max_autotune_gemm:
            local_cache = self.get_local_cache() if config.autotune_local_cache else {}
            # check local cache first since it is data specific to the current machine
            if (
                not check_cache(local_cache)
                and not (
                    use_global_cache()
                    and check_cache(self.get_global_cache(), callback=log_stats)
                )
                and benchmark is not None
            ):
                try:
                    # re-benchmark everything to try to get consistent numbers from the same machine
                    timings = benchmark(choices)
                    assert all(choice in timings for choice in choices)
                    local_cache.setdefault(op, {})
                    local_cache[op].setdefault(inputs, {}).setdefault(precision, {})
                    for choice, timing in timings.items():
                        local_cache[op][inputs][precision][choice.hash_key()] = timing
                except RuntimeError as e:
                    # catch and log autotuning failures
                    log_errors(e)
                    raise e

                self.update_local_cache(local_cache)

                timings_to_log = {
                    choice.hash_key(): timings[choice] for choice in choices
                }
                log_vals(timings_to_log)
        elif use_global_cache():
            # only check global cache, not local one
            check_cache(self.get_global_cache(), callback=log_stats)
            # may have a partial cache hit, where not everything is benchmarked

        return timings


def get_lock_dir() -> str:
    lock_dir = os.path.join(cache_dir(), "locks")
    if not os.path.exists(lock_dir):
        os.makedirs(lock_dir, exist_ok=True)
    return lock_dir


def sha256_hash(data: bytes) -> str:
    # [:51] to strip off the "Q====" suffix common to every hash value.
    return base64.b32encode(hashlib.sha256(data).digest())[:51].decode("utf-8").lower()


def code_hash(code: Union[str, bytes], extra: str = "") -> str:
    hashing_str = code if isinstance(code, bytes) else code.encode("utf-8")
    if extra != "":
        hashing_str = hashing_str + b"||" + extra.encode("utf-8")
    return "c" + sha256_hash(hashing_str)


def get_path(
    basename: str, extension: str, specified_dir: str = ""
) -> Tuple[str, str, str]:
    if specified_dir:
        if os.path.isabs(specified_dir):
            subdir = specified_dir
        else:
            subdir = os.path.join(cache_dir(), specified_dir)
    else:
        subdir = os.path.join(cache_dir(), basename[1:3])
    path = os.path.join(subdir, f"{basename}.{extension}")
    return basename, subdir, path


def get_hash(
    content: Union[str, bytes], extra: str = "", hash_type: str = "code"
) -> str:
    if hash_type == "code":
        return code_hash(content, extra)
    if hash_type in ["cubin", "hsaco", "spv"]:
        return code_hash(repr(content))
    raise AssertionError(f"Unknown hash type {hash_type}")


def write(
    content: Union[str, bytes],
    extension: str,
    extra: str = "",
    hash_type: str = "code",
    specified_dir: str = "",
) -> Tuple[str, str]:
    # use striped content to compute hash so we don't end up with different
    # hashes just because the content begins/ends with different number of
    # spaces.
    key: str = get_hash(content.strip(), extra, hash_type)
    basename, subdir, path = get_path(key, extension, specified_dir)
    if not os.path.exists(path):
        write_atomic(path, content, make_dirs=True)
    return basename, path


def write_text(text: str) -> str:
    """
    Write the `text` to a file and return the path computed based on the hash.
    """
    return write(text, "txt")[1]


def write_atomic(
    path: str, content: Union[str, bytes], make_dirs: bool = False
) -> None:
    # Write into temporary file first to avoid conflicts between threads
    # Avoid using a named temporary file, as those have restricted permissions
    assert isinstance(
        content, (str, bytes)
    ), "Only strings and byte arrays can be saved in the cache"
    path = Path(path)
    if make_dirs:
        path.parent.mkdir(parents=True, exist_ok=True)
    tmp_path = path.parent / f".{os.getpid()}.{threading.get_ident()}.tmp"
    write_mode = "w" if isinstance(content, str) else "wb"
    with tmp_path.open(write_mode) as f:
        f.write(content)
    tmp_path.rename(path)


@dataclasses.dataclass
class TensorMetadataAndValues:
    """
    TensorMetadata plus the elements as a list of raw values.
    Used for hashing inlined constants.
    """

    tensor_metadata: TensorMetadata
    values: List[Any]


def _ident(x: T) -> T:
    return x


def extract_tensor_metadata_for_cache_key(
    device_map: Dict[torch.device, torch.device], t: Tensor
) -> TensorMetadata:
    """
    Extracts the tensor metadata and removes fields of the TensorMetadata
    that are not needed for caching
    """
    meta = extract_tensor_metadata(t)
    if not hasattr(t, "_is_inductor_static"):
        meta = dataclasses.replace(meta, storage_offset=0, storage_bytes=None)

    # The pickle implementation avoids serializing the same object more than once.
    # That behavior means the byte stream we create to hash will vary if, for example,
    # we see two tensor objects with the same device, but the torch.device object is
    # actually the same object vs. merely equivalent. We want to produce the same hash
    # value in either situation, so we memoize the device objects and always reference
    # the same object for a given device. It's possible other metadata fields deserve
    # the same treatment, but so far we've only observed this issue with the device.
    if meta.device not in device_map:
        device_map[meta.device] = meta.device
    meta = dataclasses.replace(meta, device=device_map[meta.device])

    return meta


def _reduce_fake_tensor(
    device_map: Dict[torch.device, torch.device], t: Tensor
) -> Tuple[Callable[[T], T], Tuple[TensorMetadata]]:
    """
    See FxGraphCachePickler. Custom reducer to pickle FakeTensors.
    """
    metadata = extract_tensor_metadata_for_cache_key(device_map, t)
    return (_ident, (metadata,))


def _reduce_tensor(
    device_map: Dict[torch.device, torch.device], t: Tensor
) -> Tuple[Callable[[T], T], Tuple[TensorMetadataAndValues]]:
    """
    See FxGraphCachePickler. Custom reducer to pickle Tensors.
    If we see tensors, we know they're constants stored as attributes on
    the GraphModule. Include the values in the key calculation. Small
    tensors will be inlined, so we can't serve the same cache entry for
    different values anyway. Large constants are treated as parameters,
    so we could conceivably reuse a cache entry. To do that, however,
    PyCodeCache would need more complexity to create a new module from its
    cache, but with the right constants attached as attributes.
    """
    if t.is_mkldnn:
        # TODO: These tensors don't currently pickle, so we can't cache a
        # compiled graph containing them. Just fail now. If mkldnn tensors
        # get pickling support, we can remove this.
        raise BypassFxGraphCache

    # Very large tensors could be expensive to copy to cpu and hash. Let's
    # at least report if we find slowness.
    start = time()
    values = t.tolist()
    elapsed = time() - start
    if elapsed > 1.0:
        warnings.warn(
            f"FX graph cache handling of a large constant took {elapsed:.1}s. Please file an issue."
        )

    metadata = extract_tensor_metadata_for_cache_key(device_map, t)
    return (_ident, (TensorMetadataAndValues(metadata, values),))


def _reduce_symint(s: SymInt) -> Tuple[Callable[[T], T], Tuple[str]]:
    """
    See FxGraphCachePickler. Custom reducer to pickle SymInts.
    """
    # For hashing purposes, we only care about the name of the symbol and
    # not the backed value. We evaluate guards stored with a cached graph
    # to ensure a cached entity with SymInt args is safe to reuse.
    return (_ident, (str(s),))


def _reduce_unsupported(s: Any) -> NoReturn:
    """
    See FxGraphCachePickler. Custom reducer to handle any objects that we don't
    support and therefore raise to bypass caching.
    """
    raise BypassFxGraphCache


class FxGraphCachePickler(pickle.Pickler):
    """
    Custom pickler to customize the pickling of some objects (Tensors), only for the
    purpose of computing a hash for keying into the FxGraphCache. Tensors contain
    objects that don't pickle and/or vary between runs, and we want to capture the
    data that allow us to compute a stable, but safe hash.
    """

    # See extract_tensor_metadata_for_cache_key. Whenever we extract metadata during
    # pickling, we make sure devices always reference the same torch.device object.
    _device_map: Dict[torch.device, torch.device] = {}

    dispatch_table = copyreg.dispatch_table.copy()
    dispatch_table[FakeTensor] = functools.partial(_reduce_fake_tensor, _device_map)
    dispatch_table[torch.Tensor] = functools.partial(_reduce_tensor, _device_map)
    dispatch_table[torch.SymInt] = _reduce_symint
    dispatch_table[
        torch.fx.experimental._backward_state.BackwardState
    ] = _reduce_unsupported

    @classmethod
    def dumps(cls, obj: Any) -> bytes:
        """
        Pickle an object using the FxGraphCachePickler.
        """
        with io.BytesIO() as stream:
            pickler = cls(stream)
            # TODO: pickler.fast is technically deprecated. Will this work on new python versions?
            pickler.fast = True  # Run with pickler.fast so it doesn't intern strings, making the hash result more predictable
            try:
                pickler.dump(obj)
            except (TypeError, AttributeError) as e:
                # Some configs options are callables, e.g., post_grad_custom_pre_pass,
                # and may not pickle.
                log.warning("Can't pickle", exc_info=True)
                raise BypassFxGraphCache from e
            return stream.getvalue()

    @classmethod
    def get_hash(cls, obj: Any) -> str:
        """
        Serialize an object using the FxGraphCachePickler and return a hash
        of the pickled object.
        """
        serialized_data = cls.dumps(obj)
        return sha256_hash(serialized_data)

    @classmethod
    def debug_lines(cls, inp: FxGraphHashDetails) -> List[str]:
        """
        Get a printable string describing in more detail all the attributes
        comprising an object. Useful for debugging when one graph hashes
        to a different value than another.
        """

        def get_str(obj: Any) -> str:
            if isinstance(obj, torch.Tensor):
                return str(extract_tensor_metadata_for_cache_key(cls._device_map, obj))
            elif isinstance(obj, bytes):
                return "<bytes>"
            elif type(obj) in cls.dispatch_table:
                # Run the reducer on the object
                return str(cls.dispatch_table[type(obj)](obj)[1])
            else:
                return str(obj)

        lines = []
        for attr, obj in vars(inp).items():
            if isinstance(obj, list):
                for ii in range(len(obj)):
                    h = cls.get_hash(obj[ii])
                    lines.append(f"[{h}] {attr}[{ii}]: {get_str(obj[ii])}")
            elif isinstance(obj, dict):
                for k, v in obj.items():
                    h = cls.get_hash(v)
                    lines.append(f"[{h}] {attr}[{k}]: {get_str(v)}")
            else:
                h = cls.get_hash(obj)
                lines.append(f"[{h}] {attr}: {get_str(obj)}")
        return lines


def build_code_hash(
    roots: List[str] | None, prefix: str, hasher: hashlib._Hash
) -> None:
    for lib in sorted(pkgutil.iter_modules(roots, prefix), key=lambda x: x.name):
        spec = lib.module_finder.find_spec(lib.name, None)
        assert spec is not None
        module = spec.origin
        assert module is not None
        with open(module, "rb") as f:
            hasher.update(spec.name.encode("utf-8"))
            hasher.update(f.read())
        if lib.ispkg:
            # need to also hash submodules
            build_code_hash(spec.submodule_search_locations, f"{spec.name}.", hasher)


@functools.lru_cache(None)
def torch_key() -> bytes:
    """
    Compute a key that contains relevant information about torch source files
    """
    if not config.is_fbcode():

        def get_code_hash(root: str) -> bytes:
            # This function isn't meant to be used outside of torch_key, just a
            # helper for clarity. Instead, use torch_key() directly when you need
            # a hash representing the state of the source code.
            extra_files = (
                "codegen/aoti_runtime/interface.cpp",
                "codegen/aoti_runtime/implementation.cpp",
                "codegen/cpp_prefix.h",
                "script.ld",
            )
            inductor_root = os.path.dirname(__file__)
            extra_files = [os.path.join(inductor_root, x) for x in extra_files]
            hasher = hashlib.sha256()
            hasher.update(torch.__version__.encode("utf-8"))
            build_code_hash([root], "", hasher)
            for path in extra_files:
                if os.path.exists(path):
                    with open(path, "rb") as f:
                        hasher.update(f.read())
            return hasher.digest()

        return get_code_hash(_TORCH_PATH)

    from libfb.py import parutil

    return parutil.get_file_contents("torch/src_hash.txt").rstrip()


def get_inductor_root() -> str:
    return os.path.dirname(__file__)


@dataclasses.dataclass
class OrderedSetHolder:
    """
    See FxGraphHashDetails. Holds a sorted list to support stable hashing
    of set kwargs.
    """

    items: List[Any]


class BypassFxGraphCache(Exception):
    """
    Exception to indicate that the FxGraphCache should be bypassed.
    """

    pass


class FxGraphHashDetails:
    """
    Object to capture all the details for a compiled FX graph relevant to computing
    a safe and stable cache key.
    """

    # Excluded kwargs param that are not stable between runs
    EXCLUDED_KWARGS = ["graph_id"]

    def __init__(
        self,
        gm: torch.fx.GraphModule,
        example_inputs: List[torch.Tensor],
        fx_kwargs: Dict[str, Any],
        inputs_to_check: Sequence[int],
    ) -> None:
        self.gm = gm
        self.example_inputs = example_inputs

        # Order kwargs so hashing is stable to changes in kwarg order.
        self.fx_kwargs = {}
        for k in sorted(fx_kwargs):
            if k not in self.EXCLUDED_KWARGS:
                if type(fx_kwargs[k]) is set:
                    # Special case to handle set params. Python sets can't be
                    # ordered, so sort the elements and store them in a proxy.
                    self.fx_kwargs[k] = OrderedSetHolder(sorted(fx_kwargs[k]))
                else:
                    self.fx_kwargs[k] = fx_kwargs[k]

        # Alignment checks
        self.inputs_to_check = inputs_to_check

        # 'Deterministic algorithms' can affect codegen via lowering to cuda kernels.
        self.deterministic_algorithms_settings = (
            torch.are_deterministic_algorithms_enabled(),
            torch.is_deterministic_algorithms_warn_only_enabled(),
            torch.utils.deterministic.fill_uninitialized_memory,  # type: ignore[attr-defined]
        )

        # Global settings affecting matmul codegen.
        self.cuda_matmul_settings = (
            torch.backends.cuda.matmul.allow_tf32,
            torch.backends.cuda.matmul.allow_fp16_reduced_precision_reduction,
            torch.backends.cuda.matmul.allow_bf16_reduced_precision_reduction,
        )

        # Also hash on various system info (including the triton compiler version).
        self.torch_version = torch_key()
        self.system_info = CacheBase.get_system()
        self.inductor_config = config.save_config_portable()

    def debug_lines(self) -> List[str]:
        """
        Get a printable string describing in more detail all the attributes
        comprising this object. Useful for debugging when one graph hashes
        to a different value than another.
        """
        return FxGraphCachePickler.debug_lines(self)


def compiled_fx_graph_hash(
    gm: torch.fx.GraphModule,
    example_inputs: List[torch.Tensor],
    fx_kwargs: Dict[str, Any],
    inputs_to_check: Sequence[int],
) -> Tuple[str, List[str]]:
    """
    Generate a unique hash of the FX graph for caching.
    """
    details = FxGraphHashDetails(gm, example_inputs, fx_kwargs, inputs_to_check)
    # The prefix distinguishes among the other kinds of objects we
    # cache in this module.
    key = "f" + FxGraphCachePickler.get_hash(details)
    debug_lines = details.debug_lines()
    debug_str = "\n".join(debug_lines)
    log.debug(f"FX graph cache hash details for key {key}:\n{debug_str}")  # noqa: G004
    return key, debug_lines


class FxGraphCache:
    """
    Supports caching and reusing compiled Fx graphs.

    The overall strategy is as follows:
    - This cache stores entries on disk. When saving an entry, we can't
      serialize callables (that could be C++, Triton, etc.), so we serialize
      their own disk cache location. We then recreate the compiled artifact
      after fetching from disk.
    - For indexing the cache, we gather the fields relevant to identifying an
      FxGraph (the graph module, graph inputs, system settings etc.) into an
      FxGraphCacheDetails object, pickle it, and compute a hash for the key.
      See FxGraphCachePickler.
    - Among the metadata we store, we also include a guards expression that's
      appropriate for validating any symbols for Tensor arguments that have
      symbolic bounds. On cache lookup then, we evaluate those guards in the
      current context to validate that a cached entry can be served.
    - A given graph could have multiple compiled versions, corresponding to
      different sets of guards. Therefore, we store cache entries in the form:
          <temp dir>/<fx graph hash>/<serialized metatdata>
    - On lookup, we compute the key from the graph details, iterate over all
      leaf files in the corresponding subdirectory, deserialize the entry, and
      evaluate its guards expression. If the evaluation succeeds, we have a
      cache hit. If it fails, we compile the graph and store a new entry.
    - Finally, on a cache hit, we need to make sure any guards that would
      have been created during compilation are added to the current context.
    """

    # TODO(masnesral): Investigate whether it's beneficial to store compiled graphs
    # in an in-memory cache after loading from disk.
    @staticmethod
    def _get_tmp_dir() -> str:
        """
        Get the toplevel temporary directory for storing compiled graphs.
        """
        return os.path.join(cache_dir(), "fxgraph")

    @staticmethod
    def _get_tmp_dir_for_key(key: str) -> str:
        """
        Return the disk location for a given cache key.
        """
        return os.path.join(FxGraphCache._get_tmp_dir(), key[1:3], key)

    @staticmethod
    def _filter_backed_symints(inputs: List[Any]) -> List[torch.SymInt]:
        """
        Get the backed SymInt objects from the input list. Note that we can never
        have guards that depend on unbacked symint.
        """
        return [s for s in inputs if isinstance(s, torch.SymInt) and has_hint(s)]

    @staticmethod
    def _get_shape_env() -> Optional[ShapeEnv]:
        """
        Helper to get the shape env from the tracing context.
        """
        ctx = torch._guards.TracingContext.try_get()
        if not ctx:
            return None
        return ctx.fake_mode.shape_env

    @staticmethod
    def _lookup_graph(
        key: str,
        example_inputs: List[torch.Tensor],
        local: bool,
        remote_cache: Optional[Any],
    ) -> Optional[CompiledFxGraph]:
        """
        Lookup a compiled graph in the cache by key. On a hit, return the
        deserialized CompiledFxGraph object. On a miss, return None.
        """
        shape_env = FxGraphCache._get_shape_env()
        assert shape_env is not None

        symints = FxGraphCache._filter_backed_symints(example_inputs)
        hints = [hint_int(s) for s in symints]

        def iterate_over_candidates() -> Generator[CompiledFxGraph, None, None]:
            if local:
                subdir = FxGraphCache._get_tmp_dir_for_key(key)
                if os.path.exists(subdir):
                    for path in sorted(os.listdir(subdir)):
                        try:
                            with open(os.path.join(subdir, path), "rb") as f:
                                yield pickle.load(f)
                        except Exception:
                            log.warning(
                                "fx graph cache unable to load compiled graph",
                                exc_info=True,
                            )

            if remote_cache:
                try:
                    if (data := remote_cache.get(key)) is not None:
                        yield pickle.loads(data)
                except Exception:
                    log.warning(
                        "fx graph cache unable to load compiled graph", exc_info=True
                    )

        # Iterate over any entries in the subdir for this key and evaluate
        # their guards to determine whether there's a hit.
        graph = None

        for candidate in iterate_over_candidates():
            if not candidate.guards_expr:
                # No guards to evaluate, so this is a hit.
                graph = candidate
                break

            # Evaluate the guard expression in the current context.
            # If there's not a cache hit, we don't want the evaluation to
            # affect the current env, e.g., cause the creation of new guards,
            # so we evaluate with the hints instead of the symbols.
            hit = bool(
                shape_env.evaluate_guards_expression(candidate.guards_expr, hints)
            )
            log.debug(
                "fx graph cache key %s evaluating guards [%s] with values %s => hit=%s",
                key,
                candidate.guards_expr,
                hints,
                hit,
            )
            if hit:
                graph = candidate
                break

        if graph is None:
            return None

        # See _save_graph(); we don't store the callable in the cache entry so
        # recreate it here from the PyCodeCache disk cache.
        artifact_path = get_path(graph.cache_key, "py")[2]
        code = graph.source_code
        if not os.path.exists(artifact_path):
            counters["inductor"]["fxgraph_lookup_write_file"] += 1
            Path(os.path.dirname(artifact_path)).mkdir(parents=True, exist_ok=True)
            cpp_pp = cpp_prefix_path()
            if os.path.basename(cpp_pp) in code:
                if cpp_pp in code:
                    # Great the name is correct
                    pass
                else:
                    # Old dir name is included, replace it
                    pattern = rf'#include\s*"[^"]+{os.path.basename(cpp_pp)}"'
                    code = re.sub(pattern, f'#include "{cpp_pp}"', code)

            write_atomic(artifact_path, code, make_dirs=True)

        try:
            graph.current_callable = PyCodeCache.load_by_key_path(
                graph.cache_key,
                artifact_path,
                graph.cache_linemap,
                graph.constants,
            ).call
        except OSError:
            # Not expected, but in case the PyCodeCache entry is removed from
            # underneath us, treat it as a cache miss and recompile.
            log.error("Failed to load cached artifact: %s", artifact_path)
            return None

        # Now re-evaluate with the symints to add any guards to the current env.
        if graph.guards_expr:
            check = bool(
                shape_env.evaluate_guards_expression(graph.guards_expr, symints)
            )
            assert check is True
            log.debug(
                "fx graph cache key %s post-load guards: %s", key, shape_env.guards
            )

        # Increment the cached metrics/counters by the amounts recorded when the FX
        # graph was compiled for this cache entry. Pretending these counters
        # were incremented normally is useful for testing with the cache enabled.
        metrics.CachedMetricsHelper.apply_deltas(graph.metrics_deltas)
        counters["inductor"] += graph.counter_deltas

        from .graph import GraphLowering

        GraphLowering.save_output_code(code)
        output_code_log.debug("Output code: \n%s", code)
        # On cache hit, use artifact path as filename
        trace_structured(
            "inductor_output_code",
            lambda: {"filename": artifact_path},
            payload_fn=lambda: code,
        )

        return graph

    @staticmethod
    def _save_graph(
        key: str,
        compiled_graph: CompiledFxGraph,
        example_inputs: List[torch.Tensor],
        time_taken_ns: int,
        local: bool,
        remote_cache: None,
    ) -> None:
        """
        Store a serialized CompiledFxGraph on disk.
        """
        disk_compiled_graph = copy(compiled_graph)
        # We can't really serialize callables that may be C++/Triton/etc.,
        # so we serialize their PyCodeCache disk cache location instead.
        # TODO: This could be better if we're ever able to serialize compiled
        # models to disk.
        disk_compiled_graph.current_callable = None

        # Before serializing, compute the guard expression that will be used to
        # ensure that a CompiledFxGraph is valid when loaded from the cache. It's
        # sufficient to consider only the SymInt args to the fx graph since the
        # Tensor shapes are already captured in the hash for the cache key. Any
        # Tensor arg with a symbolic shape will have a SymInt arg for the graph.
        shape_env = FxGraphCache._get_shape_env()
        assert shape_env is not None
        symints = FxGraphCache._filter_backed_symints(example_inputs)
        guards = shape_env.get_pruned_guards(symints)
        disk_compiled_graph.guards_expr = shape_env.produce_guards_expression(
            placeholders=symints, guards=guards
        )

        try:
            content = pickle.dumps(disk_compiled_graph)
        except Exception:
            log.warning(
                "fx graph cache unable to serialize compiled graph", exc_info=True
            )
            counters["inductor"]["fxgraph_cache_pickle_error"] += 1
            return

        try:
            if local:
                subdir = FxGraphCache._get_tmp_dir_for_key(key)
                if not os.path.exists(subdir):
                    os.makedirs(subdir, exist_ok=True)

                # Use a hash of the serialized CompiledFxGraph to get a unique file
                # name. The specific name doesn't matter since a lookup involves
                # iterating over all entries in the parent subdir.
                path = os.path.join(subdir, sha256_hash(content))
                write_atomic(path, content, make_dirs=True)

            if remote_cache:
                cache_data = (
                    {
                        "data": content,
                        "time_taken_ms": time_taken_ns
                        // 1000000,  # Convert from NS to MS
                    }
                    if config.is_fbcode()
                    else content
                )
                remote_cache.put(key, cache_data)
        except Exception:
            log.warning("fx graph unable to write to cache", exc_info=True)
            counters["inductor"]["fxgraph_cache_write_error"] += 1

    @staticmethod
    def _check_can_cache(gm: torch.fx.GraphModule) -> None:
        """
        Check some conditions that would preclude caching and raise BypassFxGraphCache
        to bypass in case caching is not possible.
        """
        # Freezing can embed constants that wouldn't be static across runs.
        if config.freezing or config.aot_inductor.use_runtime_constant_folding:
            raise BypassFxGraphCache

        # The treatment of guards in the caching implementation requires that
        # we have a shape env.
        if FxGraphCache._get_shape_env() is None:
            log.debug("fx graph cache no shape env")
            raise BypassFxGraphCache

        # HigherOrderOperators should be handled on a case-by-case basis.
        # Currently, we just skip caching if we have any.
        # We also skip if there are any torchbind objects.
        for node in gm.graph.nodes:
            if isinstance(node.target, torch._ops.HigherOrderOperator):
                raise BypassFxGraphCache
            if node.op == "getattr" and isinstance(
                getattr(gm, node.target), torch._C.ScriptObject
            ):
                raise BypassFxGraphCache

    @staticmethod
    def load(
        compile_fx_fn: Callable[..., Any],
        gm: torch.fx.GraphModule,
        example_inputs: List[torch.Tensor],
        fx_kwargs: Dict[str, Any],
        inputs_to_check: Sequence[int],
        local: bool,
        remote: bool,
    ) -> Optional[CompiledFxGraph]:
        """
        Load a compiled graph from the cache. If a cached entry does not exist,
        compile the graph and save it to the cache.
        """
        assert local or remote, "at least one of them needs to be enabled"
        compiled_graph = None
        cache_state = None
        key = None
        debug_lines = None
        try:
            FxGraphCache._check_can_cache(gm)
            key, debug_lines = compiled_fx_graph_hash(
                gm, example_inputs, fx_kwargs, inputs_to_check
            )

            remote_cache = None
            if remote:
                cache_id = "fx-graph-v1"
                try:
                    if config.is_fbcode():
                        from torch._inductor.fb.remote_cache import (
                            FbRemoteFxGraphCacheBackend,
                        )

                        remote_cache = FbRemoteFxGraphCacheBackend(cache_id)
                    else:
                        from torch._inductor.remote_cache import RedisRemoteCacheBackend

                        remote_cache = RedisRemoteCacheBackend(cache_id)
                except Exception:
                    remote_cache = None
                    log.warning("Unable to create a remote cache", exc_info=True)

            compiled_graph = FxGraphCache._lookup_graph(
                key, example_inputs, local, remote_cache
            )

            if compiled_graph is None:
                log.debug("fx graph cache miss for key %s", key)
                counters["inductor"]["fxgraph_cache_miss"] += 1
                cache_state = "miss"
                start_time = time_ns()
                compiled_graph = compile_fx_fn(gm, example_inputs, **fx_kwargs)
                time_taken_ns = time_ns() - start_time
                FxGraphCache._save_graph(
                    key,
                    compiled_graph,
                    example_inputs,
                    time_taken_ns,
                    local,
                    remote_cache,
                )
            else:
                log.debug("fx graph cache hit for key %s", key)
                counters["inductor"]["fxgraph_cache_hit"] += 1
                cache_state = "hit"
            compiled_graph._fx_graph_cache_key = key
        except BypassFxGraphCache:
            counters["inductor"]["fxgraph_cache_bypass"] += 1
            cache_state = "bypass"
            if not compiled_graph:
                compiled_graph = compile_fx_fn(gm, example_inputs, **fx_kwargs)

        torch._logging.trace_structured(
            "artifact",
            metadata_fn=lambda: {
                "name": "fx_graph_cache_hash",
                "encoding": "json",
            },
            payload_fn=lambda: json.dumps(
                {"key": key, "cache_state": cache_state, "components": debug_lines}
            ),
        )

        return compiled_graph

    @staticmethod
    def clear() -> None:
        """
        Clear out the on-disk cache.
        """
        try:
            shutil.rmtree(FxGraphCache._get_tmp_dir())
        except FileNotFoundError:
            pass


_StrideExprStr: TypeAlias = str


@dataclasses.dataclass
class CompiledFxGraph:
    """
    Class holding a compiled FX graph. This is the object serialized on disk
    to support FxGraph caching.
    """

    current_callable: Optional[Callable[..., Any]]
    cache_key: str
    source_code: str = dataclasses.field(repr=False)  # Do not display source_code
    cache_linemap: Optional[List[Tuple[int, str]]]
    device_types: Set[str]
    device_idxs: Set[int]
    mutated_inputs: Set[str]
    mutated_input_idxs: Set[int]
    constants: Dict[str, torch.Tensor]
    torchbind_constants: Dict[str, torch._C.ScriptObject]
    output_strides: Optional[List[Optional[Tuple[_StrideExprStr, ...]]]]
    disabled_cudagraphs_reason: Optional[str]
    metrics_deltas: metrics.CachedMetricsDeltas
    counter_deltas: Counter[str]
    # This is a string representation of an expression we serialize
    # with the object so the guards can be evaluated in a different
    # context in order to verify the validity of serving a cached
    # fx graph. The expression must be generated by:
    # ShapeEnv.produce_guards_expression()
    guards_expr: Optional[str]

    _boxed_call: Optional[bool] = None
    _fx_graph_cache_key: Optional[str] = None

    def __init__(
        self,
        current_callable: Optional[Callable[..., Any]],
        graph: GraphLowering,
        output_strides: List[Optional[Tuple[_StrideExprStr, ...]]],
        disabled_cudagraphs_reason: Optional[str],
        metrics_deltas: metrics.CachedMetricsDeltas,
        counter_deltas: Counter[str],
    ) -> None:
        self.current_callable = current_callable
        self.cache_key = graph.cache_key
        if graph.cache_path:
            with open(graph.cache_path) as f:
                self.source_code = f.read()
        self.cache_linemap = graph.cache_linemap
        self.device_types = graph.device_types
        self.device_idxs = graph.device_idxs
        self.mutated_inputs = graph.mutated_inputs
        self.mutated_input_idxs = set(graph.mutated_input_idxs)
        self.constants = graph.constants
        self.torchbind_constants = graph.torchbind_constants
        self.output_strides = output_strides
        self.disabled_cudagraphs_reason = disabled_cudagraphs_reason
        self.metrics_deltas = metrics_deltas
        self.counter_deltas = counter_deltas
        self.guards_expr = None

    def __call__(self, inputs: List[Any]) -> Any:
        assert self.current_callable is not None
        return self.current_callable(inputs)


"""
TODO: will remove old cpp builder when we switch to the new one.
"""


def get_compile_only(compile_only: bool = True) -> str:
    return "-c" if compile_only else ""


def get_shared(shared: bool = True, compile_only: bool = False) -> str:
    if not shared:
        return ""
    if compile_only:
        return "-fPIC"
    if platform.system() == "Darwin" and "clang" in get_cpp_compiler():
        # This causes undefined symbols to behave the same as linux
        return "-shared -fPIC -undefined dynamic_lookup"
    else:
        return "-shared -fPIC"


def get_warning_all_flag(warning_all: bool = True) -> str:
    return "-Wall" if warning_all else ""


def get_glibcxx_abi_build_flags() -> str:
    return "-D_GLIBCXX_USE_CXX11_ABI=" + str(int(torch._C._GLIBCXX_USE_CXX11_ABI))


def cpp_flags() -> str:
    flags = ["-std=c++17", "-Wno-unused-variable", "-Wno-unknown-pragmas"]
    if is_clang():
        flags.append("-Werror=ignored-optimization-argument")
    return " ".join(flags)


def cpp_wrapper_flags() -> str:
    return "-D TORCH_INDUCTOR_CPP_WRAPPER"


def optimization_flags() -> str:
    base_flags = "-O0 -g" if config.aot_inductor.debug_compile else "-O3 -DNDEBUG"
    base_flags += " -ffast-math -fno-finite-math-only"
    if not config.cpp.enable_unsafe_math_opt_flag:
        base_flags += " -fno-unsafe-math-optimizations"
    if not config.cpp.enable_floating_point_contract_flag:
        base_flags += " -ffp-contract=off"

    if config.is_fbcode():
        # FIXME: passing `-fopenmp` adds libgomp.so to the generated shared library's dependencies.
        # This causes `ldopen` to fail in fbcode, because libgomp does not exist in the default paths.
        # We will fix it later by exposing the lib path.
        return base_flags

    if sys.platform == "darwin":
        # Per https://mac.r-project.org/openmp/ right way to pass `openmp` flags to MacOS is via `-Xclang`
        # Also, `-march=native` is unrecognized option on M1
        base_flags += " -Xclang"
    else:
        if platform.machine() == "ppc64le":
            base_flags += " -mcpu=native"
        else:
            base_flags += " -march=native"

    # Internal cannot find libgomp.so
    if not config.is_fbcode():
        base_flags += " -fopenmp"
    return base_flags


def use_custom_generated_macros() -> str:
    return "-D C10_USING_CUSTOM_GENERATED_MACROS"


def use_fb_internal_macros() -> str:
    if config.is_fbcode():
        # TODO: this is to avoid FC breakage for fbcode. When using newly
        # generated model.so on an older verion of PyTorch, need to use
        # the v1 version for aoti_torch_create_tensor_from_blob
        create_tensor_from_blob_v1 = "-D AOTI_USE_CREATE_TENSOR_FROM_BLOB_V1"
        openmp_lib = build_paths.openmp_lib()
        preprocessor_flags = " ".join(
            (
                "-D C10_USE_GLOG",
                "-D C10_USE_MINIMAL_GLOG",
                "-D C10_DISABLE_TENSORIMPL_EXTENSIBILITY",
            )
        )
        return f"-Wp,-fopenmp {openmp_lib} {preprocessor_flags} {create_tensor_from_blob_v1}"
    else:
        return ""


def use_standard_sys_dir_headers() -> str:
    if config.is_fbcode():
        return "-nostdinc"
    else:
        return ""


def get_include_and_linking_paths(
    include_pytorch: bool = False,
    vec_isa: VecISA = invalid_vec_isa,
    cuda: bool = False,
    aot_mode: bool = False,
) -> Tuple[List[str], str, str, str, str]:
    _set_gpu_runtime_env()
    from torch.utils import cpp_extension

    # Remove below in the further
    # macros = "-D {}".format(vec_isa.build_macro()) if vec_isa != invalid_vec_isa else ""
    macros = ""
    if vec_isa != invalid_vec_isa:
        for x in vec_isa.build_macro():
            macros_def = f"-D {x} "
            macros += macros_def

    build_arch_flags = ""
    if sys.platform == "linux" and (
        include_pytorch
        or vec_isa != invalid_vec_isa
        or cuda
        or config.cpp.enable_kernel_profile
    ):
        # Note - We include pytorch only on linux right now. There is more work
        # to do to enable OMP build on darwin where PyTorch is built with IOMP
        # and we need a way to link to what PyTorch links.
        ipaths = cpp_extension.include_paths(cuda) + _get_python_include_dirs()
        lpaths = cpp_extension.library_paths(cuda) + [
            sysconfig.get_config_var("LIBDIR")
        ]

        libs = []

        # No need to manually specify libraries in fbcode.
        if not config.is_fbcode():
            libs += ["torch", "torch_cpu"]
            libs += ["gomp"]
            if not aot_mode:
                libs += ["torch_python"]
        else:
            # internal remote execution is able to find omp, but not gomp
            libs += ["omp"]
            if aot_mode:
                ipaths += [os.path.dirname(cpp_prefix_path())]
                if cuda and torch.version.hip is None:
                    _transform_cuda_paths(lpaths)
        if macros:
            if config.is_fbcode() and vec_isa != invalid_vec_isa:
                cap = str(vec_isa).upper()
                macros = " ".join(
                    [
                        vec_isa.build_arch_flags(),
                        f"-D CPU_CAPABILITY={cap}",
                        f"-D CPU_CAPABILITY_{cap}",
                        f"-D HAVE_{cap}_CPU_DEFINITION",
                    ]
                )

        if cuda:
            if macros is None:
                macros = ""
            macros += " -D USE_ROCM" if torch.version.hip else " -D USE_CUDA"

        if cuda:
            if torch.version.hip is not None:
                if config.is_fbcode():
                    libs += ["amdhip64"]
                else:
                    libs += ["c10_hip", "torch_hip"]
                macros += " -D __HIP_PLATFORM_AMD__"
            else:
                if config.is_fbcode():
                    libs += ["cuda"]
                else:
                    libs += ["c10_cuda", "cuda", "torch_cuda"]
        build_arch_flags = vec_isa.build_arch_flags()
    else:
        # Note - this is effectively a header only inclusion. Usage of some header files may result in
        # symbol not found, if those header files require a library.
        # For those cases, include the lpath and libs command as we do for pytorch above.
        # This approach allows us to only pay for what we use.
        ipaths = cpp_extension.include_paths(cuda) + _get_python_include_dirs()
        if aot_mode:
            ipaths += [os.path.dirname(cpp_prefix_path())]
        lpaths = []
        if sys.platform == "darwin":
            # only Apple builtin compilers (Apple Clang++) require openmp
            omp_available = not is_apple_clang()

            # check the `OMP_PREFIX` environment first
            if os.getenv("OMP_PREFIX") is not None:
                header_path = os.path.join(os.getenv("OMP_PREFIX"), "include", "omp.h")  # type: ignore[arg-type]
                valid_env = os.path.exists(header_path)
                if valid_env:
                    ipaths.append(os.path.join(os.getenv("OMP_PREFIX"), "include"))  # type: ignore[arg-type]
                    lpaths.append(os.path.join(os.getenv("OMP_PREFIX"), "lib"))  # type: ignore[arg-type]
                else:
                    warnings.warn("environment variable `OMP_PREFIX` is invalid.")
                omp_available = omp_available or valid_env

            libs = [] if omp_available else ["omp"]

            # prefer to use openmp from `conda install llvm-openmp`
            if not omp_available and os.getenv("CONDA_PREFIX") is not None:
                omp_available = is_conda_llvm_openmp_installed()
                if omp_available:
                    conda_lib_path = os.path.join(os.getenv("CONDA_PREFIX"), "lib")  # type: ignore[arg-type]
                    ipaths.append(os.path.join(os.getenv("CONDA_PREFIX"), "include"))  # type: ignore[arg-type]
                    lpaths.append(conda_lib_path)
                    # Prefer Intel OpenMP on x86 machine
                    if os.uname().machine == "x86_64" and os.path.exists(
                        os.path.join(conda_lib_path, "libiomp5.dylib")
                    ):
                        libs = ["iomp5"]

            # next, try to use openmp from `brew install libomp`
            if not omp_available:
                omp_available, libomp_path = homebrew_libomp()
                if omp_available:
                    ipaths.append(os.path.join(libomp_path, "include"))
                    lpaths.append(os.path.join(libomp_path, "lib"))

            # if openmp is still not available, we let the compiler to have a try,
            # and raise error together with instructions at compilation error later
        else:
            libs = ["omp"] if config.is_fbcode() else ["gomp"]

        # For AOT mode, the produced library relies on torch cpu to set grad mode
        # like aoti_torch_grad_mode_set_enabled
        if aot_mode and sys.platform == "linux" and not config.is_fbcode():
            libs += ["torch", "torch_cpu"]

    # Unconditionally import c10 for non-abi-compatible mode to use TORCH_CHECK - See PyTorch #108690
    if not config.abi_compatible:
        libs += ["c10"]
        lpaths += [cpp_extension.TORCH_LIB_PATH]

    # third party libs
    if config.is_fbcode():
        # Note that the order of include paths do matter, as a result
        # we need to have several branches interleaved here
        if torch.version.hip is None:
            ipaths.append(build_paths.sleef())
        ipaths.append(build_paths.openmp())
        ipaths.append(build_paths.python())
        if torch.version.hip is not None:
            ipaths.append(build_paths.clang_include())
            ipaths.append(build_paths.gcc_include())
            ipaths.append(build_paths.gcc_install_tools_include())
        else:
            ipaths.append(build_paths.cc_include())
            ipaths.append(build_paths.libgcc())
            ipaths.append(build_paths.libgcc_arch())
        ipaths.append(build_paths.libgcc_backward())
        ipaths.append(build_paths.glibc())
        ipaths.append(build_paths.linux_kernel())
        if torch.version.hip is not None:
            ipaths.append(build_paths.rocm())
        else:
            ipaths.append(os.path.join(build_paths.cuda(), "include"))
        # We also need to bundle includes with absolute paths into a remote directory
        # (later on, we copy the include paths from cpp_extensions into our remote dir)
        ipaths.append("include")

    static_link_libs = []
    if aot_mode and cuda and config.is_fbcode():
        # For Meta internal cuda-12, it is recommended to static link cudart
        if torch.version.hip is None:
            static_link_libs = ["-Wl,-Bstatic", "-lcudart_static", "-Wl,-Bdynamic"]

    lpaths_str = " ".join(["-L" + p for p in lpaths])
    libs_str = " ".join(static_link_libs + ["-l" + p for p in libs])
    return ipaths, lpaths_str, libs_str, macros, build_arch_flags


def cpp_compile_command(
    input: Union[str, List[str]],
    output: str,
    warning_all: bool = True,
    shared: bool = True,
    include_pytorch: bool = False,
    vec_isa: VecISA = invalid_vec_isa,
    cuda: bool = False,
    aot_mode: bool = False,
    compile_only: bool = False,
    use_absolute_path: bool = False,
    use_mmap_weights: bool = False,
    extra_flags: Sequence[str] = (),
) -> str:
    ipaths, lpaths, libs, macros, build_arch_flags = get_include_and_linking_paths(
        include_pytorch, vec_isa, cuda, aot_mode
    )
    if isinstance(input, str):
        input = [input]
    ipaths_str = " ".join(["-I" + p for p in ipaths])
    clang_flags = ""
    if config.is_fbcode():
        if aot_mode and not use_absolute_path:
            inp_name = input
            out_name = output
            linker_script = _LINKER_SCRIPT
        else:
            # We need to copy any absolute-path torch includes
            inp_name = [os.path.basename(i) for i in input]
            out_name = os.path.basename(output)
            linker_script = os.path.basename(_LINKER_SCRIPT)
        assert is_clang()
        # Use clang runtime instead of libgcc
        clang_flags += " --rtlib=compiler-rt"
        clang_flags += " -fuse-ld=lld"
        clang_flags += f" -Wl,--script={linker_script}"
        linker_paths = "-B" + build_paths.glibc_lib()
        linker_paths += " -L" + build_paths.glibc_lib()
    else:
        inp_name = input
        out_name = output
        linker_paths = ""  # let the compiler pick
    if compile_only:
        libs, lpaths = "", ""
    inp_name_str = " ".join(inp_name)
    if use_mmap_weights:
        macros += " -D USE_MMAP_SELF"

    return re.sub(
        r"[ \n]+",
        " ",
        f"""
            {get_cpp_compiler()} {inp_name_str} {get_shared(shared, compile_only)}
            {get_warning_all_flag(warning_all)} {cpp_flags()}
            {get_glibcxx_abi_build_flags()}
            {ipaths_str} {lpaths} {libs} {build_arch_flags}
            {macros} {linker_paths} {clang_flags}
            {optimization_flags()} {cpp_wrapper_flags()}
            {use_custom_generated_macros()}
            {use_fb_internal_macros()}
            {use_standard_sys_dir_headers()}
            {get_compile_only(compile_only)}
            {' '.join(extra_flags)}
            -o {out_name}
        """,
    ).strip()


def run_command_and_check(cmd: str) -> None:
    cmd = shlex.split(cmd)
    try:
        subprocess.check_call(cmd)
    except subprocess.CalledProcessError as e:
        raise exc.CppCompileError(cmd, e.output) from e


@functools.lru_cache(None)
def split_aot_inductor_output_path(path: str) -> Tuple[str, str]:
    """Returns the path where the AOT Inductor compiled kernels are stored."""
    if path.endswith(".so"):
        return os.path.split(path)
    elif path.endswith(".pt2"):
        return os.path.split(path)
    else:
        return path, ""


@clear_on_fresh_inductor_cache
class CudaKernelParamCache:
    cache: Dict[str, Dict[str, str]] = {}
    cache_clear = staticmethod(cache.clear)

    @classmethod
    def set(cls, key: str, params: Dict[str, str], cubin: str, bin_type: str) -> None:
        _, path = write(
            cubin,
            bin_type,
            hash_type=bin_type,
            specified_dir=split_aot_inductor_output_path(
                config.aot_inductor.output_path
            )[0],
        )

        params[get_cpp_wrapper_cubin_path_name()] = path

        cls.cache[key] = params

    @classmethod
    def get(cls, key: str) -> Optional[Dict[str, str]]:
        return cls.cache.get(key, None)

    @classmethod
    def get_keys(cls):  # type: ignore
        return cls.cache.keys()


class AotCodeCompiler:
    @classmethod
    def compile(
        cls,
        graph: GraphLowering,
        source_code: str,
        serialized_extern_kernel_nodes: Optional[str],
        cuda: bool,
    ) -> str:
        _set_gpu_runtime_env()  # cpp_extension consults the env

        picked_vec_isa = pick_vec_isa()
        vec_isa_cmd_gen = CppBuilder(
            name="o",
            sources="i",
            BuildOption=CppTorchCudaOptions(
                vec_isa=picked_vec_isa,
                cuda=cuda,
                aot_mode=graph.aot_mode,
            ),
        )
        # write function will calc source_code hash, the same source code with different
        # ISA level should be generate different hash.
        # So we need get a command_line which contains isa related parameter as a part of hash key.
        # And then pass the command_line to below write function as extra parameter to
        # guarantee the source code hash contains ISA difference.
        cpp_command = repr(vec_isa_cmd_gen.get_command_line())

        fbcode_aot_cpu_re = False
        use_absolute_path = False
        if config.is_fbcode():
            ld_command = build_paths.ld()
            if not cuda and graph.aot_mode:  # Meta internal AOTInductor CPU
                objcopy_command = build_paths.objcopy_fallback()
                fbcode_aot_cpu_re = True
                use_absolute_path = True
            else:
                objcopy_command = build_paths.objcopy()
        else:
            ld_command = "ld"
            objcopy_command = "objcopy"

        (
            specified_output_path,
            specified_so_name,
        ) = split_aot_inductor_output_path(config.aot_inductor.output_path)
        key, input_path = write(
            source_code,
            "cpp",
            extra=cpp_command,
            specified_dir=specified_output_path,
        )
        output_code_log.info("Output code written to: %s", input_path)
        trace_structured(
            "graph_dump",
            lambda: {
                "name": "inductor_aot_code",
                "type": "cpp",
                "filename": input_path,
            },
            payload_fn=lambda: source_code,
        )

        def _compile_consts_linux(consts: bytes) -> str:
            _, consts_path = write(
                consts,
                "bin",
                specified_dir=os.path.split(input_path)[0],
            )

            consts_o = os.path.splitext(consts_path)[0] + ".o"
            if fbcode_aot_cpu_re:
                cmd = f"{ld_command} -r -b binary -o {os.path.basename(consts_o)} {os.path.basename(consts_path)}"
                compile_file(consts_path, consts_o, cmd.split())
                os.chmod(consts_o, 0o644)
            else:
                cmd = f"{ld_command} -r -b binary -o {consts_o} {consts_path}"
                run_command_and_check(cmd)
            log.debug("aot constant binary command: %s", cmd)

            if graph.mutated_buffers & set(graph.constants.keys()):
                # .data section is between .text and .bss. When the size of .data is large,
                # during the linking, the relocation of .text against .bss may overflow.
                # Rename it to .ldata so that it won't be in between the .text and .bss section
                if len(consts) > 2_000_000_000:
                    raise ValueError(
                        "Models with buffer mutation included doesn't support constants greater than 2GB!"
                    )
                rename_data = " .data=.ldata"
            else:
                # if no buffer mutation is needed, we could instead set the data region
                # as read-only (i.e. .lrodata) which could accomodate larger size of data
                # to be linked.
                rename_data = " .data=.lrodata,alloc,load,readonly,data,contents"

            assert (
                ALIGN_BYTES & (ALIGN_BYTES - 1)
            ) == 0 and ALIGN_BYTES >= 64, "must be power of 2 and >= 64"
            cmd = (
                f"{objcopy_command} --rename-section"
                f"{rename_data}"
                f" --set-section-alignment .data={ALIGN_BYTES}"  # following the gAlignment of CPU in c10/core/alignment.h
                f" {consts_o} {consts_o}"
            )
            log.debug("aot constant rename section command: %s", cmd)
            run_command_and_check(cmd)

            cmd = f"rm {consts_path}"
            log.debug("aot constant bin removal command: %s", cmd)
            run_command_and_check(cmd)

            if fbcode_aot_cpu_re:
                body = re.sub(r"[\W]", "_", os.path.basename(consts_path))
            else:
                body = re.sub(r"[\W]", "_", consts_path)

            symbol_list = []
            symbol_list.append(
                f"{objcopy_command} --redefine-sym _binary_{body}_start=_binary_constants_bin_start {consts_o}"
            )
            symbol_list.append(
                f"{objcopy_command} --redefine-sym _binary_{body}_size=_binary_constants_bin_size {consts_o}"
            )
            symbol_list.append(
                f"{objcopy_command} --redefine-sym _binary_{body}_end=_binary_constants_bin_end {consts_o}"
            )
            log.debug("aot constant binary redefine symbol: %s", " ".join(symbol_list))
            for cmd in symbol_list:
                run_command_and_check(cmd)
            return consts_o

        def _compile_consts_darwin(consts: bytes) -> str:
            if config.aot_inductor.debug_dump_consts_bin:
                _, _binary_constants_path = write(
                    consts,
                    "bin",
                    specified_dir=os.path.split(input_path)[0],
                )
                log.debug("binary constants path: %s", _binary_constants_path)

            is_large_consts = len(consts) > 1024
            consts_asm = "\t.section\t__DATA,__data\n"
            consts_asm += "\t.globl\t__binary_constants_bin_start\n"
            consts_asm += "__binary_constants_bin_start:\n"
            if not is_large_consts:
                for c in consts:
                    consts_asm += f"\t.byte {c}\n"
                # Add one element even if constants are empty
                # Otherwise assembler will not put them in data section
                if not consts:
                    consts_asm += "\t.space 1\n"
            else:
                consts_asm += "\t.quad 0x1234567899abcdef\n"
                consts_asm += f"\t.space {len(consts) - 8}\n"
            consts_asm += ".globl\t__binary_constants_bin_end\n"
            consts_asm += "__binary_constants_bin_end:\n"
            _, consts_path = write(
                consts_asm,
                "S",
                specified_dir=os.path.split(input_path)[0],
            )
            consts_o = os.path.splitext(consts_path)[0] + ".o"
            cmd = f"{get_cpp_compiler()} -c -o {consts_o} {consts_path}"
            run_command_and_check(cmd)
            if is_large_consts:
                with open(consts_o, "r+b") as f:
                    f.seek(0)
                    hdr = f.read(1024)
                    # Search for magic number and write the actual data over it
                    start_idx = hdr.find(b"\xef\xcd\xab\x99\x78\x56\x34\x12")
                    assert start_idx != -1
                    f.seek(start_idx)
                    pos = 0
                    while pos < len(consts):
                        rc = f.write(consts[pos:])
                        pos += rc
            return consts_o

        from filelock import FileLock

        lock_dir = get_lock_dir()
        lock = FileLock(os.path.join(lock_dir, key + ".lock"), timeout=LOCK_TIMEOUT)
        with lock:
            # Currently, this only support serializing extern nodes in fbcode
            # Eventually, we should also have a serializer for OSS.
            if config.is_fbcode() and serialized_extern_kernel_nodes:
                output_json = os.path.splitext(input_path)[0] + ".json"
                with open(output_json, "w") as f:
                    f.write(serialized_extern_kernel_nodes)

            output_so = (
                config.aot_inductor.output_path
                if specified_so_name
                else os.path.splitext(input_path)[0] + ".so"
            )

            output_o = os.path.splitext(input_path)[0] + ".o"
            consts_size = sum(
                torch.ops.mkldnn._nbytes(tensor)
                if tensor.is_mkldnn
                else tensor.untyped_storage().nbytes()
                for (name, tensor) in graph.constants.items()
                if name not in graph.folded_constants
            )
            # TODO: Fix mmap weights with cuda
            use_mmap_weights = not config.is_fbcode() and consts_size > 2_000_000_000
            if config.aot_inductor.force_mmap_weights:
                use_mmap_weights = True

            if config.aot_inductor.package:
                (
                    object_output_name,
                    object_output_dir,
                ) = get_name_and_dir_from_output_file_path(input_path)
                object_build_options = CppTorchCudaOptions(
                    vec_isa=picked_vec_isa,
                    cuda=cuda,
                    aot_mode=graph.aot_mode,
                    compile_only=True,
                    use_absolute_path=use_absolute_path,
                    use_mmap_weights=use_mmap_weights,
                )
                object_builder = CppBuilder(
                    name=object_output_name,
                    sources=input_path,
                    output_dir=object_output_dir,
                    BuildOption=object_build_options,
                )
                compile_cmd = object_builder.get_command_line()
                output_o = object_builder.get_target_file_path()

                compile_flags = os.path.splitext(input_path)[0] + "_compile_flags.json"
                object_build_options.save_flags_to_file(compile_flags)

            else:
                # TODO: replace this with using the CppBuilder above
                compile_cmd = cpp_compile_command(
                    input=input_path,
                    output=output_o,
                    vec_isa=picked_vec_isa,
                    cuda=cuda,
                    aot_mode=graph.aot_mode,
                    compile_only=True,
                    use_absolute_path=use_absolute_path,
                    use_mmap_weights=use_mmap_weights,
                )

                log.debug("aot compilation command: %s", compile_cmd)
                if fbcode_aot_cpu_re:
                    compile_file(input_path, output_o, compile_cmd.split())
                    os.chmod(output_o, 0o644)
                else:
                    run_command_and_check(compile_cmd)

            def _to_bytes(t: torch.Tensor, all_cuda: bool) -> bytes:
                def _pad_to_alignment(raw_bytes: bytes) -> bytes:
                    padded_bytes = raw_bytes.ljust(
                        (len(raw_bytes) + ALIGN_BYTES - 1) // ALIGN_BYTES * ALIGN_BYTES,
                        b"\x00",
                    )
                    return padded_bytes

                # This serializes the tensor's untyped_storage to bytes by accessing
                # the raw data of the underlying structure.
                import ctypes

                if t.numel() == 0:
                    return b""

                if t.is_mkldnn:
                    data_ptr = torch.ops.mkldnn.data_ptr(t)
                    nbytes = torch.ops.mkldnn._nbytes(t)
                else:
                    t_cpu = t.untyped_storage().cpu()
                    data_ptr = t_cpu.data_ptr()
                    nbytes = t_cpu.nbytes()

                raw_array = ctypes.cast(
                    data_ptr,
                    ctypes.POINTER(ctypes.c_ubyte * nbytes),
                )
                raw_bytes = bytes(raw_array.contents)
                return raw_bytes if all_cuda else _pad_to_alignment(raw_bytes)

            all_cuda = all(
                graph.get_original_value_of_constant(name).is_cuda
                for name in graph.constants.keys()
                if name not in graph.folded_constants
            )
            serialized_weights = b"".join(
                _to_bytes(graph.get_original_value_of_constant(name), all_cuda)
                for name in graph.constants.keys()
                if name not in graph.folded_constants
            )
            if not use_mmap_weights:
                aot_constants = serialized_weights
                magic_number = 0
            else:
                magic_number = cast(
                    int, torch.randint(0, torch.iinfo(torch.int64).max, (1,)).item()
                )
                aot_constants = struct.pack("qq", consts_size + 8, magic_number)

            consts_o = {
                "linux": _compile_consts_linux,
                "darwin": _compile_consts_darwin,
            }[sys.platform](aot_constants)

            if config.aot_inductor.package:
                output_name, output_dir = get_name_and_dir_from_output_file_path(
                    output_so
                )
                so_build_options = CppTorchCudaOptions(
                    vec_isa=picked_vec_isa,
                    cuda=cuda,
                    aot_mode=graph.aot_mode,
                    use_absolute_path=use_absolute_path,
                )
                so_builder = CppBuilder(
                    name=output_name,
                    sources=[output_o, consts_o],
                    output_dir=output_dir,
                    BuildOption=so_build_options,
                )
                link_cmd = so_builder.get_command_line()
                output_so = so_builder.get_target_file_path()

                linker_flags = os.path.splitext(input_path)[0] + "_linker_flags.json"
                so_build_options.save_flags_to_file(linker_flags)

                from torch._inductor.package import package_aoti

                if use_mmap_weights:
                    weight_file = (
                        os.path.splitext(input_path)[0] + "_serialized_weights.bin"
                    )
                    with open(weight_file, "wb") as f_weights:
                        f_weights.write(serialized_weights)
                        f_weights.write(struct.pack("q", magic_number))

                archive_path = package_aoti(os.path.split(input_path)[0])
                return archive_path

            # TODO: replace this with using the CppBuilder above
            link_cmd = cpp_compile_command(
                input=[output_o, consts_o],
                output=output_so,
                vec_isa=picked_vec_isa,
                cuda=cuda,
                aot_mode=graph.aot_mode,
                use_absolute_path=use_absolute_path,
            )

            log.debug("aot linkage command: %s", link_cmd)
            if fbcode_aot_cpu_re:
                compile_file([output_o, consts_o], output_so, link_cmd.split())
                os.chmod(output_so, 0o755)
            else:
                run_command_and_check(link_cmd)

            if use_mmap_weights:
                with open(output_so, "a+b") as f_so:
                    so_size = f_so.tell()
                    # Page align the weights
                    f_so.write(b" " * (16384 - so_size % 16384))
                    f_so.write(serialized_weights)
                    f_so.write(struct.pack("q", magic_number))

            # Append cmds to the end of codegen-ed wrapper file
            with open(input_path, "a") as f:
                f.write("\n")
                f.write(f"// Compile cmd\n// {compile_cmd}\n")
                f.write(f"// Link cmd\n// {link_cmd}\n")

        return output_so


# Putting this fn in cpp.py (unfortunately) causes a deadlock, which is why it's in codecache.py.
# Why? importing from cpp.py invokes codecache.pick_vec_isa(), which takes out a lock.
# Cycle goes:
# - CppCodeCache.load()
# - pick_vec_isa()
# - valid_vec_isa_list()
# - VecISA.__bool__() <-- takes out a lock
# - compile_file() <-- imports cpp_prefix_path from cpp, which causes us to try to take out the same lock.
@clear_on_fresh_inductor_cache
@functools.lru_cache
def cpp_prefix_path() -> str:
    path = Path(__file__).parent / "codegen/cpp_prefix.h"
    with path.open() as f:
        content = f.read()
        _, filename = write(
            content,
            "h",
        )
    return normalize_path_separator(filename)


def cpp_prefix() -> str:
    filename = cpp_prefix_path()
    if config.is_fbcode():
        # We need relative paths, since we bundle up
        # everything that we compile into a folder for remote compilation.
        return f'#include "{os.path.basename(filename)}"'
    else:
        return f'#include "{filename}"'


# Given a path to an input cpp file and an output path,
# Attempts to compile the file, storing the output in "output_path"
@dynamo_timed
def compile_file(
    input_path: Union[str, List[str]], output_path: str, cmd: List[str]
) -> None:
    input_paths = [input_path] if isinstance(input_path, str) else input_path
    input_files = [
        os.path.basename(ip) if config.is_fbcode() else ip for ip in input_paths
    ]
    try:
        if config.is_fbcode():
            # Need to copy our header into the same folder as the sourcecode.
            header_path = cpp_prefix_path()
            header_name = os.path.basename(header_path)
            output_name = os.path.basename(output_path)
            # When we build remotely, we need to make sure to carefully copy any files
            # that are required during the compilation process into our build directly.
            # This is where all of the ATen/c10/Torch includes come from.
            torch_includes_path = os.path.join(_TORCH_PATH, "include")
            with tempfile.TemporaryDirectory() as tmp_dir:
                # Copy everything to tmp compilation folder
                shutil.copy(header_path, os.path.join(tmp_dir, header_name))
                shutil.copy(_LINKER_SCRIPT, os.path.join(tmp_dir, "script.ld"))
                for p, f in zip(input_paths, input_files):
                    shutil.copy(p, os.path.join(tmp_dir, f))
                dest_include_path = os.path.join(tmp_dir, "include")
                shutil.copytree(torch_includes_path, dest_include_path)
                # Run the build
                output_file_path = _run_build_command(cmd, tmp_dir, output_name)
                # Copy output from the build
                if os.path.exists(output_path):
                    os.remove(output_path)
                shutil.copy(output_file_path, output_path)
        else:
            subprocess.check_output(cmd, stderr=subprocess.STDOUT)
    except subprocess.CalledProcessError as e:
        output = e.output.decode("utf-8")
        openmp_problem = "'omp.h' file not found" in output or "libomp" in output
        if openmp_problem and sys.platform == "darwin":
            instruction = (
                "\n\nOpenMP support not found. Please try one of the following solutions:\n"
                "(1) Set the `CXX` environment variable to a compiler other than Apple clang++/g++ "
                "that has builtin OpenMP support;\n"
                "(2) install OpenMP via conda: `conda install llvm-openmp`;\n"
                "(3) install libomp via brew: `brew install libomp`;\n"
                "(4) manually setup OpenMP and set the `OMP_PREFIX` environment variable to point to a path"
                " with `include/omp.h` under it."
            )
            output += instruction
        raise exc.CppCompileError(cmd, output) from e


_libgomp: Optional[CDLL] = None


def custom_op_wrapper(op: str, *args: Any) -> Union[list[c_void_p], c_void_p]:
    # This function will be called from generated cpp wrapper code in the JIT mode.
    # Because tensors will be passed in as AtenTensorHandle, we need to explicitly convert them.
    def convert_arg(arg: Any) -> Any:
        if str(type(arg)) == "<class 'PyCapsule'>":
            # No easy way to do isinstance check on PyCapsule
            return torch._C._aoti.alloc_tensor_by_stealing_from_void_ptr(arg)
        elif isinstance(arg, (list, tuple)):
            return type(arg)(convert_arg(a) for a in arg)
        else:
            return arg

    converted_args = [convert_arg(arg) for arg in args]

    assert op.startswith("torch.ops."), (
        op + " can not be called through custom_op_wrapper"
    )
    func = None
    for i, s in enumerate(op.split(".")):
        if i == 0:
            func = importlib.import_module(s)
        func = getattr(func, s)

    assert callable(func), op + " can not be loaded through custom_op_wrapper"
    result = func(*converted_args)
    if isinstance(result, (list, tuple)):
        for r in result:
            assert isinstance(r, torch.Tensor), op + " returns a list of non-tensors"
        return torch._C._aoti.unsafe_alloc_void_ptrs_from_tensors(result)  # type: ignore[arg-type]
    else:
        assert isinstance(result, torch.Tensor), op + " returns a non-tensor"
        return torch._C._aoti.unsafe_alloc_void_ptr_from_tensor(result)


@clear_on_fresh_inductor_cache
class CppCodeCache:
    cache: Dict[str, Callable[[], Union[CDLL, ModuleType]]] = {}
    cache_clear = staticmethod(cache.clear)
    cpp_compile_command_flags: Dict[str, Any] = {}

    @staticmethod
    def _load_library_inner(path: str, key: str) -> Union[CDLL, ModuleType]:
        return cdll.LoadLibrary(path)

    @classmethod
    def _load_library(cls, path: str, key: str) -> Union[CDLL, ModuleType]:
        try:
            result = cls._load_library_inner(path, key)
            result.key = key  # type: ignore[union-attr]
            return result
        except (ImportError, OSError) as e:
            if "gomp" in str(e) and os.path.exists("/usr/lib64/libgomp.so.1"):
                # hacky workaround for fbcode/buck
                global _libgomp
                _libgomp = cdll.LoadLibrary("/usr/lib64/libgomp.so.1")
                result = cls._load_library_inner(path, key)
                result.key = key  # type: ignore[union-attr]
                return result
            if "failed to map segment from shared object" in str(e):
                raise OSError(
                    f"{e}.  The most common reason this may occur is if the {tempfile.gettempdir()} folder "
                    "is mounted with noexec (e.g., by default Docker mounts tmp file systems "
                    f"as noexec).  Please remount {tempfile.gettempdir()} with exec enabled, or set another "
                    "temporary directory with TORCHINDUCTOR_CACHE_DIR environment variable."
                ) from e
            raise

    @classmethod
    def load_async(
        cls,
        source_code: str,
        cuda: bool = False,
        submit_fn: Any = None,
        extra_flags: Sequence[str] = (),
    ) -> Any:
        compile_command = {
            **cls.cpp_compile_command_flags,
            "cuda": cuda,
            "vec_isa": pick_vec_isa(),
            "extra_flags": extra_flags,
        }

        _set_gpu_runtime_env()  # cpp_extension consults the env

        command_gen = CppBuilder(
            name="o", sources="i", BuildOption=CppTorchCudaOptions(**compile_command)
        )
        # write function will calc source_code hash, the same source code with different
        # ISA level should be generate different hash.
        # So we need get a command_line which contains isa related parameter as a part of hash key.
        # And then pass the command_line to below write function as extra parameter to
        # guarantee the source code hash contains ISA difference.
        vec_isa_cmd = repr(command_gen.get_command_line())
        key, input_path = write(source_code, "cpp", extra=vec_isa_cmd)

        if key not in cls.cache:
            from filelock import FileLock

            lock_path = os.path.join(get_lock_dir(), key + ".lock")
            output_name, output_dir = get_name_and_dir_from_output_file_path(input_path)
            """
            If `fb_code` env, it need to be dispatched to original `compile_file` function.
            So, we still need to prepare parameters for the function: `input_path` and `fb_output_path`.
            """
            fb_output_path = input_path[:-3] + "so"
            future: Optional[Future[Any]] = None
            lib = None

            cpp_build_option = CppTorchCudaOptions(**compile_command)
            cpp_builder = CppBuilder(
                name=output_name,
                sources=input_path,
                output_dir=output_dir,
                BuildOption=cpp_build_option,
            )

            worker_fn = functools.partial(
                _worker_compile_cpp,
                lock_path,
                cpp_builder,
                input_path,
                fb_output_path,
            )

            binary_path = normalize_path_separator(
                fb_output_path
                if config.is_fbcode()
                else cpp_builder.get_target_file_path()
            )

            def load_fn() -> Any:
                nonlocal lib
                if lib is None:
                    if future is not None:
                        future.result()
                    result = worker_fn()
                    assert result is None
                    lib = cls._load_library(binary_path, key)
                    assert lib is not None
                return lib

            if submit_fn is not None:
                with FileLock(lock_path, timeout=LOCK_TIMEOUT):
                    if not os.path.exists(binary_path):
                        future = submit_fn(worker_fn)

            cls.cache[key] = load_fn

        return cls.cache[key]

    @classmethod
    def load(cls, source_code: str, cuda: bool = False) -> Any:
        return cls.load_async(source_code, cuda)()


def _worker_compile_cpp(
    lock_path: str,
    cpp_builder: CppBuilder,
    fb_input_path: str,
    fb_output_path: str,
) -> None:
    from filelock import FileLock

    with FileLock(lock_path, timeout=LOCK_TIMEOUT):
        binary_path = (
            fb_output_path if config.is_fbcode() else cpp_builder.get_target_file_path()
        )
        if not os.path.exists(binary_path):
            if config.is_fbcode():
                compile_file(
                    fb_input_path,
                    fb_output_path,
                    shlex.split(cpp_builder.get_command_line()),
                )
            else:
                cpp_builder.build()


# Customized Python binding for cpp kernels
@clear_on_fresh_inductor_cache
class CppPythonBindingsCodeCache(CppCodeCache):
    cache: Dict[str, Callable[[], Union[CDLL, ModuleType]]] = {}
    cache_clear = staticmethod(cache.clear)
    cpp_compile_command_flags = {
        # kernels have no dependency on libtorch
        "include_pytorch": False,
        "shared": True,
    }
    entry_function = "kernel"
    call_entry_function = "kernel(%s);Py_RETURN_NONE;"
    extra_parse_arg = ""
    suffix_template = textwrap.dedent(
        """
        // Python bindings to call %s():
        #define PY_SSIZE_T_CLEAN
        #include <Python.h>
        #include <sstream>
        #include <cstdlib>

        #ifndef _MSC_VER
        #if __cplusplus < 202002L
        // C++20 (earlier) code
        // https://en.cppreference.com/w/cpp/language/attributes/likely
        #define likely(x)       __builtin_expect(!!(x), 1)
        #define unlikely(x)     __builtin_expect(!!(x), 0)
        #endif
        #else
        #define likely(x) (x)
        #define unlikely(x) (x)
        #endif

        // This is defined in guards.cpp so we don't need to import PyTorch headers that are slooow.
        // We manually link it below to workaround issues with fbcode build.
        static void* (*_torchinductor_pyobject_tensor_data_ptr)(PyObject* obj);

        template <typename T> static inline T parse_arg(PyObject* args, size_t n) {
            static_assert(std::is_pointer<T>::value, "arg type must be pointer or long");
            return static_cast<T>(_torchinductor_pyobject_tensor_data_ptr(PyTuple_GET_ITEM(args, n)));
        }
        template <> inline long parse_arg<long>(PyObject* args, size_t n) {
            auto result = PyLong_AsSsize_t(PyTuple_GET_ITEM(args, n));
            if(result == -1 && PyErr_Occurred())
                [[unlikely]] throw std::runtime_error("expected int arg");
            return result;
        }
        template <> inline uintptr_t parse_arg<uintptr_t>(PyObject* args, size_t n) {
            auto result = PyLong_AsVoidPtr(PyTuple_GET_ITEM(args, n));
            if(result == reinterpret_cast<void*>(-1) && PyErr_Occurred())
                [[unlikely]] throw std::runtime_error("expected int arg");
            return reinterpret_cast<uintptr_t>(result);
        }

        %s

        static PyObject* %s_py(PyObject* self, PyObject* args) {
            try {
                if(!PyTuple_CheckExact(args))
                    [[unlikely]] throw std::runtime_error("tuple args required");
                if(PyTuple_GET_SIZE(args) != %s)
                    [[unlikely]] throw std::runtime_error("requires %s args");
                %s
            } catch(std::exception const& e) {
                PyErr_SetString(PyExc_RuntimeError, e.what());
                return nullptr;
            } catch(...) {
                PyErr_SetString(PyExc_RuntimeError, "unhandled error");
                return nullptr;
            }
        }

        static PyMethodDef py_methods[] = {
            {"%s", %s_py, METH_VARARGS, ""},
            {NULL, NULL, 0, NULL}};

        static struct PyModuleDef py_module =
            {PyModuleDef_HEAD_INIT, "%s", NULL, -1, py_methods};

        PyMODINIT_FUNC PyInit_%s(void) {
            const char* str_addr = std::getenv("_TORCHINDUCTOR_PYOBJECT_TENSOR_DATA_PTR");
            if(!str_addr) {
                PyErr_SetString(PyExc_RuntimeError, "_TORCHINDUCTOR_PYOBJECT_TENSOR_DATA_PTR must be set");
                return nullptr;
            }
            std::istringstream iss(str_addr);
            uintptr_t addr = 0;
            iss >> addr;
            _torchinductor_pyobject_tensor_data_ptr =
                reinterpret_cast<decltype(_torchinductor_pyobject_tensor_data_ptr)>(addr);
            return PyModule_Create(&py_module);
        }
        """
    )

    @classmethod
    def _load_library_inner(cls, path: str, key: str) -> ModuleType:
        os.environ["_TORCHINDUCTOR_PYOBJECT_TENSOR_DATA_PTR"] = str(
            torch._C._dynamo.guards._torchinductor_pyobject_tensor_data_ptr  # type: ignore[attr-defined]
        )
        module_name = f"{key}.{cls.entry_function}"
        try:
            return sys.modules[module_name]
        except KeyError:
            pass
        spec = importlib.util.spec_from_file_location(module_name, path)
        assert spec is not None
        module = importlib.util.module_from_spec(spec)
        sys.modules[module_name] = module
        spec.loader.exec_module(module)  # type: ignore[union-attr]
        return module

    @classmethod
    def load_pybinding_async(
        cls,
        argtypes: List[str],
        source_code: str,
        cuda: bool = False,
        num_outputs: int = -1,
        submit_fn: Any = None,
        extra_flags: Sequence[str] = (),
    ) -> Any:
        """
        Wrap a C++ function in fast Python bindings.

        Args:
            argtypes: The types of args to ENTRY_FUNCTION(), e.g. ["float*", "long"]
            source_code: C++ source code containing a ENTRY_FUNCTION() function

        Returns:
            A python version of ENTRY_FUNCTION()
        """
        parseargs = ", ".join(
            f"parse_arg<{argtype.replace('const ', '')}>(args, {n})"
            for n, argtype in enumerate(argtypes)
        )
        suffix = cls.suffix_template % (
            cls.entry_function,
            cls.extra_parse_arg % num_outputs if cls.extra_parse_arg else "",
            cls.entry_function,
            len(argtypes),
            len(argtypes),
            cls.call_entry_function % parseargs,
            cls.entry_function,
            cls.entry_function,
            cls.entry_function,
            cls.entry_function,
        )
        get_result = cls.load_async(
            source_code + suffix, cuda, submit_fn=submit_fn, extra_flags=extra_flags
        )
        result = None

        def future() -> Any:
            nonlocal result
            if result is None:
                result = get_result()
                assert isinstance(result, ModuleType)
            return getattr(result, cls.entry_function)

        return future

    @classmethod
    def load_pybinding(cls, *args: Any, **kwargs: Any) -> Any:
        return cls.load_pybinding_async(*args, **kwargs)()


@clear_on_fresh_inductor_cache
class CppWrapperCodeCache(CppPythonBindingsCodeCache):
    cache: Dict[str, Callable[[], Union[CDLL, ModuleType]]] = {}
    cache_clear = staticmethod(cache.clear)
    cpp_compile_command_flags = {
        "include_pytorch": True,
        "shared": True,
    }
    entry_function = "inductor_entry_cpp"
    call_entry_function = "return inductor_entry_cpp(%s);"
    extra_parse_arg = textwrap.dedent(
        """
        #include <torch/csrc/inductor/aoti_torch/c/shim.h>

        static inline std::vector<AtenTensorHandle> unpack_tensor_handle_list(PyObject* pyvec) {
            std::vector<AtenTensorHandle> result;
            size_t result_len = PyList_GET_SIZE(pyvec);
            result.reserve(result_len);
            for (size_t i = 0; i < result_len; i++) {
                // AtenTensorHandle is essentially a pointer
                void* elem = PyCapsule_GetPointer(PyList_GET_ITEM(pyvec, i), NULL);
                result.push_back(reinterpret_cast<AtenTensorHandle>(elem));
            }
            return result;
        }

        static inline PyObject* pack_tensor_handle_list(const std::vector<AtenTensorHandle>& cppvec) {
            size_t result_len = cppvec.size();
            PyObject* result = PyList_New(static_cast<Py_ssize_t>(result_len));
            for (size_t i = 0; i < result_len; i++) {
                PyObject *elem =
                    cppvec[i] == nullptr
                        ? Py_None
                        // Store AtenTensorHandle as PyCapsulate
                        : PyCapsule_New(reinterpret_cast<void*>(cppvec[i]), NULL, NULL);
                PyList_SET_ITEM(result, i, elem);
            }
            return result;
        }

        template <> inline std::vector<AtenTensorHandle> parse_arg<std::vector<AtenTensorHandle>>(PyObject* args, size_t n) {
            return unpack_tensor_handle_list(PyTuple_GET_ITEM(args, n));
        }

        PyObject* inductor_entry_cpp(std::vector<AtenTensorHandle>&& input_handles) {
            // For outputs, we only allocate a vector to hold returned tensor handles,
            // not allocating the actual output tensor storage here
            std::vector<AtenTensorHandle> output_handles(%s);
            try {
                inductor_entry_impl(input_handles.data(), output_handles.data());
                return pack_tensor_handle_list(output_handles);
            } catch(std::exception const& e) {
                PyErr_SetString(PyExc_RuntimeError, e.what());
                return {};
            } catch(...) {
                PyErr_SetString(PyExc_RuntimeError, "unhandled error");
                return {};
            }
        }
        """
    )


# TODO: Will remove the temp code after switch to new cpp_builder
def _temp_validate_new_and_old_command(new_cmd: List[str], old_cmd: List[str]) -> None:
    new_diff: List[str] = [x for x in new_cmd if x not in old_cmd]
    old_diff: List[str] = [y for y in old_cmd if y not in new_cmd]

    if new_diff or old_diff:
        print("!!! new_cmd: ", new_cmd)
        print("!!! old_cmd: ", old_cmd)
        print("!!! new_diff: ", new_diff)
        print("!!! old_diff: ", old_diff)
        raise RuntimeError("Error in new and old command different.")


def _do_validate_cpp_commands(
    include_pytorch: bool,
    cuda: bool,
    compile_only: bool,
    mmap_weights: bool,
    use_absolute_path: bool,
    aot_mode: bool,
) -> None:
    # PreCI will failed if test machine can't run cuda.
    temp_dir = tempfile.TemporaryDirectory()
    test_dir_path = temp_dir.name
    test_cuda = torch.cuda.is_available() and cuda
    input_path = os.path.join(test_dir_path, "dummy_file.cpp")
    output_path = os.path.join(test_dir_path, "dummy_file.so")
    extra_flags = ["-D TEST_EXTRA_FLAGS"]
    if compile_only:
        output_path = os.path.join(test_dir_path, "dummy_file.o")
    picked_isa = pick_vec_isa()

    # Simulate fb_code env:
    if not (aot_mode and not use_absolute_path):
        input_path = os.path.basename(input_path)
        output_path = os.path.basename(output_path)

    # Fix test_new_cpp_build_logical failed on MacOS
    if sys.platform != "linux":
        aot_mode = False

    old_cmd = cpp_compile_command(
        input=input_path,
        output=output_path,
        include_pytorch=include_pytorch,
        vec_isa=picked_isa,
        cuda=test_cuda,
        aot_mode=aot_mode,
        compile_only=compile_only,
        use_absolute_path=use_absolute_path,
        use_mmap_weights=mmap_weights,
        extra_flags=extra_flags,
    ).split(" ")

    name, dir = get_name_and_dir_from_output_file_path(input_path)

    dummy_build_option = CppTorchCudaOptions(
        vec_isa=picked_isa,
        include_pytorch=include_pytorch,
        cuda=test_cuda,
        aot_mode=aot_mode,
        compile_only=compile_only,
        use_absolute_path=use_absolute_path,
        use_mmap_weights=mmap_weights,
        extra_flags=extra_flags,
    )

    dummy_builder = CppBuilder(
        name=name,
        sources=input_path,
        output_dir=dir,
        BuildOption=dummy_build_option,
    )
    new_cmd = dummy_builder.get_command_line().split(" ")

    _temp_validate_new_and_old_command(new_cmd, old_cmd)

    temp_dir.cleanup()


# TODO: Will remove the temp code after switch to new cpp_builder
# It could help on sync new cpp_builder generate same command line as the old one.
def validate_new_cpp_commands() -> None:
    cuda = [True, False]
    use_mmap_weights = [True, False]
    compile_only = [True, False]
    include_pytorch = [True, False]
    use_absolute_path = [True, False]
    aot_mode = [False, True]

    # Try to pass it in fb_code.
    if config.is_fbcode():
        return

    for x in cuda:
        for y in use_mmap_weights:
            for z in compile_only:
                for m in include_pytorch:
                    for n in use_absolute_path:
                        for o in aot_mode:
                            print(
                                f"!!! cuda:{x}, use_mmap_weights:{y}, compile_only:{z}, include_pytorch:{m},"
                                f" use_absolute_path:{n}, aot_mode:{o}"
                            )
                            _do_validate_cpp_commands(
                                include_pytorch=m,
                                cuda=x,
                                mmap_weights=y,
                                compile_only=z,
                                use_absolute_path=n,
                                aot_mode=o,
                            )


@clear_on_fresh_inductor_cache
class HalideCodeCache(CppPythonBindingsCodeCache):
    cache: Dict[str, Callable[[], Union[ModuleType, CDLL]]] = {}
    cache_clear = staticmethod(cache.clear)
    _standalone_runtime_path: Optional[str] = None
    prefix = textwrap.dedent(
        """
        #include "{halideruntime_h}"
        #include "{headerfile}"
        #include <stdexcept>
        #include <cmath>

        namespace c10 {{
            inline long div_floor_integer(long a, long b) {{
                if ((a<0) != (b<0)) {{
                    const auto quot = a / b;
                    const auto rem = a % b;
                    return rem ? quot - 1 : quot;
                }}
                return a / b;
            }}
        }}
        """
    )
    glue_template_cpp = prefix + textwrap.dedent(
        """
        void kernel({argdefs}) {{
            {buffers}
            int err = halide_kernel({buffer_names});
            if(err != 0) throw std::runtime_error("halide_kernel failed");
        }}
        """
    )
    glue_template_cuda = prefix + textwrap.dedent(
        """
        #include <cuda.h>
        static const halide_device_interface_t* cuda_interface = halide_cuda_device_interface();

        void kernel({argdefs}, uintptr_t stream) {{
            {buffers}
            int err = halide_kernel(reinterpret_cast<void*>(stream), {buffer_names});
            if(err != 0) throw std::runtime_error("halide_kernel failed");
        }}
        """
    )
    standalone_runtime_cuda_init = textwrap.dedent(
        """
        #include "{}"
        #include <cuda.h>

        static int acquire_context(void* user_context,
                                   void** cuda_context_out,
                                   bool create) {{
            return cuCtxGetCurrent(reinterpret_cast<CUcontext*>(cuda_context_out));
        }}

        static int release_context(void* user_context) {{
            return 0;
        }}

        static int get_stream(void* user_context,
                              void* cuda_context,
                              void** stream_out) {{
            *stream_out = user_context;
            return 0;
        }}

        static int register_halide_hooks() {{
            halide_set_cuda_acquire_context(&acquire_context);
            halide_set_cuda_release_context(&release_context);
            halide_set_cuda_get_stream(&get_stream);
            return 0;
        }}

        int inductor_register_halide_hooks_result = register_halide_hooks();
        """
    )

    @classmethod
    def _codegen_buffer(cls, name: str, arg: HalideInputSpec, cuda: bool) -> List[str]:
        assert arg.shape is not None
        assert arg.stride is not None and len(arg.shape) == len(arg.stride)
        assert arg.offset is not None
        data_ptr = f"{arg.alias_of or arg.name} + {arg.offset}"
        if cuda:
            device = f"reinterpret_cast<uint64_t>({data_ptr})"
            device_interface = "cuda_interface"
            host = "nullptr"
            flags = "halide_buffer_flag_device_dirty"
        else:
            device = "0"
            device_interface = "nullptr"
            host = f"reinterpret_cast<uint8_t*>({data_ptr})"
            flags = "halide_buffer_flag_host_dirty"

        dims = []
        for size, stride in zip(arg.shape, arg.stride):
            dims.append(f"halide_dimension_t(0, {size}, {stride})")

        return [
            f"halide_buffer_t {name};",
            f"halide_dimension_t {name}_dims[] = {{{', '.join(dims)}}};",
            f"{name}.device = {device};",
            f"{name}.device_interface = {device_interface};",
            f"{name}.host = {host};",
            f"{name}.flags = {flags};",
            f"{name}.type = {arg.halide_type()};",
            f"{name}.dimensions = {len(dims)};",
            f"{name}.dim = {name}_dims;",
            f"{name}.padding = nullptr;",
        ]

    @classmethod
    def _codegen_glue(cls, meta: HalideMeta, headerfile: object) -> str:
        is_cuda = meta.is_cuda()
        assert is_cuda is ("user_context" in meta.target)
        assert "no_runtime" in meta.target
        buffers = []
        buffer_names = []
        for i, arg in enumerate(meta.argtypes):
            if arg.is_buffer():
                buffer_names.append(f"&hl_buf_{i}")
                buffers.extend(cls._codegen_buffer(f"hl_buf_{i}", arg, is_cuda))
            else:
                assert "*" not in arg.ctype
                buffer_names.append(arg.name)
        buffers = "\n".join([f"    {line}" for line in buffers]).lstrip()

        glue_template = cls.glue_template_cuda if is_cuda else cls.glue_template_cpp
        glue_code = glue_template.format(
            halideruntime_h=cls.find_header(
                "HalideRuntimeCuda.h" if is_cuda else "HalideRuntime.h"
            ),
            headerfile=headerfile,
            argdefs=", ".join(
                f"{a.bindings_type()} {a.name}"
                for a in meta.argtypes
                if a.alias_of is None
            ),
            buffers=buffers,
            buffer_names=", ".join(buffer_names),
        )
        return glue_code

    @classmethod
    @functools.lru_cache(None)
    def config_hash(cls) -> str:
        command_gen = CppBuilder(
            name="O",
            sources="I",
            BuildOption=CppOptions(),
        )
        command_line = command_gen.get_command_line()
        return sha256_hash(
            "\n".join(
                [
                    cls.glue_template_cpp,
                    cls.glue_template_cuda,
                    cls.standalone_runtime_cuda_init,
                    command_line,
                ]
            ).encode("utf-8")
        )

    @staticmethod
    def _search_for_file(suffix: str, errmsg: str) -> str:
        spec = importlib.machinery.PathFinder.find_spec("halide")
        if spec is None or not spec.submodule_search_locations:
            raise RuntimeError("halide python bindings not installed")
        try:
            search = spec.submodule_search_locations[0]
            for file in os.listdir(search):
                if file.endswith(".so"):
                    try:
                        out = subprocess.check_output(
                            ["ldd", os.path.join(search, file)]
                        )
                    except subprocess.SubprocessError:
                        continue
                    m = re.search(r"(/.*)/libHalide.so", out.decode("utf-8"))
                    if m:
                        path = os.path.join(os.path.abspath(m.group(1)), suffix)
                        if os.path.exists(path):
                            return os.path.abspath(path)
        except Exception as e:
            raise RuntimeError(errmsg) from e
        raise RuntimeError(errmsg)

    @staticmethod
    @functools.lru_cache(None)
    def find_libautoschedule(name: str) -> str:
        sofile = f"libautoschedule_{name.lower()}.so"
        if "HALIDE_LIB" in os.environ:
            path = os.path.join(os.environ["HALIDE_LIB"], sofile)
            if os.path.exists(path):
                return path
        errmsg = (
            f"Can't find {sofile}, set env HALIDE_LIB to the directory containing it"
        )
        return HalideCodeCache._search_for_file(sofile, errmsg)

    @staticmethod
    @functools.lru_cache(None)
    def find_header(name: str) -> str:
        if "HALIDE_INCLUDE" in os.environ:
            path = os.path.join(os.environ["HALIDE_INCLUDE"], name)
            if os.path.exists(path):
                return path
        if "HALIDE_LIB" in os.environ:
            path = os.path.abspath(
                os.path.join(os.environ["HALIDE_LIB"], f"../include/{name}")
            )
            if os.path.exists(path):
                return path
        errmsg = (
            f"Can't find {name}, set env HALIDE_INCLUDE to the directory containing it"
        )
        return HalideCodeCache._search_for_file(f"../include/{name}", errmsg)

    @classmethod
    def generate_halide_async(
        cls, meta: HalideMeta, source_code: str, submit_fn: Any = None
    ) -> Callable[[], Any]:
        dirpath = Path(
            get_path(
                code_hash(
                    source_code,
                    extra=repr((cls.config_hash(), meta)),
                ),
                "halide",
            )[2]
        )
        os.makedirs(dirpath, exist_ok=True)
        wait_for_compile = None
        genfile = str(dirpath / "generate_kernel.py")
        libfile = str(dirpath / "halide_kernel.a")
        headerfile = str(dirpath / "halide_kernel.h")
        donefile = str(dirpath / "done")
        lockfile = str(dirpath / "lock")
        need_compile = not os.path.exists(donefile)
        jobs = []
        if need_compile:
            write_atomic(genfile, source_code)
            cmd = [
                sys.executable,
                genfile,
                "-g",
                "kernel",
                "-o",
                f"{dirpath}",
                "-f",
                "halide_kernel",
                "-e",
                "static_library,h,schedule",
            ]
            if meta.scheduler:
                cmd.extend(["-p", cls.find_libautoschedule(meta.scheduler)])
            cmd.extend(meta.args())
            jobs.append(functools.partial(subprocess.check_call, cmd))

        binding_types = [
            arg.bindings_type() for arg in meta.argtypes if arg.alias_of is None
        ]
        if meta.is_cuda():
            binding_types.append("uintptr_t")  # stream
        bindings_future = cls.load_pybinding_async(
            binding_types,
            cls._codegen_glue(meta, headerfile),
            extra_flags=(libfile, cls.build_standalone_runtime()),
            submit_fn=jobs.append if need_compile else None,
            cuda=meta.is_cuda(),
        )

        if need_compile:
            jobs.append(functools.partial(touch, donefile))
            task = functools.partial(_worker_task_halide, lockfile, jobs)
            if submit_fn:
                wait_for_compile = submit_fn(task).result
            else:
                task()

        def load() -> Callable[[], Any]:
            if wait_for_compile:
                wait_for_compile()
            return bindings_future()

        return load

    @classmethod
    def generate_halide(cls, *args: Any, **kwargs: Any) -> Callable[[], Any]:
        return cls.generate_halide_async(*args, **kwargs)()

    @classmethod
    def build_standalone_runtime(cls) -> str:
        if cls._standalone_runtime_path and os.path.exists(
            cls._standalone_runtime_path
        ):
            return cls._standalone_runtime_path
        is_cuda = torch.cuda.is_available()
        libname = "libStandaloneHalideRuntime.so"
        target = "host-cuda" if is_cuda else "host"
        if cls._standalone_runtime_path:
            assert not os.path.exists(cls._standalone_runtime_path)
            # We hit this case in unittests when we run with fresh_inductor_cache()
            # Generating a fresh runtime over and over causes errors because we initialize
            # cuda hundreds of times in the same process and run out of file descriptors.
            # Workaround by jail breaking the current fresh_inductor_cache().
            base = default_cache_dir()
        else:
            base = cache_dir()
        dirpath = Path(base) / f"halide-runtime-{target}-{cls.config_hash()}"
        os.makedirs(dirpath, exist_ok=True)
        donefile = str(dirpath / "done")
        lockfile = str(dirpath / "lock")
        hookfile = str(dirpath / "hooks.cpp")
        afile = str(dirpath / "standalone_halide_runtime.a")
        sofile = str(dirpath / libname)
        if not os.path.exists(donefile):
            import filelock
            import halide as hl  # type: ignore[import-untyped,import-not-found]

            with filelock.FileLock(lockfile, LOCK_TIMEOUT):
                if not os.path.exists(donefile):
                    with open(hookfile, "w") as f:
                        if is_cuda:
                            f.write(
                                cls.standalone_runtime_cuda_init.format(
                                    cls.find_header("HalideRuntimeCuda.h")
                                )
                            )
                    hl.compile_standalone_runtime(afile, hl.Target(target))

                    name, output_dir = get_name_and_dir_from_output_file_path(sofile)
                    halide_cmd_gen = CppBuilder(
                        name=name,
                        sources=[hookfile, afile],
                        output_dir=output_dir,
                        BuildOption=CppTorchCudaOptions(
                            cuda=is_cuda,
                        ),
                    )

                    subprocess.check_call(
                        shlex.split(halide_cmd_gen.get_command_line())
                    )
                    touch(donefile)
        assert os.path.exists(sofile)
        cls._standalone_runtime_path = sofile
        return sofile


def _worker_task_halide(lockfile: str, jobs: List[partial[Any]]) -> None:
    from filelock import FileLock

    try:
        with FileLock(lockfile, LOCK_TIMEOUT):
            for job in jobs:
                job()
    except subprocess.SubprocessError as e:
        if os.environ.get("HALIDE_REPRO") == "1":
            python, script, *cmd = getattr(e, "cmd", ("", "", ""))
            if os.path.basename(python).startswith("python"):
                code = open(script).read()
                main = "    hl.main()"
                assert code.count(main) == 1

                class Out:
                    def __repr__(self) -> str:
                        return "out"

                cmd[cmd.index("-o") + 1] = Out()  # type: ignore[call-overload]
                repl = textwrap.indent(
                    textwrap.dedent(
                        f"""\
                        import sys, tempfile
                        with tempfile.TemporaryDirectory() as out:
                            sys.argv = {["repro.py", *cmd]!r}
                            hl.main()
                        """
                    ),
                    "    ",
                )
                code = code.replace(main, repl)
                with open("repro.py", "w") as fd:
                    fd.write(code.lstrip())
                raise RuntimeError(f"wrote repro.py: {e}") from e
        raise


def touch(filename: str):  # type: ignore
    open(filename, "a").close()


@clear_on_fresh_inductor_cache
class PyCodeCache:
    cache: Dict[str, ModuleType] = {}
    linemaps: Dict[str, List[Tuple[Any, ...]]] = {}
    cache_clear = staticmethod(cache.clear)

    @classmethod
    def write(cls, source_code: str, extra: str = "") -> Tuple[str, str]:
        return write(source_code, "py", extra=extra)

    @classmethod
    def load(
        cls,
        source_code: str,
        extra: str = "",
        linemap: Optional[List[Tuple[int, str]]] = None,
        attrs: Optional[Dict[str, Any]] = None,
    ) -> ModuleType:
        key, path = write(source_code, "py", extra=extra)
        return cls.load_by_key_path(key, path, linemap, attrs)

    @classmethod
    def load_by_key_path(
        cls,
        key: str,
        path: str,
        linemap: Optional[List[Tuple[int, str]]] = None,
        attrs: Optional[Dict[str, Any]] = None,
    ) -> ModuleType:
        if linemap is None:
            linemap = []
        if key not in cls.cache:
            mod = _reload_python_module(key, path)

            # another thread might set this first
            cls.cache.setdefault(key, mod)
            # unzip into separate lines/nodes lists
            cls.linemaps[path] = list(zip(*linemap))

            if attrs is not None:
                for k, v in attrs.items():
                    setattr(mod, k, v)

            if not (linemap or attrs):
                mod._reload_in_subproc = functools.partial(  # type: ignore[attr-defined]
                    _reload_python_module_in_subproc, key, path
                )

        return cls.cache[key]

    @classmethod
    @functools.lru_cache(None)
    def stack_frames_for_code(
        cls, path: str, lineno: int
    ) -> Optional[List[Dict[str, Any]]]:
        if path not in cls.linemaps:
            return None
        # [(starting_line, <fx node>), ...]
        lines, nodes = cls.linemaps[path]
        p = bisect_right(lines, lineno)
        if p == 0:
            return None
        entry = nodes[p - 1]
        if not entry:
            return None

        def parse_stack_trace(stack_trace: str) -> List[Dict[str, Any]]:
            # ideally fx stores stack traces as data rather than a string
            # but this is not along a performance critical path
            regex = r'File "(.+)", line (\d+), in (.+)\n'
            matches = re.findall(regex, stack_trace)
            return [
                {"filename": f, "line": int(l), "name": n}
                for f, l, n in reversed(matches)
            ]

        return parse_stack_trace(entry)


class TritonCodeCache:
    @classmethod
    def load(cls, kernel_name: str, source_code: str) -> ModuleType:
        return _module_to_triton_kernel(PyCodeCache.load(source_code), kernel_name)


def _cuda_compiler() -> Optional[str]:
    if cuda_env.nvcc_exist(config.cuda.cuda_cxx):
        return config.cuda.cuda_cxx
    if config.is_fbcode():
        return os.path.join(build_paths.cuda(), "bin", "nvcc")
    if cuda_env.nvcc_exist(os.getenv("CUDACXX")):
        return os.getenv("CUDACXX", "")
    if cuda_env.nvcc_exist(os.getenv("CUDA_HOME")):
        return os.path.realpath(os.path.join(os.getenv("CUDA_HOME", ""), "bin/nvcc"))
    return "nvcc"


def _cutlass_include_paths() -> List[str]:
    if config.is_fbcode():
        from libfb.py import parutil

        cutlass_path = parutil.get_dir_path("cutlass-3-headers")
    else:
        cutlass_path = config.cuda.cutlass_dir
    return [
        # Use realpath to get canonical absolute paths, in order not to mess up cache keys
        os.path.realpath(os.path.join(cutlass_path, "include")),
        os.path.realpath(os.path.join(cutlass_path, "tools/library/include")),
        os.path.realpath(os.path.join(cutlass_path, "tools/library/src")),
        os.path.realpath(os.path.join(cutlass_path, "tools/util/include")),
    ]


def _cuda_lib_options() -> List[str]:
    _set_gpu_runtime_env()  # cpp_extension consults the env
    from torch.utils import cpp_extension

    lpaths = cpp_extension.library_paths(cuda=True) + [
        sysconfig.get_config_var("LIBDIR")
    ]
    extra_ldflags: List[str] = []
    if is_linux():
        _transform_cuda_paths(lpaths)
        for path in lpaths:
            # -rpath ensures the DLL can find its dependencies when loaded, even
            # if the library path is non-standard.
            extra_ldflags.extend([f"-L{path}", "-Xlinker", f"-rpath={path}"])
        extra_ldflags.append("-lcuda")
        extra_ldflags.append("-lcudart")
    else:
        raise NotImplementedError(
            "Unsupported env, failed to find cuda libs! Currently only Linux is supported."
        )
    return extra_ldflags


def _nvcc_host_compiler_options() -> List[str]:
    return [
        "-fPIC",
        "-fno-strict-aliasing",
        "-fvisibility=hidden",
        "-Wconversion",
    ]


def _nvcc_compiler_options() -> List[str]:
    arch = cuda_env.get_cuda_arch()
    if arch == "90":
        # Required by cutlass compilation.
        arch = "90a"
    code = [f"sm_{arch}", f"compute_{arch}"]
    if config.cuda.enable_cuda_lto:
        code += [f"lto_{arch}"]
    options = [
        "-t=0",
        "-DCUTLASS_ENABLE_TENSOR_CORE_MMA=1",
        "-w",
        f"-gencode=arch=compute_{arch},code=[{','.join(code)}]",
        config.cuda.compile_opt_level,
        "-std=c++17",
        "--expt-relaxed-constexpr",
        "-DNDEBUG",
    ]
    if config.is_fbcode():
        options.extend(["-ccbin", os.path.dirname(build_paths.gcc())])
    if config.cuda.enable_debug_info:
        options.extend(["-lineinfo", "-g", "-DCUTLASS_DEBUG_TRACE_LEVEL=1"])
    if config.cuda.enable_ptxas_info:
        options.extend(
            [
                "--keep",  # Keep the intermediate files for debugging (including ptx, sass, cubin etc.)
                "--ptxas-options=--warn-on-local-memory-usage",  # warn us if local memory is used in CUDA Kernels
                "--ptxas-options=--warn-on-spills",  # warn us if register spilling happens in CUDA Kernels
                "--resource-usage",  # Report on CUDA resource usage (shared mem, registers etc.)
                "--source-in-ptx",
            ]
        )  # Annotate the ptx file with source information
    if config.cuda.use_fast_math:
        options.extend(
            [
                "--use_fast_math",
                "-DCUTLASS_USE_TANH_FOR_SIGMOID=1",
            ]
        )
    return options


def cuda_compile_command(
    src_files: List[str],
    dst_file: str,
    dst_file_ext: str,
    extra_args: Optional[List[str]] = None,
) -> str:
    if extra_args is None:
        extra_args = []
    include_paths = _cutlass_include_paths()
    cuda_lib_options = _cuda_lib_options()
    nvcc_host_compiler_options = _nvcc_host_compiler_options()
    nvcc_compiler_options = _nvcc_compiler_options()
    options = (
        nvcc_compiler_options
        + extra_args
        + [
            f"-Xcompiler {opt}" if "=" in opt else f"-Xcompiler={opt}"
            for opt in nvcc_host_compiler_options
        ]
        + ["-I" + path for path in include_paths]
        + cuda_lib_options
    )
    src_file = " ".join(src_files)
    res = ""
    if dst_file_ext == "o":
        res = f"{_cuda_compiler()} {' '.join(options)} -c -o {dst_file} {src_file}"
    elif dst_file_ext == "so":
        options.append("-shared")
        res = f"{_cuda_compiler()} {' '.join(options)} -o {dst_file} {src_file}"
    elif dst_file_ext == "exe":
        res = f"{_cuda_compiler()} {' '.join(options)} -o {dst_file} {src_file}"
    else:
        raise NotImplementedError(f"Unsupported output file suffix {dst_file_ext}!")
    log.debug("CUDA command: %s", res)
    return res


class DLLWrapper:
    """A wrapper for a dynamic library."""

    def __init__(
        self,
        lib_path: str,
    ):
        self.lib_path = lib_path
        self.is_open = False
        self.DLL = cdll.LoadLibrary(lib_path)
        self.is_open = True

    def close(self) -> None:
        if self.is_open:
            self._dlclose()
            self.is_open = False

    def _dlclose(self) -> None:
        f_dlclose = None

        if is_linux():
            syms = CDLL(None)
            if not hasattr(syms, "dlclose"):
                # Apline Linux
                syms = CDLL("libc.so")

            if hasattr(syms, "dlclose"):
                f_dlclose = syms.dlclose
        else:
            raise NotImplementedError("Unsupported env, failed to do dlclose!")

        if f_dlclose is not None:
            f_dlclose.argtypes = [c_void_p]
            f_dlclose(self.DLL._handle)
        else:
            log.warning(
                "dll unloading function was not found, library may not be unloaded properly!"
            )

    def __getattr__(self, name: str) -> Callable[..., None]:
        if not self.is_open:
            raise RuntimeError(f"Cannot use closed DLL library: {self.lib_path}")

        method = getattr(self.DLL, name)

        def _wrapped_func(*args: Any) -> None:
            err = method(*args)
            if err:
                raise RuntimeError(f"Error in function: {method.__name__}")

        return _wrapped_func

    def __enter__(self) -> DLLWrapper:
        return self

    def __exit__(self, *args: Any) -> None:
        self.close()

    def __del__(self) -> None:
        self.close()


@clear_on_fresh_inductor_cache
class CUDACodeCache:
    @dataclasses.dataclass
    class CacheEntry:
        input_path: str
        output_path: str

    cache: Dict[str, CacheEntry] = {}
    cache_clear = staticmethod(cache.clear)
    _SOURCE_CODE_SUFFIX = "cu"

    @classmethod
    def write(cls, source_code: str, dst_file_ext: str) -> Tuple[str, str]:
        """
        Writes source code into a file with dst_file_ext as the file extension.
        Returns the hash key of source code, and the path to the file.
        """

        cuda_command = repr(
            cuda_compile_command(["dummy_input"], "dummy_output", dst_file_ext)
        )
        key, input_path = write(
            source_code, cls._SOURCE_CODE_SUFFIX, extra=cuda_command
        )
        return key, input_path

    @classmethod
    def compile(
        cls, source_code: str, dst_file_ext: str, extra_args: Optional[List[str]] = None
    ) -> Tuple[str, str, str]:
        """
        Compiles CUDA source_code into a file with dst_file_ext extension.
        Returns a tuple of dst_file_path, hash_key, source_code_path
        """
        key, input_path = cls.write(source_code, dst_file_ext)
        if key not in cls.cache:
            from filelock import FileLock

            lock_dir = get_lock_dir()
            lock = FileLock(os.path.join(lock_dir, key + ".lock"), timeout=LOCK_TIMEOUT)
            with lock:
                output_path = input_path[: -len(cls._SOURCE_CODE_SUFFIX)] + dst_file_ext
                if not os.path.exists(output_path):
                    cmd = cuda_compile_command(
                        [input_path], output_path, dst_file_ext, extra_args
                    )
                    start_time = time()
                    log.debug("CUDA Compilation: %s", cmd)
                    cmd_parts = cmd.split(" ")
                    try:
                        subprocess.check_output(
                            cmd_parts, stderr=subprocess.STDOUT, env=os.environ
                        )
                    except subprocess.CalledProcessError as error:
                        raise exc.CUDACompileError(cmd_parts, error.output) from error
                    end_time = time()
                    log_duration_msg = f"CUDA Compilation took {end_time-start_time} seconds. Compile command: {cmd}"
                    log.info(log_duration_msg)
                else:
                    log.debug(
                        "CUDA Compilation skipped: %s since output already exists",
                        input_path,
                    )
                cls.cache[key] = CUDACodeCache.CacheEntry(input_path, output_path)

        return (cls.cache[key].output_path, key, input_path)

    @classmethod
    def load(cls, source_code: str, dst_file_ext: str) -> Tuple[DLLWrapper, str, str]:
        """
        Compiles source code and loads the generated .so file.
        Returns a tuple of DLLWrapper, hash_key, source_code_path
        """

        if dst_file_ext != "so":
            raise RuntimeError(
                f"Only support loading a .so file for now. "
                f"Requested file extension: {dst_file_ext}. Source code: {source_code}"
            )
        dst_file_path, hash_key, source_code_path = cls.compile(
            source_code, dst_file_ext
        )
        return (DLLWrapper(dst_file_path), hash_key, source_code_path)


@clear_on_fresh_inductor_cache
class ROCmCodeCache:
    @dataclasses.dataclass
    class CacheEntry:
        input_path: str
        output_path: str

    cache: Dict[str, CacheEntry] = {}
    cache_clear = staticmethod(cache.clear)
    _SOURCE_CODE_SUFFIX = "cpp"
    _logged_compiler_version = False

    @classmethod
    def write(cls, source_code: str, dst_file_ext: str) -> Tuple[str, str]:
        """
        Writes source code into a file with dst_file_ext as the file extension.
        Returns the hash key of source code, and the path to the file.
        """

        cuda_command = repr(
            rocm_compile_command(["dummy_input"], "dummy_output", dst_file_ext)
        )
        key, input_path = write(
            source_code, cls._SOURCE_CODE_SUFFIX, extra=cuda_command
        )
        return key, input_path

    @classmethod
    def compile(
        cls, source_code: str, dst_file_ext: str, extra_args: Optional[List[str]] = None
    ) -> Tuple[str, str, str]:
        """
        Compiles source_code into a file with dst_file_ext extension,
        using the compile command specific for the ROCm platform.
        Returns a tuple of dst_file_path, hash_key, source_code_path
        """
        if not cls._logged_compiler_version:
            cls._logged_compiler_version = True
            log.debug(get_compiler_version_info(str(rocm_compiler())))

        key, input_path = cls.write(source_code, dst_file_ext)
        if key not in cls.cache:
            from filelock import FileLock

            lock_dir = get_lock_dir()
            lock = FileLock(os.path.join(lock_dir, key + ".lock"), timeout=LOCK_TIMEOUT)
            with lock:
                output_path = input_path[: -len(cls._SOURCE_CODE_SUFFIX)] + dst_file_ext
                if not os.path.exists(output_path):
                    cmd = rocm_compile_command(
                        [input_path], output_path, dst_file_ext, extra_args
                    )
                    start_time = time()
                    cmd_parts = cmd.split(" ")
                    try:
                        output = subprocess.check_output(
                            cmd_parts,
                            stderr=subprocess.STDOUT,
                            text=True,
                            env=os.environ,
                        )
                        log.debug("Compilation output: %s", output)
                    except subprocess.CalledProcessError as error:
                        raise exc.CUDACompileError(cmd_parts, error.output) from error
                    end_time = time()
                    log_duration_msg = f"Compilation took {end_time-start_time} seconds. Compile command: {cmd}"
                    log.info(log_duration_msg)
                else:
                    log.debug(
                        "Compilation skipped: %s since output already exists",
                        input_path,
                    )
                cls.cache[key] = ROCmCodeCache.CacheEntry(input_path, output_path)

        return (cls.cache[key].output_path, key, input_path)

    @classmethod
    def load(cls, source_code: str, dst_file_ext: str) -> Tuple[DLLWrapper, str, str]:
        """
        Compiles source code and loads the generated .so file.
        Returns a tuple of DLLWrapper, hash_key, source_code_path
        """

        if dst_file_ext != "so":
            raise RuntimeError(
                f"Only support loading a .so file for now. "
                f"Requested file extension: {dst_file_ext}. Source code: {source_code}"
            )
        dst_file_path, hash_key, source_code_path = cls.compile(
            source_code, dst_file_ext
        )
        return (DLLWrapper(dst_file_path), hash_key, source_code_path)


class CodeCacheFuture:
    def result(self) -> None:
        raise NotImplementedError


class TritonFuture(CodeCacheFuture):
    kernel: ModuleType

    def __init__(
        self,
        kernel: Any,
        future: Optional[Future[Any]],
    ):
        self.kernel = kernel
        self.future = future

    # @dynamo_utils.dynamo_timed
    def result(self):  # type: ignore
        if self.future is not None:
            # If the worker failed this will throw an exception.
            result = self.future.result()
            assert result is None
            self.future = None
            self.kernel.precompile()
        return self.kernel


class LambdaFuture(CodeCacheFuture):
    def __init__(self, result_fn):  # type: ignore
        self.result_fn = result_fn

    def result(self):  # type: ignore
        return self.result_fn()<|MERGE_RESOLUTION|>--- conflicted
+++ resolved
@@ -1,8 +1,4 @@
 # mypy: allow-untyped-decorators
-<<<<<<< HEAD
-=======
-# mypy: allow-untyped-defs
->>>>>>> 161c18ed
 from __future__ import annotations
 
 import base64
