--- conflicted
+++ resolved
@@ -4,12 +4,8 @@
 import logging
 import operator
 from collections import Counter, defaultdict
-<<<<<<< HEAD
-from typing import Any, Callable, Dict, List, Optional, Set, TypeVar
+from typing import Any, Dict, List, Optional, Set, TypeVar
 from typing_extensions import ParamSpec
-=======
-from typing import Any, Dict, List, Optional, Set, TYPE_CHECKING, Union
->>>>>>> 8037c728
 
 import torch
 import torch._inductor as inductor
@@ -57,14 +53,8 @@
 from .split_cat import POST_GRAD_PATTERNS
 
 
-<<<<<<< HEAD
 _T = TypeVar("_T")
 _P = ParamSpec("_P")
-=======
-if TYPE_CHECKING:
-    from sympy import Expr
-
->>>>>>> 8037c728
 
 log = logging.getLogger(__name__)
 aten = torch.ops.aten
