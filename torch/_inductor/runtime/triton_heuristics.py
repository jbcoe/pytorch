--- conflicted
+++ resolved
@@ -1356,9 +1356,6 @@
     if register_intensive:
         max_num_warps = max_num_warps // 2
     min_num_warps = 1 if torch.version.hip else 2
-<<<<<<< HEAD
-    num_warps = next_power_of_2(min(max(num_warps, min_num_warps), max_num_warps))
-=======
     num_warps = next_power_of_2(min(max(num_warps, min_num_warps), default_num_warps))
 
     # Check if maxGridSize is exceeded - if so then must scale XBLOCK further
@@ -1377,7 +1374,6 @@
         r = r // 2
 
     cfg = {"XBLOCK": x, "RBLOCK": r}
->>>>>>> ad981cb5
     check_config(cfg, xnumel=size_hints[0])
     assert x <= TRITON_MAX_BLOCK["X"], f"increase TRITON_MAX_BLOCK['X'] to {x}"
     assert r <= TRITON_MAX_BLOCK["R"], f"increase TRITON_MAX_BLOCK['r'] to {r}"
