# mypy: allow-untyped-defs
from typing import Any, List, Optional

import sympy

import torch

from torch._prims_common import make_channels_last_strides_for
from torch.utils._ordered_set import OrderedSet

from .ir import (
    ExternKernelAlloc,
    FixedLayout,
    FlexibleLayout,
    ir_node_to_tensor,
    IRNode,
    is_contiguous_storage_and_layout,
    Layout,
    mark_node_as_mutating,
    may_convert_to_optional,
    MultiOutput,
    MultiOutputLayout,
    NoneLayout,
    TensorBox,
)

from .utils import convert_shape_to_inductor, pad_listlike

from .virtualized import V


def _prepare_convolution_fusion_create(
    cls,
    x: "TensorBox",
    weight: "TensorBox",
    bias: "TensorBox",
    padding: List[int],
    stride: List[int],
    dilation: List[int],
    groups: int,
    transposed: bool = False,
    output_padding: Optional[List[int]] = None,
):
    """
    This function is a helper function to prepare inputs, layout and constant args
    for convolution post-op fusion's create function, including deciding the output
    layout (channels first or channels last), realizing inputs and make them etc. The
    function only supports the CPU device since conv post-op fusion kernel is only
    supported on CPU right now.
    """

    # Port from aten/src/ATen/native/ConvUtils.h: _conv_input_size
    def _conv_input_size(
        output_size, weight_size, padding, output_padding, stride, dilation, groups
    ):
        assert len(output_size) == len(weight_size), "Expect input dim == weight dim"
        dim = len(output_size)
        assert dim > 2, "Expect input dim > 2"

        BATCH_DIM = 0
        WEIGHT_INPUT_CHANNELS_DIM = 1
        input_size = []
        input_size.append(output_size[BATCH_DIM])
        input_size.append(weight_size[WEIGHT_INPUT_CHANNELS_DIM] * groups)
        for d in range(2, dim):
            kernel = (weight_size[d] - 1) * dilation[d - 2] + 1
            input_size_d = (
                (output_size[d] - 1) * stride[d - 2]
                - (padding[d - 2] * 2)
                + kernel
                + output_padding[d - 2]
            )
            input_size.append(input_size_d)
        return list(map(int, input_size))

    # The size of prepacked_weight is the prepacked weight size of deconv:
    #   Groups > 1:  [g*o, i/g, ...]
    #   Groups == 1: [o, i, ...]
    # Returns original weight size in [i, o, ...]
    def _original_deconv_weight_size(
        prepacked_weight,
        groups,
    ):
        prepacked_weight_size = prepacked_weight.size()
        dim = len(prepacked_weight_size)
        assert dim > 2, "Expect weight dim > 2"
        if groups > 1:
            weight_size = []
            weight_size.append(prepacked_weight_size[1] * groups)
            weight_size.append(prepacked_weight_size[0] / groups)
            for d in range(2, dim):
                weight_size.append(prepacked_weight_size[d])
        else:
            weight_size = prepacked_weight.transpose(0, 1).size()
        return weight_size

    x.realize()
    weight.realize()
    if bias is not None:
        bias.realize()
    with V.graph.fake_mode:
        # TODO <Leslie> cleaned up the fake_tensor trace as Linear implementation
        x_fake = ir_node_to_tensor(x, guard_shape=True)
        weight_fake = ir_node_to_tensor(weight, guard_shape=True)
        dims = len(x_fake.size()) - 2
        assert 0 < len(padding) <= dims
        assert 0 < len(dilation) <= dims
        assert 0 < len(stride) <= dims
        padding = pad_listlike(padding, dims)
        dilation = pad_listlike(dilation, dims)
        stride = pad_listlike(stride, dims)
        if output_padding is None:
            output_padding = pad_listlike([0], dims)
        else:
            assert 0 < len(output_padding) <= dims
            output_padding = pad_listlike(output_padding, dims)
        assert isinstance(groups, (int, sympy.core.numbers.Integer))
        if transposed:
            # When transposed, the size of the prepacked oneDNN weight is different
            # from the PyTorch weight. We're not able to run aten conv with such
            # size. We infer the output size from the input params here:
            weight_size = _original_deconv_weight_size(weight_fake, groups)
            input_size = x_fake.size()
            output_size = _conv_input_size(
                input_size,
                weight_size,
                padding,
                output_padding,
                stride,
                dilation,
                groups,
            )
        else:
            bias_fake = (
                ir_node_to_tensor(bias, guard_shape=True) if bias is not None else bias
            )
            output = torch.ops.aten.convolution(
                x_fake,
                weight_fake,
                bias_fake,
                stride,
                padding,
                dilation,
                transposed,
                output_padding,
                groups,
            )
            output_size = output.size()

        req_stride_order = [0] + list(reversed(range(1, len(stride) + 1)))
        req_stride_order = [len(req_stride_order)] + req_stride_order

    x = cls.require_stride_order(x, req_stride_order)

    # We won't do weight prepack for Conv if dynamic_shapes.
    # In static shape cases, since weight is prepacked, we'll always force output to be channels last in the Conv kernel.
    # In dynamic shape cases, for input with channels = 1, like tensor of size (s0, 1, 28, 28) and stride (784, 784, 28, 1),
    # x = cls.require_stride_order(x, req_stride_order) where req_stride_order is in the channels last order
    # won't change the stride of this tensor since stride for dimensions of size 1 is ignored. While in Conv kernel,
    # this tensor is considered as channels first and the output will be in contiguous format.
    # To align the behavior of the Conv kernel, we set the output_stride in such case to be contiguous instead of channels last.
    dynamic_shapes = not all(isinstance(i, int) for i in (output_size))
    if dynamic_shapes and is_contiguous_storage_and_layout(x):
        output_stride = FlexibleLayout.contiguous_strides(output_size)
    else:
        output_stride = make_channels_last_strides_for(output_size)

    assert x.get_device().type == "cpu" and weight.get_device().type == "cpu"
    inputs = [x, weight]

    kernel_layout = FixedLayout(
        x.get_device(),
        x.get_dtype(),
        convert_shape_to_inductor(output_size),
        convert_shape_to_inductor(output_stride),
    )
    constant_args = [padding, stride, dilation, groups]
    if transposed:
        constant_args.insert(1, output_padding)

    if bias is not None:
        inputs.append(bias)
    else:
        constant_args.insert(0, bias)
    return inputs, constant_args, kernel_layout, req_stride_order


def _prepare_linear_fusion_create(
    cls,
    x: "TensorBox",
    weight: "TensorBox",
    bias: "TensorBox",
):
    """
    This function is a helper function to prepare inputs, layout and constant args
    for linear post-op fusion's create function. The function only supports the CPU device
    since linear post-op fusion kernel is only supported on CPU right now.
    """
    x.realize()
    weight.realize()
    if bias is not None:
        bias.realize()

    *m, _ = x.get_size()
    # The weight has been transposed during the qlinear weight prepack process.
    # https://github.com/pytorch/pytorch/blob/4979f9c0d72490970e2019bb1d2284f83d93f76b/
    # aten/src/ATen/native/quantized/cpu/qlinear_prepack.cpp#L291
    _, oc = weight.get_size()
    output_size = list(m) + [oc]
    req_stride_order = list(reversed(range(len(x.get_size()))))

    x = cls.require_stride_order(x, req_stride_order)
    assert x.get_device().type == "cpu" and weight.get_device().type == "cpu"
    inputs = [x, weight]

    output_stride = FlexibleLayout.contiguous_strides(output_size)
    kernel_layout = FixedLayout(
        x.get_device(),
        x.get_dtype(),
        output_size,
        output_stride,
    )
    constant_args: List[Any] = []

    if bias is not None:
        inputs.append(bias)
    else:
        constant_args.insert(0, bias)
    return inputs, constant_args, kernel_layout, req_stride_order


class ConvolutionUnary(ExternKernelAlloc):
    def __init__(
        self,
        layout,
        inputs,
        constant_args=(),
    ) -> None:
        super().__init__(
            layout,
            inputs,
            constant_args,
            None,
            python_kernel_name="torch.ops.mkldnn._convolution_pointwise",
            cpp_kernel_name="mkldnn::_convolution_pointwise",
        )
        self.cpp_kernel_key = "convolution_pointwise"
        self.cpp_op_schema = """
            at::Tensor(
                const at::Tensor& input_t,
                const at::Tensor& weight_t,
                const c10::optional<at::Tensor>& bias_opt,
                at::IntArrayRef padding,
                at::IntArrayRef stride,
                at::IntArrayRef dilation,
                int64_t groups,
                c10::string_view attr,
                torch::List<c10::optional<at::Scalar>> scalars,
                c10::optional<c10::string_view> algorithm)"""

    def codegen(self, wrapper):
        wrapper.generate_extern_kernel_alloc_and_find_schema_if_needed(
            self.get_name(),
            self.python_kernel_name,
            self.cpp_kernel_name,
            self.codegen_args(),
            self.cpp_op_schema,
            self.cpp_kernel_key,
        )
        if isinstance(self.layout, Layout):
            self.codegen_size_asserts(wrapper)

    @classmethod
    def create(
        cls,
        x: "TensorBox",
        weight: "TensorBox",
        bias: "TensorBox",
        padding_: List[int],
        stride_: List[int],
        dilation_: List[int],
        groups: int,
        attr,
        scalars: Optional[List[Any]],
        algorithm,
    ):
        (inputs, constant_args, kernel_layout, _) = _prepare_convolution_fusion_create(
            cls, x, weight, bias, padding_, stride_, dilation_, groups
        )
        constant_args = constant_args + [
            attr,
            may_convert_to_optional(scalars),
            algorithm,
        ]
        return ConvolutionUnary(
            layout=kernel_layout,
            inputs=inputs,
            constant_args=constant_args,
        )


class ConvolutionBinary(ExternKernelAlloc):
    def __init__(
        self,
        layout,
        inputs,
        constant_args=(),
        cpp_constant_args=(),
    ) -> None:
        super().__init__(
            layout,
            inputs,
            constant_args,
            None,
            python_kernel_name="torch.ops.mkldnn._convolution_pointwise.binary",
            cpp_kernel_name="mkldnn::_convolution_pointwise",
        )
        self.cpp_kernel_overload_name = "binary"
        self.cpp_kernel_key = "convolution_pointwise_binary"
        self.cpp_op_schema = """
            at::Tensor(
                const at::Tensor& input_t,
                const at::Tensor& other_t,
                const at::Tensor& weight_t,
                const c10::optional<at::Tensor>& bias_opt,
                at::IntArrayRef padding,
                at::IntArrayRef stride,
                at::IntArrayRef dilation,
                int64_t groups,
                c10::string_view binary_attr,
                c10::optional<at::Scalar> alpha,
                c10::optional<c10::string_view> unary_attr,
                torch::List<c10::optional<at::Scalar>> unary_scalars,
                c10::optional<c10::string_view> unary_algorithm)"""
        self.cpp_constant_args = cpp_constant_args

    def codegen(self, wrapper):
        wrapper.generate_extern_kernel_alloc_and_find_schema_if_needed(
            self.get_name(),
            self.python_kernel_name,
            self.cpp_kernel_name,
            self.codegen_args(),
            self.cpp_op_schema,
            self.cpp_kernel_key,
            self.cpp_kernel_overload_name,
        )
        if isinstance(self.layout, Layout):
            self.codegen_size_asserts(wrapper)

    @classmethod
    def create(
        cls,
        x: "TensorBox",
        other: "TensorBox",
        weight: "TensorBox",
        bias: "TensorBox",
        padding_: List[int],
        stride_: List[int],
        dilation_: List[int],
        groups: int,
        binary_attr: str,
        binary_alpha: Optional[float],
        unary_attr: Optional[str],
        unary_scalars: Optional[List[Any]],
        unary_algorithm: Optional[str],
    ):
        (
            inputs,
            constant_args,
            kernel_layout,
            req_stride_order,
        ) = _prepare_convolution_fusion_create(
            cls, x, weight, bias, padding_, stride_, dilation_, groups
        )
        other = cls.require_stride_order(other, req_stride_order)
        inputs.insert(1, other)
        constant_args = constant_args + [
            binary_attr,
            binary_alpha,
            unary_attr,
            may_convert_to_optional(unary_scalars),
            unary_algorithm,
        ]
        return ConvolutionBinary(
            layout=kernel_layout,
            inputs=inputs,
            constant_args=constant_args,
        )


class ConvolutionBinaryInplace(ExternKernelAlloc):
    def __init__(
        self,
        kernel_layout,
        inputs,
        constant_args=(),
    ) -> None:
        # Due to constrain of op.call, other (Tensor&) should be at input[0]
        reordered_inputs = [inputs[1], inputs[0]] + inputs[2:]

        super().__init__(
            kernel_layout,
            reordered_inputs,
            constant_args,
            None,
            python_kernel_name="torch.ops.mkldnn._convolution_pointwise_.binary",
            cpp_kernel_name="mkldnn::_convolution_pointwise_",
        )
        self.cpp_kernel_overload_name = "binary"
        self.cpp_kernel_key = "convolution_pointwise_binary_"
        # TODO: op.call: input[0] should be at::Tensor&
        self.cpp_op_schema = """
            at::Tensor&(
                at::Tensor& other_t,
                const at::Tensor& input_t,
                const at::Tensor& weight_t,
                const c10::optional<at::Tensor>& bias_opt,
                at::IntArrayRef padding,
                at::IntArrayRef stride,
                at::IntArrayRef dilation,
                int64_t groups,
                c10::string_view binary_attr,
                c10::optional<at::Scalar> alpha,
                c10::optional<c10::string_view> unary_attr,
                torch::List<c10::optional<at::Scalar>> unary_scalars,
                c10::optional<c10::string_view> unary_algorithm)"""

    def codegen(self, wrapper):
        wrapper.generate_extern_kernel_alloc_and_find_schema_if_needed(
            self.get_name(),
            self.python_kernel_name,
            self.cpp_kernel_name,
            self.codegen_args(),
            self.cpp_op_schema,
            self.cpp_kernel_key,
            self.cpp_kernel_overload_name,
        )

<<<<<<< HEAD
    def get_mutation_names(self):
        return [self.inputs[0].get_name()]

    def get_unbacked_symbol_defs(self) -> Set[sympy.Symbol]:
        return set()
=======
    def get_unbacked_symbol_defs(self) -> OrderedSet[sympy.Symbol]:
        return OrderedSet()
>>>>>>> 1fb498d6

    @classmethod
    def create(
        cls,
        x: "TensorBox",
        other: "TensorBox",
        weight: "TensorBox",
        bias: "TensorBox",
        padding_: List[int],
        stride_: List[int],
        dilation_: List[int],
        groups: int,
        binary_attr: str,
        binary_alpha: Optional[float],
        unary_attr: Optional[str],
        unary_scalars: Optional[List[Any]],
        unary_algorithm: Optional[str],
    ):
        (
            inputs,
            constant_args,
            _,
            req_stride_order,
        ) = _prepare_convolution_fusion_create(
            cls, x, weight, bias, padding_, stride_, dilation_, groups
        )
        other = cls.require_stride_order(other, req_stride_order)
        inputs.insert(1, other)
        constant_args = constant_args + [
            binary_attr,
            binary_alpha,
            unary_attr,
            may_convert_to_optional(unary_scalars),
            unary_algorithm,
        ]
        packed = ConvolutionBinaryInplace(
            kernel_layout=NoneLayout(inputs[1].get_device()),  # type: ignore[arg-type]
            inputs=inputs,
            constant_args=constant_args,
        )
        mark_node_as_mutating(packed, inputs[1])
        # This op mutates in place which means that the result is not the
        # target but rather the input that is being mutated
        # init reorders the inputs, so inputs[1] becomes packed.inputs[0]
        return packed.inputs[0]


class ConvolutionTransposeUnary(ExternKernelAlloc):
    def __init__(
        self,
        layout,
        inputs,
        constant_args=(),
    ) -> None:
        super().__init__(
            layout,
            inputs,
            constant_args,
            None,
            python_kernel_name="torch.ops.mkldnn._convolution_transpose_pointwise",
            cpp_kernel_name="mkldnn::_convolution_transpose_pointwise",
        )
        self.cpp_kernel_key = "convolution_transpose_pointwise"
        self.cpp_op_schema = """
            at::Tensor(
                const at::Tensor& input_t,
                const at::Tensor& weight_t,
                const c10::optional<at::Tensor>& bias_opt,
                at::IntArrayRef padding,
                at::IntArrayRef output_padding,
                at::IntArrayRef stride,
                at::IntArrayRef dilation,
                int64_t groups,
                c10::string_view attr,
                torch::List<c10::optional<at::Scalar>> scalars,
                c10::optional<c10::string_view> algorithm)"""

    def codegen(self, wrapper):
        wrapper.generate_extern_kernel_alloc_and_find_schema_if_needed(
            self.get_name(),
            self.python_kernel_name,
            self.cpp_kernel_name,
            self.codegen_args(),
            self.cpp_op_schema,
            self.cpp_kernel_key,
        )

    @classmethod
    def create(
        cls,
        x: "TensorBox",
        weight: "TensorBox",
        bias: "TensorBox",
        padding_: List[int],
        output_padding_: List[int],
        stride_: List[int],
        dilation_: List[int],
        groups_: int,
        attr,
        scalars: Optional[List[Any]],
        algorithm,
    ):
        transposed = True
        (
            inputs,
            constant_args,
            kernel_layout,
            _,
        ) = _prepare_convolution_fusion_create(
            cls,
            x,
            weight,
            bias,
            padding_,
            stride_,
            dilation_,
            groups_,
            transposed,
            output_padding_,
        )
        constant_args = constant_args + [
            attr,
            may_convert_to_optional(scalars),
            algorithm,
        ]
        return ConvolutionTransposeUnary(
            layout=kernel_layout,
            inputs=inputs,
            constant_args=constant_args,
        )


class QConvPointWisePT2E(ExternKernelAlloc):
    def __init__(
        self,
        layout,
        inputs,
        constant_args=(),
    ) -> None:
        """
        if bias is not None
            - inputs = [x, w, b, weight_scale, weight_zp]
            - const_args is: [stride, padding, dilation, groups, x_scale, x_zp, o_scale, o_zp,
              fp32_output, unary_attr, unary_scalars, unary_algorithm]
        else
            - inputs = [x, w, weight_scale, weight_zp]
            - const_args is: [bias, stride, padding, dilation, groups, x_scale, x_zp, o_scale, o_zp,
              fp32_output, unary_attr, unary_scalars, unary_algorithm]
        """
        self.has_bias = len(inputs) == 5
        super().__init__(
            layout,
            inputs,
            constant_args,
            None,
            python_kernel_name="torch.ops.onednn.qconv2d_pointwise",
            cpp_kernel_name="onednn::qconv2d_pointwise",
        )
        self.cpp_kernel_key = "qconv2d_pointwise"
        self.cpp_op_schema = """
            at::Tensor(
                at::Tensor act,
                double act_scale,
                int64_t act_zero_point,
                at::Tensor weight,
                at::Tensor weight_scales,
                at::Tensor weight_zero_points,
                c10::optional<at::Tensor> bias,
                torch::List<int64_t> stride,
                torch::List<int64_t> padding,
                torch::List<int64_t> dilation,
                int64_t groups,
                double output_scale,
                int64_t output_zero_point,
                c10::optional<c10::ScalarType> output_dtype,
                c10::string_view attr,
                torch::List<c10::optional<at::Scalar>> scalars,
                c10::optional<c10::string_view> algorithm)"""

    def codegen(self, wrapper):
        # Parser the inputs and constant
        args = [x.codegen_reference() for x in self.inputs]
        const_args = []
        const_args.extend(self.codegen_const_args())

        x = args[0]
        packed_weight = args[1]
        bias = args[2] if self.has_bias else const_args[0]
        w_scale, w_zp = args[-2], args[-1]
        (
            stride,
            padding,
            dilation,
            groups,
            x_scale,
            x_zp,
            o_scale,
            o_zp,
            output_dtype,
            unary_attr,
            unary_scalars,
            unary_algorithm,
        ) = const_args[-12:]

        codegen_args = (
            x,
            x_scale,
            x_zp,
            packed_weight,
            w_scale,
            w_zp,
            bias,
            stride,
            padding,
            dilation,
            groups,
            o_scale,
            o_zp,
            output_dtype,
            unary_attr,
            unary_scalars,
            unary_algorithm,
        )
        wrapper.generate_extern_kernel_alloc_and_find_schema_if_needed(
            self.get_name(),
            self.python_kernel_name,
            self.cpp_kernel_name,
            codegen_args,
            self.cpp_op_schema,
            self.cpp_kernel_key,
        )
        if isinstance(self.layout, Layout):
            self.codegen_size_asserts(wrapper)

    @classmethod
    def create(
        cls,
        qx: "TensorBox",
        x_scale: float,
        x_zero_point: int,
        qw: "TensorBox",  # qw
        w_scale: "TensorBox",
        w_zero_point: "TensorBox",
        bias: "TensorBox",
        stride: List[int],
        padding: List[int],
        dilation: List[int],
        groups: int,
        output_scale: float,
        output_zero_point: int,
        output_dtype,
        attr,
        scalars,
        algorithm,
    ):
        transposed = False
        output_padding = None
        (inputs, constant_args, kernel_layout, _) = _prepare_convolution_fusion_create(
            cls,
            qx,
            qw,
            bias,
            padding,
            stride,
            dilation,
            groups,
            transposed,
            output_padding,
        )
        # swap padding and stride to align with functional conv arg order
        if bias is None:
            constant_args[1], constant_args[2] = constant_args[2], constant_args[1]
        else:
            constant_args[0], constant_args[1] = constant_args[1], constant_args[0]

        w_scale.realize()
        w_zero_point.realize()
        inputs = inputs + [w_scale, w_zero_point]
        constant_args = constant_args + [
            x_scale,
            x_zero_point,
            output_scale,
            output_zero_point,
            output_dtype,
            attr,
            may_convert_to_optional(scalars),
            algorithm,
        ]

        assert output_dtype is not None
        if output_dtype in [torch.float32, torch.bfloat16]:
            # in _prepare_convolution_fusion_create, we use x.dtype (uint8) to create kernel_layout
            # if we set output_dtype is not None, the output buf should be output_dtype instead of uint8.
            kernel_layout.dtype = output_dtype

        return QConvPointWisePT2E(
            layout=kernel_layout,
            inputs=inputs,
            constant_args=constant_args,
        )


class QConvPointWiseBinaryPT2E(ExternKernelAlloc):
    def __init__(
        self,
        layout,
        inputs,
        constant_args=(),
    ) -> None:
        """
        Needs input/weight/output qparams
        if bias is not None
            - inputs = [x, w, b, accum, w_scale, w_zp]
            - const_args = [stride, padding, dilation, groups, x_scale, x_zp, accum_scale, accum_zp, o_scale, o_zp,
            fp32_output, binary_attr, aplha, unary_attr, unary_scalars, unary_algorithm]
        else
            - inputs = [x, w, accum, w_scale, w_zp]
            - const_args = const_args is: [bias, stride, padding, dilation, groups, x_scale, x_zp, accum_scale,
            accum_zp, o_scale, o_zp, fp32_output, binary_attr, aplha, unary_attr, unary_scalars, unary_algorithm]
        """
        self.has_bias = len(inputs) == 6
        self.idx_for_inplace_sum = 3 if self.has_bias else 2
        super().__init__(
            layout,
            inputs,
            constant_args,
            None,
            python_kernel_name="torch.ops.onednn.qconv2d_pointwise.binary",
            cpp_kernel_name="onednn::qconv2d_pointwise",
        )
        self.cpp_kernel_overload_name = "binary"
        self.cpp_kernel_key = "qconv2d_pointwise_binary"
        self.cpp_op_schema = """
            at::Tensor(
                at::Tensor act,
                double act_scale,
                int64_t act_zero_point,
                at::Tensor accum,
                double accum_scale,
                int64_t accum_zero_point,
                at::Tensor weight,
                at::Tensor weight_scales,
                at::Tensor weight_zero_points,
                c10::optional<at::Tensor> bias,
                torch::List<int64_t> stride,
                torch::List<int64_t> padding,
                torch::List<int64_t> dilation,
                int64_t groups,
                double output_scale,
                int64_t output_zero_point,
                c10::optional<c10::ScalarType> output_dtype,
                c10::string_view binary_attr,
                c10::optional<at::Scalar> alpha,
                c10::optional<c10::string_view> attr,
                torch::List<c10::optional<at::Scalar>> scalars,
                c10::optional<c10::string_view> algorithm)"""

    def codegen(self, wrapper):
        # Parser the inputs and constant
        args = [x.codegen_reference() for x in self.inputs]
        const_args = []
        const_args.extend(self.codegen_const_args())

        x = args[0]
        packed_weight = args[1]
        bias = args[2] if self.has_bias else const_args[0]
        accum, w_scale, w_zp = args[-3], args[-2], args[-1]
        (
            stride,
            padding,
            dilation,
            groups,
            x_scale,
            x_zp,
            accum_scale,
            accum_zp,
            o_scale,
            o_zp,
            output_dtype,
            binary_attr,
            alpha,
            unary_attr,
            unary_scalars,
            unary_algorithm,
        ) = const_args[-16:]
        conv_args = (
            x,
            x_scale,
            x_zp,
            accum,
            accum_scale,
            accum_zp,
            packed_weight,
            w_scale,
            w_zp,
            bias,
            stride,
            padding,
            dilation,
            groups,
            o_scale,
            o_zp,
            output_dtype,
            binary_attr,
            alpha,
            unary_attr,
            unary_scalars,
            unary_algorithm,
        )
        wrapper.generate_extern_kernel_alloc_and_find_schema_if_needed(
            self.get_name(),
            self.python_kernel_name,
            self.cpp_kernel_name,
            conv_args,
            self.cpp_op_schema,
            self.cpp_kernel_key,
            self.cpp_kernel_overload_name,
        )
        if isinstance(self.layout, Layout):
            self.codegen_size_asserts(wrapper)

    def get_mutation_names(self):
        return [self.inputs[self.idx_for_inplace_sum].get_name()]

    def get_unbacked_symbol_defs(self) -> OrderedSet[sympy.Symbol]:
        return OrderedSet()

    @classmethod
    def create(
        cls,
        qx: "TensorBox",
        x_scale,
        x_zero_point,
        qaccum: "TensorBox",
        accum_scale,
        accum_zero_point,
        qw: "TensorBox",  # packed_weight
        w_scale,
        w_zero_point,
        bias: "TensorBox",
        stride: List[int],
        padding: List[int],
        dilation: List[int],
        groups: int,
        output_scale: "TensorBox",
        output_zero_point: "TensorBox",
        output_dtype,
        binary_attr,
        alpha,
        unary_attr,
        unary_scalars,
        unary_algorithm,
    ):
        transposed = False
        output_padding = None
        (
            inputs,
            constant_args,
            kernel_layout,
            req_stride_order,
        ) = _prepare_convolution_fusion_create(
            cls,
            qx,
            qw,
            bias,
            padding,
            stride,
            dilation,
            groups,
            transposed,
            output_padding,
        )

        qaccum = cls.require_stride_order(qaccum, req_stride_order)
        inputs.append(qaccum)

        # swap padding and stride to align with functional conv arg order
        if bias is None:
            constant_args[1], constant_args[2] = constant_args[2], constant_args[1]
        else:
            constant_args[0], constant_args[1] = constant_args[1], constant_args[0]

        w_scale.realize()
        w_zero_point.realize()
        inputs = inputs + [w_scale, w_zero_point]
        constant_args = constant_args + [
            x_scale,
            x_zero_point,
            accum_scale,
            accum_zero_point,
            output_scale,
            output_zero_point,
            output_dtype,
            binary_attr,
            alpha,
            unary_attr,
            may_convert_to_optional(unary_scalars),
            unary_algorithm,
        ]

        assert (
            binary_attr == "sum"
        ), "For now, only post op sum is supported in QConvPointWiseBinaryPT2E."

        packed = QConvPointWiseBinaryPT2E(
            layout=NoneLayout(qaccum.get_device()),
            inputs=inputs,
            constant_args=constant_args,
        )
        mark_node_as_mutating(packed, qaccum)

        # Return accum since it has been inplace changed.
        return packed.inputs[packed.idx_for_inplace_sum]


class MKLPackedLinear(ExternKernelAlloc):
    def __init__(
        self,
        layout,
        inputs,
        constant_args=(),
    ) -> None:
        super().__init__(
            layout,
            inputs,
            constant_args,
            None,
            python_kernel_name="torch.ops.mkl._mkl_linear",
            cpp_kernel_name="mkl::_mkl_linear",
        )
        self.cpp_kernel_key = "mkl_linear"
        self.cpp_op_schema = """
            at::Tensor(
                const at::Tensor& self,
                const at::Tensor& mkl_weight_t,
                const at::Tensor& origin_weight_t,
                const c10::optional<at::Tensor>& bias_opt,
                const int64_t prepack_batch_size)"""

    def codegen(self, wrapper):
        wrapper.generate_extern_kernel_alloc_and_find_schema_if_needed(
            self.get_name(),
            self.python_kernel_name,
            self.cpp_kernel_name,
            self.codegen_args(),
            self.cpp_op_schema,
            self.cpp_kernel_key,
        )

    @classmethod
    def create(cls, x, packed_w, orig_w, B, batch_size):
        x = cls.require_stride1(cls.realize_input(x))
        orig_w = cls.require_stride1(cls.realize_input(orig_w))
        *m, _ = x.get_size()
        oc, _ = orig_w.get_size()
        output_size = list(m) + [oc]
        output_stride = FlexibleLayout.contiguous_strides(output_size)
        inputs = [x, packed_w, orig_w]
        constant_args = [batch_size]
        if B is not None:
            inputs += [B]
        else:
            constant_args.insert(0, None)

        return MKLPackedLinear(
            layout=FixedLayout(
                x.get_device(), x.get_dtype(), output_size, output_stride
            ),
            inputs=inputs,
            constant_args=constant_args,
        )


class LinearUnary(ExternKernelAlloc):
    def __init__(
        self,
        layout,
        inputs,
        constant_args=(),
    ) -> None:
        super().__init__(
            layout,
            inputs,
            constant_args,
            None,
            python_kernel_name="torch.ops.mkldnn._linear_pointwise",
            cpp_kernel_name="mkldnn::_linear_pointwise",
        )
        self.cpp_kernel_key = "linear_pointwise"
        self.cpp_op_schema = """
            at::Tensor(
                const at::Tensor& input_t,
                const at::Tensor& weight_t,
                const c10::optional<at::Tensor>& bias_opt,
                c10::string_view attr,
                torch::List<c10::optional<at::Scalar>> scalars,
                c10::optional<c10::string_view> algorithm)"""

    def codegen(self, wrapper):
        wrapper.generate_extern_kernel_alloc_and_find_schema_if_needed(
            self.get_name(),
            self.python_kernel_name,
            self.cpp_kernel_name,
            self.codegen_args(),
            self.cpp_op_schema,
            self.cpp_kernel_key,
        )

    @classmethod
    def create(cls, x, w, B, attr, scalars, algorithm):
        x = cls.require_contiguous(cls.realize_input(x))
        w = cls.require_contiguous(cls.realize_input(w))

        *m, ic = x.get_size()
        oc, ic = w.get_size()
        inputs = [x, w]
        constant_args = [attr, scalars if scalars else [-1], algorithm]
        if B is not None:
            B = cls.require_contiguous(cls.realize_input(B))
            inputs.append(B)
        else:
            constant_args.insert(0, None)

        return LinearUnary(
            layout=FlexibleLayout(
                device=x.get_device(),
                dtype=x.get_dtype(),
                size=list(m) + [oc],
            ),
            inputs=inputs,
            constant_args=constant_args,
        )

    def apply_constraint(self):
        pass


class LinearBinary(ExternKernelAlloc):
    kernel = "torch.ops.mkldnn._linear_pointwise.binary"

    def __init__(
        self,
        layout,
        inputs,
        constant_args=(),
    ) -> None:
        super().__init__(
            layout,
            inputs,
            constant_args,
            None,
            python_kernel_name="torch.ops.mkldnn._linear_pointwise.binary",
            cpp_kernel_name="mkldnn::_linear_pointwise",
        )
        self.cpp_kernel_overload_name = "binary"
        self.cpp_kernel_key = "linear_pointwise_binary"
        self.cpp_op_schema = """
            at::Tensor(
                const at::Tensor& input_t,
                const at::Tensor& other_t,
                const at::Tensor& weight_t,
                const c10::optional<at::Tensor>& bias_opt,
                c10::string_view attr)
        """

    def codegen(self, wrapper):
        wrapper.generate_extern_kernel_alloc_and_find_schema_if_needed(
            self.get_name(),
            self.python_kernel_name,
            self.cpp_kernel_name,
            self.codegen_args(),
            self.cpp_op_schema,
            self.cpp_kernel_key,
            self.cpp_kernel_overload_name,
        )

    @classmethod
    def create(cls, x, y, w, B, attr):
        x = cls.require_contiguous(cls.realize_input(x))
        y = cls.require_contiguous(cls.realize_input(y))
        w = cls.require_contiguous(cls.realize_input(w))

        *m, ic = x.get_size()
        oc, ic = w.get_size()

        inputs = [x, y, w]
        constant_args = [attr]
        if B is not None:
            B = cls.require_contiguous(cls.realize_input(B))
            inputs.append(B)
        else:
            constant_args.insert(0, B)

        return LinearBinary(
            layout=FlexibleLayout(
                device=x.get_device(),
                dtype=x.get_dtype(),
                size=list(m) + [oc],
            ),
            inputs=inputs,
            constant_args=constant_args,
        )

    def apply_constraint(self):
        pass


class QLinearPointwisePT2E(ExternKernelAlloc):
    def __init__(
        self,
        layout,
        inputs,
        constant_args=(),
        has_bias=True,
        x_scale_zp_are_tensors=False,
    ) -> None:
        """
        if bias is not None
            - inputs = [x, w, b, weight_scale, weight_zp]
            - const_args is: [x_scale, x_zp, o_scale, o_zp,
              fp32_output, unary_attr, unary_scalars, unary_algorithm]
        else
            - inputs = [x, w, weight_scale, weight_zp]
            - const_args is: [bias, x_scale, x_zp, o_scale, o_zp,
              fp32_output, unary_attr, unary_scalars, unary_algorithm]
        """
        self.has_bias = has_bias
        self.x_scale_zp_are_tensors = x_scale_zp_are_tensors
        super().__init__(
            layout,
            inputs,
            constant_args,
            None,
            python_kernel_name=(
                "torch.ops.onednn.qlinear_pointwise.tensor"
                if x_scale_zp_are_tensors
                else "torch.ops.onednn.qlinear_pointwise.default"
            ),
            cpp_kernel_name="onednn::qlinear_pointwise",
        )
        self.cpp_kernel_overload_name = "tensor" if x_scale_zp_are_tensors else ""
        self.cpp_kernel_key = "qlinear_pointwise"
        x_scale_type_str, x_zp_type_str = (
            ("at::Tensor", "at::Tensor")
            if x_scale_zp_are_tensors
            else ("double", "int64_t")
        )
        self.cpp_op_schema = f"""
            at::Tensor(
                at::Tensor act,
                {x_scale_type_str} act_scale,
                {x_zp_type_str} act_zero_point,
                at::Tensor weight,
                at::Tensor weight_scales,
                at::Tensor weight_zero_points,
                c10::optional<at::Tensor> bias,
                double output_scale,
                int64_t output_zero_point,
                c10::optional<c10::ScalarType> output_dtype,
                c10::string_view post_op_name,
                torch::List<c10::optional<at::Scalar>> post_op_args,
                c10::string_view post_op_algorithm)"""

    def codegen(self, wrapper):
        # Parser the inputs and constant
        args = [x.codegen_reference() for x in self.inputs]
        const_args = []
        const_args.extend(self.codegen_const_args())

        x = args[0]
        packed_weight = args[1]
        bias = args[2] if self.has_bias else const_args[0]
        w_scale, w_zp = args[-2], args[-1]
        if self.x_scale_zp_are_tensors:
            assert len(args) >= 4
            x_scale, x_zp = args[-4], args[-3]
            (
                o_scale,
                o_zp,
                output_dtype,
                unary_attr,
                unary_scalars,
                unary_algorithm,
            ) = const_args[-6:]
        else:
            assert len(const_args) >= 8
            (
                x_scale,
                x_zp,
                o_scale,
                o_zp,
                output_dtype,
                unary_attr,
                unary_scalars,
                unary_algorithm,
            ) = const_args[-8:]

        codegen_args = (
            x,
            x_scale,
            x_zp,
            packed_weight,
            w_scale,
            w_zp,
            bias,
            o_scale,
            o_zp,
            output_dtype,
            unary_attr,
            unary_scalars,
            unary_algorithm,
        )
        wrapper.generate_extern_kernel_alloc_and_find_schema_if_needed(
            self.get_name(),
            self.python_kernel_name,
            self.cpp_kernel_name,
            codegen_args,
            self.cpp_op_schema,
            self.cpp_kernel_key,
            self.cpp_kernel_overload_name,
        )
        if isinstance(self.layout, Layout):
            self.codegen_size_asserts(wrapper)

    @classmethod
    def create(
        cls,
        qx: "TensorBox",
        x_scale: float,
        x_zero_point: int,
        qw: "TensorBox",  # packed_weight
        w_scale: "TensorBox",
        w_zero_point: "TensorBox",
        bias: "TensorBox",
        output_scale: float,
        output_zero_point: int,
        output_dtype,
        post_op_name,
        post_op_args,
        post_op_algorithm,
    ):
        (inputs, constant_args, kernel_layout, _) = _prepare_linear_fusion_create(
            cls,
            qx,
            qw,
            bias,
        )

        if isinstance(x_scale, TensorBox) and isinstance(x_zero_point, TensorBox):
            x_scale.realize()
            x_zero_point.realize()
            inputs = inputs + [x_scale, x_zero_point]
            x_scale_zp_are_tensors = True
        else:
            assert isinstance(x_scale, float) and isinstance(x_zero_point, int)
            constant_args = constant_args + [x_scale, x_zero_point]
            x_scale_zp_are_tensors = False
        w_scale.realize()
        w_zero_point.realize()
        inputs = inputs + [w_scale, w_zero_point]
        constant_args = constant_args + [
            output_scale,
            output_zero_point,
            output_dtype,
            post_op_name,
            may_convert_to_optional(post_op_args),
            post_op_algorithm,
        ]

        assert output_dtype is not None
        if output_dtype in [torch.float32, torch.bfloat16]:
            # in _prepare_linear_fusion_create, we use x.dtype (uint8) to create kernel_layout
            # if we set fp32_output, the output buf should be dtype float32 instead of uint8.
            kernel_layout.dtype = output_dtype

        return QLinearPointwisePT2E(
            layout=kernel_layout,
            inputs=inputs,
            constant_args=constant_args,
            has_bias=(bias is not None),
            x_scale_zp_are_tensors=x_scale_zp_are_tensors,
        )


class QLinearPointwiseBinaryPT2E(ExternKernelAlloc):
    def __init__(
        self,
        layout,
        inputs,
        constant_args=(),
        has_bias=True,
        x_scale_zp_are_tensors=False,
    ) -> None:
        """
        if bias is not None
            - inputs = [x, w, b, weight_scale, weight_zp, x2]
            - const_args is: [x_scale, x_zp, o_scale, o_zp,
              fp32_output, binary_attr, aplha, unary_attr, unary_scalars, unary_algorithm]
        else
            - inputs = [x, w, weight_scale, weight_zp, x2]
            - const_args is: [bias, x_scale, x_zp, o_scale, o_zp,
              fp32_output, binary_attr, aplha, unary_attr, unary_scalars, unary_algorithm]
        """
        self.has_bias = has_bias
        self.x_scale_zp_are_tensors = x_scale_zp_are_tensors
        super().__init__(
            layout,
            inputs,
            constant_args,
            None,
            python_kernel_name=(
                "torch.ops.onednn.qlinear_pointwise.binary_tensor"
                if x_scale_zp_are_tensors
                else "torch.ops.onednn.qlinear_pointwise.binary"
            ),
            cpp_kernel_name="onednn::qlinear_pointwise",
        )
        self.cpp_kernel_overload_name = (
            "binary_tensor" if x_scale_zp_are_tensors else "binary"
        )
        self.cpp_kernel_key = "qlinear_pointwise_binary"
        x_scale_type_str, x_zp_type_str = (
            ("at::Tensor", "at::Tensor")
            if x_scale_zp_are_tensors
            else ("double", "int64_t")
        )
        self.cpp_op_schema = f"""
            at::Tensor(
                at::Tensor act,
                {x_scale_type_str} act_scale,
                {x_zp_type_str} act_zero_point,
                at::Tensor weight,
                at::Tensor weight_scales,
                at::Tensor weight_zero_points,
                c10::optional<at::Tensor> other,
                c10::optional<at::Tensor> bias,
                double inv_output_scale,
                int64_t output_zero_point,
                c10::optional<c10::ScalarType> output_dtype,
                double other_scale,
                int64_t other_zero_point,
                c10::string_view binary_post_op,
                double binary_alpha,
                c10::string_view unary_post_op,
                torch::List<c10::optional<at::Scalar>> unary_post_op_args,
                c10::string_view unary_post_op_algorithm)"""

    def codegen(self, wrapper):
        # Parser the inputs and constant
        args = [x.codegen_reference() for x in self.inputs]
        const_args = []
        const_args.extend(self.codegen_const_args())

        x = args[0]
        packed_weight = args[1]
        bias = args[2] if self.has_bias else const_args[0]
        w_scale, w_zp, other = args[-3], args[-2], args[-1]
        if self.x_scale_zp_are_tensors:
            assert len(args) >= 5
            x_scale, x_zp = args[-5], args[-4]
            (
                o_scale,
                o_zp,
                output_dtype,
                other_scale,
                other_zp,
                binary_attr,
                alpha,
                unary_attr,
                unary_scalars,
                unary_algorithm,
            ) = const_args[-10:]
        else:
            assert len(const_args) >= 8
            (
                x_scale,
                x_zp,
                o_scale,
                o_zp,
                output_dtype,
                other_scale,
                other_zp,
                binary_attr,
                alpha,
                unary_attr,
                unary_scalars,
                unary_algorithm,
            ) = const_args[-12:]

        codegen_args = (
            x,
            x_scale,
            x_zp,
            packed_weight,
            w_scale,
            w_zp,
            other,
            bias,
            o_scale,
            o_zp,
            output_dtype,
            other_scale,
            other_zp,
            binary_attr,
            alpha,
            unary_attr,
            unary_scalars,
            unary_algorithm,
        )
        wrapper.generate_extern_kernel_alloc_and_find_schema_if_needed(
            self.get_name(),
            self.python_kernel_name,
            self.cpp_kernel_name,
            codegen_args,
            self.cpp_op_schema,
            self.cpp_kernel_key,
            self.cpp_kernel_overload_name,
        )
        if isinstance(self.layout, Layout):
            self.codegen_size_asserts(wrapper)

    @classmethod
    def create(
        cls,
        qx: "TensorBox",
        x_scale: float,
        x_zero_point: int,
        qw: "TensorBox",  # packed_weight
        w_scale: "TensorBox",
        w_zero_point: "TensorBox",
        other: "TensorBox",
        bias: "TensorBox",
        output_scale: float,
        output_zero_point: int,
        output_dtype,
        other_scale,
        other_zp,
        binary_post_op,
        binary_alpha,
        unary_post_op,
        unary_post_op_args,
        unary_post_op_algorithm,
    ):
        (
            inputs,
            constant_args,
            kernel_layout,
            req_stride_order,
        ) = _prepare_linear_fusion_create(
            cls,
            qx,
            qw,
            bias,
        )

        if isinstance(x_scale, TensorBox) and isinstance(x_zero_point, TensorBox):
            x_scale.realize()
            x_zero_point.realize()
            inputs = inputs + [x_scale, x_zero_point]
            x_scale_zp_are_tensors = True
        else:
            assert isinstance(x_scale, float) and isinstance(x_zero_point, int)
            constant_args = constant_args + [x_scale, x_zero_point]
            x_scale_zp_are_tensors = False
        w_scale.realize()
        w_zero_point.realize()
        inputs = inputs + [w_scale, w_zero_point]
        if binary_post_op == "sum":
            other = cls.require_stride_order(other, req_stride_order)
        inputs.append(other)
        constant_args = constant_args + [
            output_scale,
            output_zero_point,
            output_dtype,
            other_scale,
            other_zp,
            binary_post_op,
            binary_alpha,
            unary_post_op,
            may_convert_to_optional(unary_post_op_args),
            unary_post_op_algorithm,
        ]

        if binary_post_op == "sum":
            packed = QLinearPointwiseBinaryPT2E(
                layout=NoneLayout(other.get_device()),
                inputs=inputs,
                constant_args=constant_args,
                has_bias=(bias is not None),
                x_scale_zp_are_tensors=x_scale_zp_are_tensors,
            )
            mark_node_as_mutating(packed, other)
            # Return other since it has been inplace changed.
            return packed.inputs[-1]

        assert output_dtype is not None
        if output_dtype in [torch.float32, torch.bfloat16]:
            # in _prepare_linear_fusion_create, we use x.dtype (uint8) to create kernel_layout
            # if we set fp32_output, the output buf should be dtype float32 instead of uint8.
            kernel_layout.dtype = output_dtype

        return QLinearPointwiseBinaryPT2E(
            layout=kernel_layout,
            inputs=inputs,
            constant_args=constant_args,
            has_bias=(bias is not None),
            x_scale_zp_are_tensors=x_scale_zp_are_tensors,
        )


class MkldnnRnnLayer(ExternKernelAlloc):
    def __init__(
        self,
        layout,
        inputs,
        constant_args=(),
    ) -> None:
        super().__init__(
            layout,
            inputs,
            constant_args,
            None,
            python_kernel_name="aten.mkldnn_rnn_layer",
            cpp_kernel_name="at::mkldnn_rnn_layer",
        )

    @classmethod
    def create(
        cls,
        x: "TensorBox",
        w0: "TensorBox",
        w1: "TensorBox",
        w2: "TensorBox",
        w3: "TensorBox",
        hx: "TensorBox",
        cx: "TensorBox",
        reverse: bool,
        batch_sizes: List[int],
        mode: int,
        hidden_size: int,
        num_layers: int,
        has_biases: bool,
        bidirectional: bool,
        batch_first: bool,
        train: bool,
    ):
        x = cls.require_stride1(cls.realize_input(x))
        # If batch_first, x has been permuted in lstm before entering the mkldnn_rnn_layer.
        # Make sure x is contiguous in batch_first case.
        x.freeze_layout()
        w0 = cls.require_stride1(cls.realize_input(w0))
        w1 = cls.require_stride1(cls.realize_input(w1))
        w2 = cls.require_stride1(cls.realize_input(w2))
        w3 = cls.require_stride1(cls.realize_input(w3))
        hx = cls.require_stride1(cls.realize_input(hx))
        hx.freeze_layout()
        cx = cls.require_stride1(cls.realize_input(cx))
        cx.freeze_layout()

        input_size = x.get_size()
        assert len(input_size) == 3, "Expect lstm input to be 3D"
        # batch_first is handled in the lstm OP. When entering
        # rnn_layer here, we'll always have batch_first = False
        seq_length, mini_batch, input_size = input_size
        output_shape = [seq_length, mini_batch, hidden_size]

        hy_shape = hx.get_size()
        cy_shape = cx.get_size()

        res: List[IRNode] = []

        inputs = [x, w0, w1, w2, w3, hx, cx]
        constant_args = [
            reverse,
            batch_sizes,
            mode,
            hidden_size,
            num_layers,
            has_biases,
            bidirectional,
            batch_first,
            train,
        ]

        packed = MkldnnRnnLayer(
            MultiOutputLayout(x.get_device()),
            inputs=inputs,
            constant_args=constant_args,
        )

        def get_strides_of_lstm_output(output_shape, batch_first):
            assert len(output_shape) == 3, "Expect output_shape to be 3D"
            return FlexibleLayout.contiguous_strides(output_shape)

        output_sizes = [output_shape, hy_shape, cy_shape]
        output_strides = [
            get_strides_of_lstm_output(output_shape, batch_first),
            FlexibleLayout.contiguous_strides(hy_shape),
            FlexibleLayout.contiguous_strides(cy_shape),
        ]
        output_ir = [
            MultiOutput(
                FixedLayout(
                    x.get_device(),
                    x.get_dtype(),
                    output_size,
                    output_stride,
                ),
                packed,
                [(tuple, i)],
            )
            for i, (output_size, output_stride) in enumerate(
                zip(output_sizes, output_strides)
            )
        ]

        return output_ir<|MERGE_RESOLUTION|>--- conflicted
+++ resolved
@@ -4,7 +4,6 @@
 import sympy
 
 import torch
-
 from torch._prims_common import make_channels_last_strides_for
 from torch.utils._ordered_set import OrderedSet
 
@@ -16,16 +15,14 @@
     IRNode,
     is_contiguous_storage_and_layout,
     Layout,
-    mark_node_as_mutating,
     may_convert_to_optional,
     MultiOutput,
     MultiOutputLayout,
+    MutationOutput,
     NoneLayout,
     TensorBox,
 )
-
 from .utils import convert_shape_to_inductor, pad_listlike
-
 from .virtualized import V
 
 
@@ -425,6 +422,11 @@
                 torch::List<c10::optional<at::Scalar>> unary_scalars,
                 c10::optional<c10::string_view> unary_algorithm)"""
 
+        self.mutation_outputs = [
+            MutationOutput(NoneLayout(inputs[0].get_device()), inputs[0], self),
+            MutationOutput(NoneLayout(inputs[1].get_device()), inputs[1], self),
+        ]
+
     def codegen(self, wrapper):
         wrapper.generate_extern_kernel_alloc_and_find_schema_if_needed(
             self.get_name(),
@@ -436,16 +438,8 @@
             self.cpp_kernel_overload_name,
         )
 
-<<<<<<< HEAD
-    def get_mutation_names(self):
-        return [self.inputs[0].get_name()]
-
-    def get_unbacked_symbol_defs(self) -> Set[sympy.Symbol]:
-        return set()
-=======
     def get_unbacked_symbol_defs(self) -> OrderedSet[sympy.Symbol]:
         return OrderedSet()
->>>>>>> 1fb498d6
 
     @classmethod
     def create(
@@ -486,7 +480,6 @@
             inputs=inputs,
             constant_args=constant_args,
         )
-        mark_node_as_mutating(packed, inputs[1])
         # This op mutates in place which means that the result is not the
         # target but rather the input that is being mutated
         # init reorders the inputs, so inputs[1] becomes packed.inputs[0]
@@ -950,12 +943,12 @@
             binary_attr == "sum"
         ), "For now, only post op sum is supported in QConvPointWiseBinaryPT2E."
 
+        V.graph.mark_buffer_mutated(qaccum.get_name())
         packed = QConvPointWiseBinaryPT2E(
             layout=NoneLayout(qaccum.get_device()),
             inputs=inputs,
             constant_args=constant_args,
         )
-        mark_node_as_mutating(packed, qaccum)
 
         # Return accum since it has been inplace changed.
         return packed.inputs[packed.idx_for_inplace_sum]
@@ -1467,6 +1460,13 @@
         if isinstance(self.layout, Layout):
             self.codegen_size_asserts(wrapper)
 
+    def get_mutation_names(self):
+        binary_post_op = self.constant_args[-5]
+        if binary_post_op == "sum":
+            return [self.inputs[-1].get_name()]
+        else:
+            return []
+
     @classmethod
     def create(
         cls,
@@ -1530,6 +1530,7 @@
         ]
 
         if binary_post_op == "sum":
+            V.graph.mark_buffer_mutated(other.get_name())
             packed = QLinearPointwiseBinaryPT2E(
                 layout=NoneLayout(other.get_device()),
                 inputs=inputs,
@@ -1537,7 +1538,6 @@
                 has_bias=(bias is not None),
                 x_scale_zp_are_tensors=x_scale_zp_are_tensors,
             )
-            mark_node_as_mutating(packed, other)
             # Return other since it has been inplace changed.
             return packed.inputs[-1]
 
