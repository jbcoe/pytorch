import itertools
import logging
import operator
import os
import re
import sys
import time
from collections import defaultdict
from contextlib import contextmanager
from typing import Any, Callable, DefaultDict, Dict, List, Optional, Set, Tuple, Union

import sympy

import torch
import torch._logging
import torch.fx
from torch._decomp import get_decompositions
from torch._dynamo.utils import defake, dynamo_timed
<<<<<<< HEAD
from torch._logging import LazyString, trace_structured
from torch._subclasses.fake_tensor import FakeTensor
from torch.fx.experimental._backward_state import BackwardState
from torch.fx.experimental.sym_node import magic_methods, method_to_operator
from torch.fx.experimental.symbolic_shapes import has_free_symbols, ShapeEnv, SymTypes

=======
from torch._higher_order_ops.effects import _EffectType
from torch._logging import LazyString, trace_structured
from torch._prims_common import make_channels_last_strides_for
from torch._subclasses.fake_tensor import FakeTensor
from torch.fx.experimental._backward_state import BackwardState
from torch.fx.experimental.sym_node import magic_methods, method_to_operator
from torch.fx.experimental.symbolic_shapes import (
    free_unbacked_symbols,
    has_free_symbols,
    ShapeEnv,
    SymTypes,
)
>>>>>>> f34905f6
from torch.utils._mode_utils import no_dispatch

from . import config, ir
from .codegen.common import (
    DeviceOpOverrides,
    get_device_op_overrides,
    get_scheduling_for_device,
    get_wrapper_codegen_for_device,
    register_backend_for_device,
)
from .codegen.cpp_wrapper_cpu import CppWrapperCpu
from .codegen.cpp_wrapper_cuda import CppWrapperCuda
from .codegen.wrapper import WrapperCodeGen
from .exc import (
    CppWrapperCodeGenError,
    LoweringException,
    MissingOperatorWithDecomp,
    MissingOperatorWithoutDecomp,
)
from .ir import (
    Constant,
    FixedLayout,
    InputBuffer,
    Pointwise,
    Reduction,
    StorageBox,
    TensorBox,
)
from .lowering import (
    constrain_to_fx_strides,
    FALLBACK_ALLOW_LIST,
    fallback_handler,
    fallback_node_due_to_unsupported_type,
    layout_constraints,
    lowerings,
    make_fallback,
    needs_realized_inputs,
    unsupported_output_tensor,
)
from .sizevars import SizeVarAllocator
from .utils import (
    convert_shape_to_inductor,
    gather_origins,
    get_cloned_parameter_buffer_name,
    get_sympy_Expr_dtype,
)
from .virtualized import V

log = logging.getLogger(__name__)
perf_hint_log = torch._logging.getArtifactLogger(__name__, "perf_hints")
output_code_log = torch._logging.getArtifactLogger(__name__, "output_code")
aten = torch.ops.aten


if config.is_fbcode():
    from torch._inductor.fb.utils import log_module_code
else:

    def log_module_code(*args, **kwargs):
        pass


def supported_dtype_of_cpp_wrapper(dtype, cuda):
    supported_dtype = {
        torch.float32,
        torch.float64,
        torch.int64,
        torch.int32,
        torch.int16,
        torch.int8,
        torch.uint8,
        torch.bool,
        torch.bfloat16,
        torch.complex32,
        torch.complex64,
        torch.complex128,
        torch.float16,
    }
    if cuda:
        supported_dtype.add(torch.float8_e4m3fn)
        supported_dtype.add(torch.float8_e5m2)
        supported_dtype.add(torch.float8_e4m3fnuz)
        supported_dtype.add(torch.float8_e5m2fnuz)

    return dtype in supported_dtype


def may_get_constant_buffer_dtype(constant_buffer):
    assert isinstance(
        constant_buffer, (sympy.Symbol, sympy.Expr, sympy.core.numbers.Integer)
    ), "get_constant_buffer_dtype only supports input of sympy.Symbol, sympy.Expr or sympy.core.numbers.Integer"
    if isinstance(constant_buffer, sympy.core.numbers.Integer):
        return torch.int64

    if isinstance(constant_buffer, sympy.Expr):
        return get_sympy_Expr_dtype(constant_buffer)

    if constant_buffer.is_integer:
        return torch.int64
    elif constant_buffer.is_float:
        return torch.float32
    else:
        return None


def is_magic_method(op):
    magic_ops = {method_to_operator(m) for m in magic_methods}
    return op in magic_ops


def getattr_recursive(obj, target):
    target_atoms = target.split(".")
    attr_itr = obj
    for i, atom in enumerate(target_atoms):
        if not hasattr(attr_itr, atom):
            raise RuntimeError(
                f"Node referenced nonexistent target {'.'.join(target_atoms[:i])}"
            )
        attr_itr = getattr(attr_itr, atom)
    return attr_itr


<<<<<<< HEAD
=======
def mark_nodes_dislike_padding(g):
    """
    Nodes like convolution/convolution_backward want its input to be dense.
    If we pad their inputs, we result in extra calls to copy kernels!  On the other hand, padding usually helps reduction.

    The pass finds nodes that dislike padding. These are nodes that can be reached
    from a convolution/convolution_backward in the backward direction without
    going thru a reduction.
    """
    if not config.comprehensive_padding:
        return
    ops_dislike_padding = {
        aten.convolution,
        aten.convolution_backward,
    }
    # what's a better way to collect the reduction ops?
    ops_like_padding = {
        aten.var_mean,
        aten.sum,
        aten.mean,
        aten.prod,
        aten.any,
        aten.amin,
        aten.amax,
        aten.min,
        aten.max,
        aten.argmin,
        aten.argmax,
        aten.scatter_reduce,
    }

    def _get_overload_packet(node):
        return (
            node.target._overloadpacket
            if node.op == "call_function" and hasattr(node.target, "_overloadpacket")
            else None
        )

    for cur in reversed(g.nodes):
        op = _get_overload_packet(cur)
        if not op:
            continue
        if op in ops_dislike_padding:
            cur.meta["dislike_padding"] = True

        if cur.meta.get("dislike_padding", False):
            # propagate
            for prior in cur.all_input_nodes:
                prior_op = _get_overload_packet(prior)
                if not prior_op:
                    continue
                if prior_op not in ops_like_padding:
                    prior.meta["dislike_padding"] = True


>>>>>>> f34905f6
class GraphLowering(torch.fx.Interpreter):
    graph_outputs: List[ir.IRNode]

    def symbolic_sizes_strides(self, ex: torch.Tensor):
        """
        Support dynamic shapes and dynamic strides by assigning variables
        to each dimension.  We duck-shape tensors, so if two tensors
        have the same size they get assigned the same symbolic variable.
        """
        if self.reuse_shape_env:
            return convert_shape_to_inductor(ex.size()), convert_shape_to_inductor(
                ex.stride()
            )
        else:
            from torch._dynamo.source import ConstantSource

            # TODO: this should not be needed once #93059 lands
            # https://github.com/pytorch/pytorch/pull/94031#discussion_r1096044816
            # TODO: make a dedicated UnknownSource for this?
            # NB: This is using the legacy default behavior from
            # create_symbolic_sizes_strides_storage_offset but we hope we can
            # just delete this entirely
            source = ConstantSource(
                f"__inductor_unknown_tensor_{len(self._shape_env.var_to_val)}"
            )
            (
                size,
                stride,
                _,
            ) = self._shape_env.create_symbolic_sizes_strides_storage_offset(
                ex,
                source,
            )

        size = [i.node.expr if isinstance(i, torch.SymInt) else i for i in size]
        stride = [i.node.expr if isinstance(i, torch.SymInt) else i for i in stride]
        return size, stride

    def static_sizes_strides(self, ex: torch.Tensor):
        """
        Primarily used to weights
        """
        size = [sympy.Integer(i) for i in ex.size()]
        stride = [sympy.Integer(i) for i in ex.stride()]
        return size, stride

    def init_backend_registration(self):
        if get_scheduling_for_device("cpu") is None:
            from .codegen.cpp import CppScheduling

            register_backend_for_device(
                "cpu", CppScheduling, WrapperCodeGen, CppWrapperCpu
            )

        if get_scheduling_for_device("cuda") is None:
            from .codegen.cuda_combined_scheduling import CUDACombinedScheduling

            # CUDACombinedScheduling combines Triton and CUDA C++ scheduling for CUDA devices via delegation
            register_backend_for_device(
                "cuda", CUDACombinedScheduling, WrapperCodeGen, CppWrapperCuda
            )

        if get_scheduling_for_device("xpu") is None:
            from .codegen.triton import TritonScheduling

            register_backend_for_device("xpu", TritonScheduling, WrapperCodeGen)

    def __init__(
        self,
        gm: torch.fx.GraphModule,
        example_inputs: Optional[List[torch.Tensor]] = None,
        shape_env=None,
        num_static_inputs=None,
        graph_id=None,
        cpp_wrapper=False,
        aot_mode=False,
        user_visible_outputs=None,
        layout_opt=None,
        extern_node_serializer=None,
        is_inference=False,
        is_const_graph=False,
        const_output_index=None,
        const_code=None,
        const_module=None,
        name=None,
    ):
        super().__init__(gm)

        self.example_inputs = example_inputs
        self.layout_opt = (
            layout_opt
            if layout_opt is not None
            else self.decide_layout_opt(gm, is_inference=is_inference)
        )
        self.num_channels_last_conv = 0
        self.is_inference = is_inference
        self.is_const_graph = is_const_graph
        self.const_code = const_code
        self.const_module = const_module

        self.extra_traceback = False  # we do our own error wrapping
        if shape_env is None:
            shape_env = ShapeEnv()
            self.reuse_shape_env = False
        else:
            self._shape_env = shape_env
            self.reuse_shape_env = True
        self._shape_env = shape_env
        self.sizevars = SizeVarAllocator(shape_env)
        self.graph_input_names: List[str] = []
        self.graph_inputs: Dict[str, TensorBox] = {}
        self.graph_inputs_original: Dict[str, InputBuffer] = {}
        self.device_types: Set[str] = (
            const_module.device_types if const_module else set()
        )
        self.device_idxs: Set[int] = const_module.device_idxs if const_module else set()
        self.cuda = False
        self.buffers: List[ir.Buffer] = []
        self.const_output_index: Dict[str, int] = (
            const_output_index if const_output_index else {}
        )
        self.folded_constants: Set[str] = (
            set(const_output_index.keys()) if const_output_index else set()
        )
        self.constants: Dict[str, torch.Tensor] = (
            const_module.constants if const_module else {}
        )
        self.constant_reprs: Dict[str, str] = {}
        self.removed_buffers: Set[str] = set()
        self.removed_inplace_buffers: Set[str] = set()
        self.mutated_buffers: Set[str] = set()
        self.never_reuse_buffers: Set[str] = set()
        self.inplaced_to_remove: Set[str] = set()
        self.device_ops: DeviceOpOverrides = None  # type: ignore[assignment]
        self.wrapper_code: WrapperCodeGen = None  # type: ignore[assignment]
        # See `ProxyExecutor Design Note` in ir.py for more details
        self.extern_kernel_nodes: List[ir.ExternKernelNode] = []
        self.extern_node_serializer: Optional[
            Callable[[List[ir.ExternKernelNode]], Any]
        ] = extern_node_serializer
        self.current_node: torch.fx.Node = None  # type: ignore[assignment]
        self.num_static_inputs = num_static_inputs
        self.lists: Dict[str, List[str]] = {}
        self.mutated_inputs: Set[str] = set()
        self.mutated_input_idxs: List[int] = []
        self.name_to_buffer: Dict[str, ir.Buffer] = {}
        self.name_to_users: DefaultDict[str, List[ir.IRNode]] = defaultdict(list)
        self.creation_time = time.time()
        self.name = name
        self.cpp_wrapper = cpp_wrapper

        # record multi_kernel choice for cpp_wrapper so the second pass knows
        # which sub-kernel is picked. Copy cpp_wrapper to another variable
        # since cpp_wrapper flag is set to false for the first pass of codegen.
        self.record_multi_kernel_choice = cpp_wrapper
        self.multi_kernel_to_choice: Dict[str, int] = {}

        self.aot_mode = aot_mode
        self.graph_id = graph_id
        self.scheduler: "torch._inductor.scheduler.Scheduler" = None  # type: ignore[assignment]
        self.nodes_prefer_channels_last = (
            self.find_nodes_prefer_channels_last() if self.layout_opt else set()
        )
        mark_nodes_dislike_padding(gm.graph)
        self._warned_fallback = {"aten.convolution_backward"}
        self.user_visible_outputs = (
            user_visible_outputs if user_visible_outputs is not None else {}
        )
        self.cache_key: str = ""  # This is the cache key for the compiled artifact
        self.cache_path: str = ""  # This is the path in the filesystem where the compiled artifact is stored
        self.cache_linemap: List[
            Tuple[int, str]
        ] = (
            []
        )  # This is the linemap used by the profiler to mark custom compiled kernels getting run
        # Used if lowering encounters cases where cudagraphs are not supported
        self.disable_cudagraphs_reason: Optional[str] = None

        # only keeping one node per device for stack trace purposes
        self.device_node_mapping: Dict[torch.device, torch.fx.Node] = {}
        self.orig_gm: torch.fx.GraphModule = gm.__copy__()
        self.dynamo_flat_name_to_original_fqn = self.module.meta.get(
            "dynamo_flat_name_to_original_fqn", {}
        )
        self.allocated_constant_name = (
            const_module.allocated_constant_name if const_module is not None else {}
        )
        self.init_backend_registration()

        self.effectful_ops: Dict[_EffectType, ir.Buffer] = {}

    @staticmethod
    def decide_layout_opt(gm, *, is_inference) -> bool:
        """
        Decide if we should enable layout optimization for this graph based on
        heuristics.
        """
        if not config.layout_optimization:
            return False

        if config.force_layout_optimization:
            return True

        conv_nodes = [
            n for n in gm.graph.nodes if n.target == torch.ops.aten.convolution.default
        ]
        nconv = len(conv_nodes)

        if nconv == 0:
            return False

        # For cpu backend and mkldnn enabled, we always use channels_last for better performance.
        if (
            torch.backends.mkldnn.enabled
            and torch.backends.mkldnn.is_available()
            and all(
                n.args[idx].meta["val"].device == torch.device("cpu")
                for n in conv_nodes
                for idx in [0, 1]
            )
        ):
            return True

        # Following models are skipped due to this:
        # jx_nest_base
        # volo_d1_224
        if len(list(gm.graph.nodes)) >= 300 * nconv:
            log.debug("Skipped layout opt because only a few conv")
            return False

        if any(
            has_free_symbols(n.args[idx].meta["val"])
            for n in conv_nodes
            for idx in [0, 1]
        ):
            log.debug(
                "See perf regression with dynamic shape. Follow up in https://github.com/pytorch/pytorch/issues/102670"
            )
            return False

        def is_grouped(n):
            return n.args[-1] > 1 and n.args[1].meta["val"].size(1) > 1

        def is_in_out_channel(n):
            return (
                n.args[1].meta["val"].size(0) * 2 <= n.args[1].meta["val"].size(1)
                and n.args[1].meta["val"].size(2) > 1
            )

        def is_small_channel(n):
            return (
                n.args[1].meta["val"].size(0) <= 64
                and n.args[1].meta["val"].size(1) <= 64
            )

        # only grouped convolutions benchmarked as slower in conv samples for inference only
        if is_inference:
            from torch.utils.flop_counter import FlopCounterMode

            flop_counts: Dict[str, float] = defaultdict(float)
            for node in conv_nodes:
                success, args, kwargs = torch._inductor.fx_utils.get_fake_args_kwargs(
                    node
                )

                if success:
                    with FlopCounterMode(display=False) as flop_counter_mode:
                        with V.fake_mode:
                            node.target(*args, **kwargs)

                    counted_flops = flop_counter_mode.get_total_flops()
                    if is_grouped(node):
                        node_type = "grouped"
                    elif is_small_channel(node):
                        node_type = "small"
                    elif is_in_out_channel(node):
                        node_type = "in_out"
                    else:
                        node_type = "default"

                    flop_counts[node_type] += counted_flops
                else:
                    log.debug("Conv inputs meta not found")

            # average benchmarked channels last speedup / slowdown, < 1 is speedup.
            # taken from the set of convolution inputs in benchmarks/dynamo/microbenchmarks/operator_inp_logs/torchbench_train/
            # To regenerate these numbers follow https://gist.github.com/eellison/55d7a6ed6f39829d68ac56f95f4df5bb
            GROUPED_MULTIPLIER = 1.358
            DEFAULT_MULTIPLIER = 0.823
            IN_OUT_MULTIPLIER = 0.725
            SMALL_MULTIPLIER = 0.783

            total_flops = sum(flop_counts.values())
            # TODO - get different values per hardware
            weighted_flops = (
                flop_counts["grouped"] * GROUPED_MULTIPLIER
                + flop_counts["small"] * SMALL_MULTIPLIER
                + flop_counts["in_out"] * IN_OUT_MULTIPLIER
                + flop_counts["default"] * DEFAULT_MULTIPLIER
            )
            do_layout_opt = weighted_flops <= total_flops
            if not do_layout_opt:
                log.debug(
                    "Skipped layout opt in inference because weighted flops indicate slowdown, default: %d, channels last: %d",
                    total_flops,
                    weighted_flops,
                )
            return do_layout_opt

        # Channels last layout can dramatically hurt grouped conv perf. E.g.
        # Conv with arguments like
        #   {"input_shape": [32, 224, 112, 112], "weight_shape": [224, 112, 3, 3],
        #    "stride": [2, 2], "padding": [1, 1], "groups": 2}
        # slows down 31x using channels last..

        # But a lot of timm models use depthwise separable convolution which will
        # result in grouped convolution with in-channel size == 1.
        # For those grouped convolution, channels last still helps a lot.
        # E.g.
        # Conv with arguments
        #   {"input_shape": [128, 58, 56, 56], "weight_shape": [58, 1, 3, 3],
        #    "stride": [2, 2], "padding": [1, 1], "groups": 58}
        # get 1.86x speedup with channels last layout.
        #
        # The following heuristics skip using channels-last if the model contains
        # grouped convolution with in-channels > 1.
        if any(map(is_grouped, conv_nodes)):
            log.debug(
                "Skip layout opt because found grouped convolution with >1 in_channels!"
            )
            return False

        # For some models that contain convolution with larger in-channel than out-channel, applying
        # channels last hurts performance.
        # Following models are skipped due to this:
        # - pytorch_unet
        # - phlippe_densenet (slightly worse)
        # - Background_Matting (1.22x -> 0.821x)
        # - pytorch_CycleGAN_and_pix2pix (1.597x -> 1.294x)
        if any(map(is_in_out_channel, conv_nodes)):
            log.debug(
                "Skip layout opt because some convolutions have smaller out_channel"
            )
            return False

        # Following models are skipped due to this:
        # - functorch_maml_omniglot
        if all(map(is_small_channel, conv_nodes)):
            log.debug("Skip layout opt because all convolution channels are too small")
            return False

        return True

    def qualify_name(self, name: str) -> str:
        """Prepend the given name with the graph name if any."""
        if self.name is not None:
            return f"{self.name}_{name}"
        return name

    def make_subgraph(
        self,
        gm: torch.fx.GraphModule,
        example_inputs: List[torch.Tensor],
        subgraph_name: str,
    ) -> "GraphLowering":
        """
        Make a subgraph of the current graph with all inherited
        parts, except the graph module (`gm`) and `example_inputs`.
        The subgraphs are lowered separately, but intended to be
        inlined in the parent graph's codegening. Hence the need
        for maintaining the same `shape_env` and other properties.
        The subgraph name is qualified by the parent graph's name.
        """
        return GraphLowering(
            gm=gm,
            example_inputs=example_inputs,
            shape_env=self._shape_env,
            cpp_wrapper=self.cpp_wrapper,
            aot_mode=self.aot_mode,
            extern_node_serializer=self.extern_node_serializer,
            is_inference=self.is_inference,
            name=self.qualify_name(subgraph_name),
        )

    def find_nodes_prefer_channels_last(self):
        """
        The rule to decide if an node prefer channels last is simple.
        1. if it's input/output of a convolution
        2. if one of its user prefers channels last

        We have rule 1 because cudnn runs a faster convolution kernel for channels last inputs;
        Rule 2 is also important. It makes sure that indirect inputs to convolution also prefers
        channels last.

        Consider the scenario: conv -> batch-norm -> relu -> conv
        Without rule 2, batch-norm output may use a contiguous layout. That will cause 2 extra copies:
        1. the output of batch-norm should be channels last initially since its input is a conv's output.
           Forcing the batch-norm's output to be contiguous results in the first copy
        2. The second conv's input is initially contiguous. This layout is propagated from the batch-norm's output.
           We need convert it to channels last layout which results in the second copy.
        With rule 2, we makes sure all the tensors in the chain uses channels last layout. So both copies
        can be saved.
        """
        output_set = set()
        for n in reversed(self.module.graph.nodes):
            if n.target == torch.ops.aten.convolution.default:
                output_set.add(n)
                continue

            for user in n.users:
                if user in output_set:
                    output_set.add(n)
                    break

        # need a second pass to add downstream nodes of those channel last nodes to the sets.
        # This pass is especially needed to avoid mix-layout kernel inputs in backward pass.
        #
        # Let's say a conv-batchnorm 's output is passed to relu whose output is in turn returned
        # from the fwd graph. Without this second pass, we will force relu's output to be contiguous.
        # Then in the kernel in backward pass, the contiguous output of relu may be mix with other channels last
        # tensors and passed to a kernel.
        #
        # This pass improve yolov3 training speedup from 1.116x (worse than disabling layout optimization speedup 1.196x) to 1.457x.
        # It also improves dla102 training speedup from 1.240x (worse than disabling layout optimization speedup 1.523x) to 1.835x .
        # This also helps the following models:
        # - res2net101_26w_4s
        # - res2net50_14w_8s
        # - sebotnet33ts_256
        for n in self.module.graph.nodes:
            if n in output_set:
                for child in n.users:
                    output_set.add(child)

        return output_set

    def warn_fallback(self, name):
        if name not in self._warned_fallback:
            self._warned_fallback.add(name)
            perf_hint_log.info("Using FallbackKernel: %s", name)

    def add_device_info(self, device: torch.device):
        self.device_types.add(device.type)
        if device.index is not None:
            self.device_idxs.add(device.index)
        if V.graph.current_node and device not in self.device_node_mapping:
            self.device_node_mapping[device] = V.graph.current_node

    @property
    def fake_mode(self):
        return V.fake_mode

    def get_buffer(self, buffer_name: str):
        if buffer_name in self.name_to_buffer:
            return self.name_to_buffer[buffer_name]
        if buffer_name in self.graph_inputs:
            return self.graph_inputs[buffer_name]
        return None

    def get_dtype(self, buffer_name: str):
        if buffer_name in self.constants:
            return self.constants[buffer_name].dtype
        if buffer_name in self.name_to_buffer:
            return self.name_to_buffer[buffer_name].get_dtype()
        if buffer_name in self.graph_inputs:
            return self.graph_inputs[buffer_name].get_dtype()
        m = re.match(r"(as_strided|reinterpret_tensor)\(([a-zA-Z0-9_]+),", buffer_name)
        if m:
            return self.get_dtype(m.group(1))
        raise KeyError(f"could not find {buffer_name}")

    def get_numel(self, buffer_name: str):
        from .ir import MultiOutputLayout

        if buffer_name in self.constants:
            return self.constants[buffer_name].numel()
        if buffer_name in self.name_to_buffer:
            buf = self.name_to_buffer[buffer_name]
            if isinstance(getattr(buf, "layout", None), MultiOutputLayout):
                return 1
            return buf.get_numel()
        if buffer_name in self.graph_inputs:
            return self.graph_inputs[buffer_name].get_numel()
        raise KeyError(f"could not find {buffer_name}")

    @dynamo_timed
    def run(self, *args):
        return super().run(*args)

    def register_buffer(self, buffer: ir.Buffer):
        name = self.qualify_name(f"buf{len(self.buffers)}")
        self.buffers.append(buffer)
        self.name_to_buffer[name] = buffer
        # Skip empty CPU tensor so that CUDA graphs can succeed, see https://github.com/pytorch/pytorch/pull/114144
        if (
            not (isinstance(buffer, ir.ComputedBuffer) and buffer.is_zero_elements())
            and buffer.get_device() is not None
        ):
            self.add_device_info(buffer.get_device())
        return name

    def register_list(self, buffer_names: List[str]):
        name = self.qualify_name("list_" + "_".join(buffer_names))
        self.lists[name] = buffer_names
        return name

    def register_users_of(self, node_output):
        def register(value):
            if isinstance(value, (list, tuple)):
                for x in value:
                    register(x)
            if isinstance(value, ir.IRNode):
                if (
                    not hasattr(value, "data")
                    or not isinstance(value.data, ir.IRNode)
                    or not (
                        hasattr(value.data, "data")
                        and isinstance(value.data.data, ir.IRNode)
                    )
                ):
                    return

                for read_name in value.get_read_names():
                    self.name_to_users[read_name].append(value)

        register(node_output)

    def mark_buffer_mutated(self, name: str):
        """
        When a buffer is mutated we need to make sure all the reads to
        the old version are realized before the mutation happens.
        """
        assert isinstance(name, str)
        self.mutated_buffers.add(name)

        if name not in self.name_to_users:
            return

        for user in self.name_to_users[name]:
            user.realize()

    def get_original_value_of_constant(self, name: str):
        """
        In AOTI, module buffers may have been mutated during the tracing and compilation.
        Thus we need to read from previously stored original buffers, to make sure the
        generated model.so uses correct initial values.
        """
        assert name in self.allocated_constant_name and name in self.constants, (
            "Can not find the original value for " + name
        )
        orig_name = get_cloned_parameter_buffer_name(self.allocated_constant_name[name])
        return (
            self.module.meta[orig_name]
            if orig_name in self.module.meta
            else self.constants[name]
        )

    def add_tensor_constant(self, data, name=None):
        def allocate(name):
            if not config.aot_inductor.use_runtime_constant_folding:
                for constant_name, value in self.constants.items():
                    if (
                        not data.is_mkldnn
                        and data.size() == value.size()
                        and data.stride() == value.stride()
                        and data.dtype == value.dtype
                        and data.device == value.device
<<<<<<< HEAD
                        and torch.eq(data, value).all()
=======
                        and data.untyped_storage().data_ptr()
                        == value.untyped_storage().data_ptr()
>>>>>>> f34905f6
                    ):
                        return constant_name

            if name is None:
                name = f"constant{len(self.constants)}"
            if name[0].isdigit():
                name = f"constant_{name}"
            name = self.qualify_name(name)
            # We may generate a var name for each constant in the codegen.
            # Let's only keep sane characters.
            prefix = re.sub(r"[^a-zA-Z0-9_]", "_", name)
            name = prefix
            cnt = 0
            while name in self.constants:
                name = f"{prefix}_{cnt}"
                cnt += 1
            self.constants[name] = data
            self.constant_reprs[name] = (
                f"{data.device!r} {data.dtype!r} "
                f"{tuple(data.size())!r} {tuple(data.stride())!r} "
                f"{hash(data):x}"
            )
            return name

        new_name = allocate(name)
        self.allocated_constant_name[new_name] = name

        return TensorBox.create(
            ir.ConstantBuffer(
                new_name,
                FixedLayout(data.device, data.dtype, *self.static_sizes_strides(data)),
            )
        )

    def constant_name(self, name: str, device_override: Optional[torch.device]):
        """
        We AOT copy constants to the devices they are needed on.
        If device_override doesn't match the constant's device, then
        copy it and return a different name.
        """
        if self.constants[name].device == device_override or device_override is None:
            return name
        alt_name = f"{name}_{device_override.type}{device_override.index or 0}"
        if alt_name not in self.constants:
            self.constants[alt_name] = self.constants[name].to(device_override)
        return alt_name

    def placeholder(self, target: str, args, kwargs):
        example = super().placeholder(target, args, kwargs)
        self.graph_input_names.append(target)
        if isinstance(example, SymTypes):
            expr = example.node.expr
            self.graph_inputs[target] = expr
            return expr
        elif isinstance(example, (int, bool, float)):
            expr = sympy.sympify(example)
            self.graph_inputs[target] = expr
            return expr
        if isinstance(example, BackwardState):
            # Ignored arg, must be unused
            # Alternately we could filter this out in AotAutograd
            return None
        assert isinstance(example, torch.Tensor), example
        # todo(chilli): We can remove the last check once we turn buffers into
        # static shape tensors. That's a hack to workaround Inductor believing
        # the buffer should be static but us passing in a fake tensor with
        # symbolic shapes.
        if not example._has_symbolic_sizes_strides:
            # the first N inputs are weights
            sizes, strides = self.static_sizes_strides(example)
        else:
            sizes, strides = self.symbolic_sizes_strides(example)
        # TODO(jansel): handle input aliasing
        target = self.qualify_name(target)
        tensor = TensorBox.create(
            InputBuffer(
                target,
                FixedLayout(example.device, example.dtype, sizes, strides),
            )
        )
        self.graph_inputs[target] = tensor
        self.graph_inputs_original[target] = tensor.data.data
        self.add_device_info(example.device)
        return tensor

    def call_function(self, target, args, kwargs):
        if target is operator.getitem and isinstance(args[0], (list, tuple, dict)):
            return super().call_function(target, args, kwargs)

        if hasattr(target, "_inductor_lowering_function"):
            # passthrough lowerings from .pattern_matcher
            return target(*args, **kwargs)

        def get_custom_op_layout_constraints(target, args, kwargs):
            # Custom operations that require preserving stride order
            # which run through implicit fallback must constrain their
            # arguments' fx strides
            layout_constraint = None
            if torch._C.Tag.needs_fixed_stride_order in target.tags:
                # We have to set the current args because call_function will immediately
                # evaluate this lowering after creating the fallback, without evaluating
                # the layout constraint
                args, kwargs = constrain_to_fx_strides(
                    self.current_node, *args, **kwargs
                )
                # Also register the layout constraint so when the fallback
                # is used again, we can constrain the args to the same layout
                layout_constraint = constrain_to_fx_strides
            return layout_constraint, args, kwargs

        if target not in lowerings:
            assert isinstance(
                target, torch._ops.OpOverload
            ), f"{target} is not an OpOverload"
            base_name = target.name().split(".")[0]
            if base_name in FALLBACK_ALLOW_LIST:
                make_fallback(target)
            elif config.implicit_fallbacks:
                layout_constraint, args, kwargs = get_custom_op_layout_constraints(
                    target, args, kwargs
                )
                error = (
                    MissingOperatorWithDecomp
                    if get_decompositions([target])
                    else MissingOperatorWithoutDecomp
                )
                log.info(
                    "Creating implicit fallback for:\n%s",
                    error.operator_str(target, args, kwargs),
                )
                make_fallback(target, layout_constraint)

            elif get_decompositions([target]):
                # There isn't a good way to dynamically patch this in
                # since AOT Autograd already ran.  The error message tells
                # the user how to fix it.
                raise MissingOperatorWithDecomp(target, args, kwargs)
            else:
                raise MissingOperatorWithoutDecomp(target, args, kwargs)

        try:
            log.debug("  via %s", lowerings[target])
            out = lowerings[target](*args, **kwargs)
            return out
        except Exception as e:
            raise LoweringException(e, target, args, kwargs).with_traceback(
                e.__traceback__
            ) from None

    @staticmethod
    def can_inline_constant(t: torch.Tensor) -> bool:
        """
        True if this is a small constant attr that will be inlined.
        """
        return len(t.shape) == 1 and t.shape[0] <= 8

    def get_attr(self, target, args, kwargs):
        # this is a constant
        value = getattr_recursive(self.module, target)
<<<<<<< HEAD

        if isinstance(value, torch.fx.GraphModule):
            return ir.Subgraph(name=target, graph_module=value)

=======

        if isinstance(value, torch.fx.GraphModule):
            return ir.Subgraph(name=target, graph_module=value)

>>>>>>> f34905f6
        if (
            config.aot_inductor.use_runtime_constant_folding
            or config.always_keep_tensor_constants
            or unsupported_output_tensor(value)
        ):
            return self.add_tensor_constant(value, target)

        with no_dispatch():
            if value.shape == ():
                return Constant(value.item(), value.dtype, value.device)
            if self.can_inline_constant(value):
                # tensor lowering has constant inlining logic
                from .lowering import tensor

                return tensor(value.tolist(), dtype=value.dtype, device=value.device)

        return self.add_tensor_constant(value, target)

    def call_module(self, target, args, kwargs):
        raise AssertionError

    def call_method(self, target, args, kwargs):
        raise AssertionError

    def output(self, target, args, kwargs):
        result = super().output(target, args, kwargs)
        if not isinstance(result, (tuple, list)):
            # nested subgraphs can have singleton outputs
            result = (result,)
        assert isinstance(result, (tuple, list)), type(result)
        assert all(
            isinstance(
                x,
                (
                    TensorBox,
                    ir.Constant,
                    type(None),
                    ir.ConstantBuffer,
                    sympy.Expr,
                    sympy.logic.boolalg.Boolean,
                    int,
                    ir.EffectfulKernel,
                ),
            )
            for x in result
        ), result

        fx_node_args = V.graph.current_node.args[0]  # type: ignore[arg-type]
        if not isinstance(fx_node_args, (tuple, list)):
            # nested subgraphs can have singleton outputs
            fx_node_args = (fx_node_args,)
        result = [ir.ExternKernel.realize_input(x) for x in result]
        result_correct_strides = []

        assert len(fx_node_args) == len(result)
        for r, fx_node in zip(result, fx_node_args):
            if not isinstance(r, (ir.TensorBox, ir.BaseView)):
                result_correct_strides.append(r)
            else:
                # AOT Autograd tries to detect stride divergence of inductor from output metadata.
                # Here, we try to avoid spurious divergence by matching insignificant strides such as
                result_correct_strides.append(
                    self.match_insignificant_strides(r, fx_node.meta["val"].stride())
                )

        self.graph_outputs = result_correct_strides
        value: ir.IRNode
        for name, value in self.graph_inputs.items():
            assert isinstance(
                value, (TensorBox, sympy.Expr)
            ), f"Unsupported inductor graph input type: {type(value)}"
            if not isinstance(value, TensorBox):
                continue
            value.realize()
            assert isinstance(value, TensorBox)
            value = value.data
            assert isinstance(value, ir.StorageBox)
            value_storage_box = value
            value = value.data
            if not isinstance(value, InputBuffer) or value.get_name() != name:
                # one of our inputs was mutated, need to turn that into a copy
                ir.MutationLayoutSHOULDREMOVE.realize_into(
                    value, self.graph_inputs_original[name]
                )
                # replace output with mutated input
                try:
                    ind = self.graph_outputs.index(value_storage_box)
                    self.graph_outputs[ind] = self.graph_inputs_original[name]
                except ValueError:
                    pass

        self.finalize()
        log.debug(
            "Force channels last inputs for %d conv for the current graph with id %d",
            self.num_channels_last_conv,
            self.graph_id if self.graph_id is not None else -1,
        )

    def finalize(self):
        for buf in self.buffers:
            buf.decide_layout()

    @contextmanager
    def set_current_node(self, node: torch.fx.Node):
        old = self.current_node
        try:
            self.current_node = node
            yield
        finally:
            self.current_node = old

    def match_insignificant_strides(
        self,
        tensor,
        meta_strides_inp: Tuple[Union[int, torch.SymInt], ...],
    ) -> ir.TensorBox:
        # should have already been realized
        assert torch._inductor.ir.is_storage_and_layout(tensor)

        meta_strides = [
            s.node.expr if isinstance(s, torch.SymInt) else s for s in meta_strides_inp
        ]

        if all(
            self.sizevars.statically_known_equals(s1, s2)
            for s1, s2 in zip(meta_strides, tensor.get_stride())
        ):
            return tensor

        def significant_strides_equal(shape, meta_strides, tensor_strides):
            for dim, s1, s2 in zip(shape, meta_strides, tensor_strides):
                if self.sizevars.statically_known_leq(dim, 1):  # type: ignore[arg-type]
                    continue

                if not self.sizevars.statically_known_equals(s1, s2):
                    return False

            return True

        if not significant_strides_equal(
            tensor.get_size(), meta_strides, tensor.get_stride()
        ):
            return tensor

        storage, old_layout = torch._inductor.ir.as_storage_and_layout(tensor)
        new_stride = list(old_layout.stride)
        for i, s in enumerate(tensor.get_size()):
            if self.sizevars.statically_known_leq(s, 1):  # type: ignore[arg-type]
                new_stride[i] = meta_strides[i]

        new_layout = torch._inductor.ir.FixedLayout(
            old_layout.device,
            old_layout.dtype,
            old_layout.size,
            new_stride,
            old_layout.offset,
        )
        return ir.TensorBox(torch._inductor.ir.ReinterpretView(storage, new_layout))

    def run_node(self, n: torch.fx.Node):
        def debug(msg):
            log.debug("lowering %s %s", LazyString(n.format_node), msg)

        origins = {n}
        if n.op == "call_function":
            args, kwargs = self.fetch_args_kwargs_from_env(n)
            origins |= gather_origins(args, kwargs)
        with ir.IRNode.current_origins(origins), self.set_current_node(
            n
        ), V.set_current_node(n):
            if (
                n.op == "call_function"
                and n.target is not operator.getitem
                and fallback_node_due_to_unsupported_type(n)
            ):
                debug("fallback_handler")
                result = fallback_handler(n.target, add_to_fallback_set=False)(
                    *args, **kwargs  # type: ignore[possibly-undefined]
                )
            elif n.op == "call_function" and n.target in layout_constraints:
                debug("layout_constraints")
                args, kwargs = layout_constraints[n.target](n, *args, **kwargs)  # type: ignore[index]
                result = self.call_function(n.target, args, kwargs)
            elif is_magic_method(n.target):
                # TODO: this is sus, it probably should be handled in the
                # lowerings themselves similarly to sym_size/sym-stride
                debug("is_magic_method")
                if isinstance(n.meta["val"], torch.SymInt):
                    result = n.meta["val"].node.expr
                else:
                    result = super().run_node(n)
            else:
                debug("")
                result = super().run_node(n)

            # require the same stride order for dense outputs,
            # 1. user-land view() will not throw because inductor
            # output different strides than eager
            # long term the solution is to make view() always succeed
            # with infallible strides.
            # 2: as_strided ops, we need make sure its input has same size/stride with
            # eager model to align with eager behavior.
            as_strided_ops = [
                torch.ops.aten.as_strided.default,
                torch.ops.aten.as_strided_.default,
                torch.ops.aten.as_strided_scatter.default,
                torch.ops.aten.resize.default,
                torch.ops.aten.resize_as.default,
            ]
            is_output = any(user.op == "output" for user in n.users)
            is_input_for_as_strided = any(
                user.target in as_strided_ops for user in n.users
            )

            if n.meta.get("inductor_realize_to_strides", False) and isinstance(
                result, TensorBox
            ):
                result.realize()
                strides = n.meta["val"].stride()
                sym_strides = torch._inductor.utils.any_is_symbolic(*strides)
                if (
                    not hasattr(result, "get_stride")
                    or result.get_stride() != strides
                    and not sym_strides
                ):
                    stride_order = ir.get_stride_order(strides)
                    result = ir.ExternKernel.require_stride_order(result, stride_order)
            if (
                is_output
                and isinstance(result, TensorBox)
                and isinstance(result.data, ir.BaseView)
            ):
                # Realize so that outputs are correctly aliased
                result.realize()

            if (is_output or is_input_for_as_strided) and isinstance(
                n.meta["val"], torch.Tensor
            ):
                strides = n.meta["val"].stride()
                dense = torch._prims_common.is_non_overlapping_and_dense(n.meta["val"])
                unbacked_symbols_in_strides = len(free_unbacked_symbols(strides)) > 0
                # requiring a stride order for a non-dense output wouldn't
                # recreate the same strides, and would fail with view, defer for now.
                if not unbacked_symbols_in_strides and dense and len(strides):
                    stride_order = ir.get_stride_order(strides)
                    if (
                        len(result.get_size()) == 4
                        and n in self.nodes_prefer_channels_last
                        and n.name not in self.user_visible_outputs
                        and not is_input_for_as_strided
                    ):
                        stride_order = ir.NHWC_STRIDE_ORDER

                    allow_padding = (
                        n.name not in self.user_visible_outputs
                        and not is_input_for_as_strided
                    )
                    result = ir.ExternKernel.require_stride_order(
                        result, stride_order, allow_padding=allow_padding
                    )

            # Realize if (1) any user need inputs realized, or (2) there is
            # already too many reads and rematerializing can be bad.
            num_users = len(set(n.users))
            if num_users > 1 and isinstance(result, TensorBox):
                for user in n.users:
                    if user.target in needs_realized_inputs:
                        result.realize_hint()
                        # This inclusion is somewhat controversial (from
                        # discussion between Horace, Natalia, and Elias).
                        # Currently, it's not very clear why this is helpful.
                        # The general idea here is that even though a node may
                        # have FlexibleLayout, we still often *treat* it as if
                        # it was contiguous. This appears to sometimes result in
                        # suboptimal behavior.
                        #
                        # When we do a better job selecting layout, we should
                        # revisit this.
                        need_fixed_layout = [
                            torch.ops.aten.convolution_backward.default,
                            torch.ops.aten.mm.default,
                            torch.ops.aten._int_mm.default,
                        ]
                        need_fixed_channels_last_layout = []
                        if not self.layout_opt:
                            need_fixed_layout.append(torch.ops.aten.convolution.default)
                        if torch._C._has_mkldnn:
                            need_fixed_layout += [
                                torch.ops.mkldnn._linear_pointwise.default,
                                torch.ops.mkldnn._linear_pointwise.binary,
                                torch.ops.aten.mkldnn_rnn_layer.default,
                                torch.ops.onednn.qlinear_pointwise.default,
                                torch.ops.onednn.qlinear_pointwise.tensor,
                            ]
                            need_fixed_channels_last_layout += [
                                torch.ops.mkldnn._convolution_pointwise.default,
                                torch.ops.mkldnn._convolution_pointwise.binary,
                                torch.ops.mkldnn._convolution_pointwise_.binary,
                                torch.ops.mkldnn._convolution_transpose_pointwise.default,
                                torch.ops.onednn.qconv2d_pointwise.default,
                                torch.ops.onednn.qconv2d_pointwise.binary,
<<<<<<< HEAD
                                torch.ops.onednn.qlinear_pointwise.default,
                                torch.ops.onednn.qlinear_pointwise.tensor,
=======
>>>>>>> f34905f6
                            ]
                            if torch._C.has_mkl:
                                need_fixed_layout += [torch.ops.mkl._mkl_linear.default]
                        if user.target in need_fixed_layout:
                            result = ir.ExternKernel.require_stride_order(
                                result,
                                ir.get_stride_order(n.meta["val"].stride()),
                                allow_padding=True,
                            )
                        if user.target in need_fixed_channels_last_layout:
                            result = ir.ExternKernel.require_stride_order(
                                result,
                                ir.get_stride_order(
                                    make_channels_last_strides_for(n.meta["val"].shape)
                                ),
                            )
                    if user.op == "output":
                        if isinstance(result.data.data, (Pointwise, Reduction)):
                            result.realize()

                # TODO(jansel): introduce a store vs inline choice
                result.mark_reuse(len(n.users))

            # Realize if the IRNode already has accumulated lots of reads
            if isinstance(result, TensorBox) and result.has_exceeded_max_reads():
                # Prevent excessive accumulation in a computed buffer, when
                # there are multiple branches each with small number of memory
                # reads, but they converge to a user.
                result.realize_hint()

            # Realize if a Pointwise has too much stuff to be inlined.
            # As this may cause RecursionError during Inductor's evaluation.
            if isinstance(result, TensorBox) and isinstance(result.data, StorageBox):
                curr = result.data.data
                if isinstance(curr, Pointwise):
                    # Use inner fn as a rough proxy. Good enough.
                    if curr.has_large_inner_fn():
                        result.realize()

        # This is not complete, but it doesn't have to be: origin_node
        # tracking is best effort.  The logic here critically relies on direct
        # TensorBox -> StorageBox denoting a non-view; we don't bother trying
        # to get views to work.  Feel free to add any extra cases as needed.
        #
        # Note: we can't YOLO tree_map over this result, because if there are
        # buffers or a view involved, we might not be able to validly assign
        # the origin_node here.
        if isinstance(result, TensorBox) and isinstance(result.data, ir.StorageBox):
            if isinstance(result.data.data, ir.Loops):
                result.data.data.origin_node = n
            elif isinstance(result.data.data, ir.Buffer):
                result.data.data.origin_node = n
                if isinstance(result.data.data, ir.ComputedBuffer) and isinstance(
                    result.data.data.data, ir.Loops
                ):
                    result.data.data.data.origin_node = n
                # Not really multi-output, can straightforwardly recurse in
                elif (
                    isinstance(result.data.data, ir.MultiOutput)
                    and not result.data.data.indices
                ):
                    if isinstance(result.data.data.inputs[0], ir.Buffer):
                        result.data.data.inputs[0].origin_node = n

        self.register_users_of(result)

        return result

    def validate_can_generate_cpp_wrapper(self):
        if config.disable_cpp_codegen:
            raise CppWrapperCodeGenError("C++ codegen is disabled")

        if sys.platform not in ["linux", "darwin"]:
            raise CppWrapperCodeGenError(f"Unsupported platform {sys.platform}")

        for value in self.graph_inputs.values():
            dtype = None
            if isinstance(value, TensorBox):
                dtype = value.get_dtype()
            elif isinstance(
                value, (sympy.Symbol, sympy.Expr, sympy.core.numbers.Integer)
            ):
                dtype = may_get_constant_buffer_dtype(value)

            if not supported_dtype_of_cpp_wrapper(dtype, self.cuda):
                raise CppWrapperCodeGenError(f"Unsupported input dtype {dtype}")

    def init_wrapper_code(self):
        self.cuda = "cuda" in self.device_types
        if self.cpp_wrapper:
            self.validate_can_generate_cpp_wrapper()
<<<<<<< HEAD
            self.wrapper_code = CppWrapperCuda() if self.cuda else CppWrapperCpu()
        else:
            device_types = self.device_types.copy()
            device_types.discard("cpu")
            # TODO(Eikan): Only support mixing cpu and other device now.
            assert len(device_types) <= 1, "Does not support mixing {}".format(
                "+".join(device_types)
            )
            only_cpu = len(device_types) == 0
            device_type = "cpu" if only_cpu else device_types.pop()

            self.device_ops = get_device_op_overrides(device_type)
            wrapper_code_gen_cls = get_wrapper_codegen_for_device(device_type)
            assert (
                wrapper_code_gen_cls is not None
            ), f"Device {device_type} not supported"
            self.wrapper_code = wrapper_code_gen_cls()

        if self.const_module:
            # If we have const module, we could reuse the kernels
            # This could avoid duplication and save time on doing recompilation (if Triton.)
            self.wrapper_code._names_iter = self.const_module.wrapper_code._names_iter
            self.wrapper_code.src_to_kernel = (
                self.const_module.wrapper_code.src_to_kernel
            )
=======

        device_types = self.device_types.copy()
        device_types.discard("cpu")
        device_types.discard("meta")
        # TODO(Eikan): Only support mixing cpu and other device now.
        assert len(device_types) <= 1, "Does not support mixing {}".format(
            "+".join(device_types)
        )
        only_cpu = len(device_types) == 0
        device_type = "cpu" if only_cpu else device_types.pop()

        self.device_ops = get_device_op_overrides(device_type)
        wrapper_code_gen_cls = get_wrapper_codegen_for_device(
            device_type, self.cpp_wrapper
        )
        assert wrapper_code_gen_cls is not None, f"Device {device_type} not supported"
        self.wrapper_code = wrapper_code_gen_cls()
>>>>>>> f34905f6

        if self.const_module:
            # If we have const module, we could reuse the kernels
            # This could avoid duplication and save time on doing recompilation (if Triton.)
            self.wrapper_code._names_iter = self.const_module.wrapper_code._names_iter
            self.wrapper_code.src_to_kernel = (
                self.const_module.wrapper_code.src_to_kernel
            )

    def codegen_with_cpp_wrapper(self):
        """
        For CPU, the cpp wrapper codegen is done in one pass.
        For GPU, the cpp wrapper codegen is done in two steps: JIT-compile the model with python
        wrapper code and run it to generate autotuned kernel binaries in the first pass; and then
        generate cpp wrapper code and compile it to a dynamic library in the second pass.
        """
        if "cuda" in self.device_types:
            # first pass
            self.cpp_wrapper = False
            compiled = self.compile_to_module().call

            def materialize(x):
                if isinstance(x, (torch.SymInt, torch.SymFloat)):
                    # Need concrete value to run dynamic shapes and tune the result
                    return x.node.hint
                elif isinstance(x, FakeTensor):
                    return defake(x)
                else:
                    assert isinstance(
                        x, torch.Tensor
                    ), "Unknown type when creating real inputs" + str(type(x))
                    return x

            if tracing_context := torch._guards.TracingContext.try_get():
                if tracing_context.output_strides:
                    tracing_context.output_strides.clear()

                params_flat = [
                    param
                    for param in tracing_context.params_flat  # type: ignore[union-attr]
                    if param is not None
                ]
                real_inputs = [
                    materialize(x) for x in itertools.chain(params_flat, V.real_inputs)
                ]
            else:
                real_inputs = [materialize(x) for x in V.real_inputs]

            if self.mutated_inputs:
                from .compile_fx import clone_preserve_strides

                mutated_input_idxs = [
                    idx
                    for idx, name in enumerate(self.graph_inputs)
                    if name in self.mutated_inputs
                    and isinstance(real_inputs[idx], torch.Tensor)
                ]
                for idx in mutated_input_idxs:
                    # clone mutated Tensor inputs to avoid mutating them in
                    # the first pass of the CPP wrapper-based compilation, as
                    # this will lead to a side effect on the example inputs:
                    # e.g. if torch.compile(f)(x) if called on input-mutating
                    # f, the inputs x will be mutated twice in the process:
                    # once here, and again when running the compiled model;
                    # this will also lead to a numerically incorrect output
                    real_inputs[idx] = clone_preserve_strides(real_inputs[idx])

            with torch.utils._python_dispatch._disable_current_modes():
                assert self.example_inputs is not None
                compiled(real_inputs)
            del real_inputs

            # second pass
            # TODO: reuse self.scheduler from the first pass to speed up the second pass
            self.cpp_wrapper = True
            self.removed_buffers.clear()
            self.inplaced_to_remove.clear()
            V.graph.sizevars.precomputed_replacements.clear()
            V.graph.sizevars.inv_precomputed_replacements.clear()
            return self.codegen()
        else:
            # cpu
            return self.codegen()

    def codegen(self):
        from .scheduler import Scheduler

        self.init_wrapper_code()

        self.scheduler = Scheduler(self.buffers)
        V.debug.draw_orig_fx_graph(self.orig_gm, self.scheduler.nodes)

<<<<<<< HEAD
=======
        self.wrapper_code.push_codegened_graph(self)
        self.scheduler.codegen()
        result = self.wrapper_code.generate(self.is_inference)
        self.wrapper_code.pop_codegened_graph()
        return result

    def codegen_subgraph(self, parent_graph):
        """
        This is a more compact version of the `codegen()` above
        where we codegen this graph as a subgraph of some parent
        graph. The parent graph is passed as an argument: the
        intention is to inline codegening of the subgraph in
        the parent graph's wrapper code (including the generated
        kerenls). The wrapper code is not finalized (via `.generate()`
        call), as this will be done in the parent graph's `codegen()`.
        """
        from .scheduler import Scheduler

        self.wrapper_code = parent_graph.wrapper_code
        self.device_ops = parent_graph.device_ops
        self.cpp_wrapper = parent_graph.cpp_wrapper

        self.scheduler = Scheduler(self.buffers)
>>>>>>> f34905f6
        self.scheduler.codegen()

    def codegen_subgraph(self, parent_graph):
        """
        This is a more compact version of the `codegen()` above
        where we codegen this graph as a subgraph of some parent
        graph. The parent graph is passed as an argument: the
        intention is to inline codegening of the subgraph in
        the parent graph's wrapper code (including the generated
        kerenls). The wrapper code is not finalized (via `.generate()`
        call), as this will be done in the parent graph's `codegen()`.
        """
        from .scheduler import Scheduler

        self.wrapper_code = parent_graph.wrapper_code
        self.device_ops = parent_graph.device_ops
        self.cpp_wrapper = parent_graph.cpp_wrapper

        self.scheduler = Scheduler(self.buffers)
        self.scheduler.codegen()

    def count_bytes(self):
        from .scheduler import Scheduler

        scheduler = Scheduler(self.buffers)

        total_bytes = 0
        node_counts = []
        node_runtimes = []
        for node in scheduler.nodes:
            num_bytes = node.get_read_write_buffers_sizes()
            total_bytes += num_bytes
            node_counts.append((node, num_bytes // 4))
            node_runtimes.append((node, node.get_estimated_runtime()))
        return total_bytes, node_counts, node_runtimes

    @dynamo_timed(phase_name="code_gen")
    def compile_to_module(self):
        from .codecache import PyCodeCache

        code, linemap = (
            self.codegen_with_cpp_wrapper() if self.cpp_wrapper else self.codegen()
        )
        linemap = [(line_no, node.stack_trace) for line_no, node in linemap]
        key, path = PyCodeCache.write(code)
        mod = PyCodeCache.load_by_key_path(
            key, path, linemap=linemap, attrs=self.constants
        )
        self.cache_key = key
        self.cache_path = path
        self.cache_linemap = linemap

        # Logged twice as per https://github.com/pytorch/pytorch/pull/99038#discussion_r1167826029
        # TODO. Revisit this once the logging API is more mature
        assert mod.__file__ is not None

        log_module_code(mod.__file__)
        log.debug("Output code written to: %s", mod.__file__)
        output_code_log.debug("Output code: \n%s", code)
        trace_structured(
            "inductor_output_code",
            lambda: {"filename": mod.__file__},
            payload_fn=lambda: code,
        )
        output_code_log.info("Output code written to: %s", mod.__file__)
        if config.benchmark_kernel:
            print(f"Compiled module path: {mod.__file__}", file=sys.stderr)
        V.debug.output_code(mod.__file__)
        V.debug.copy(os.path.splitext(mod.__file__)[0] + ".debug")
        return mod

    def compile_to_fn(self):
        if self.aot_mode:
            from .codecache import AotCodeCompiler

            assert self.cpp_wrapper, "AOT mode only supports C++ wrapper"
            code, linemap = self.codegen_with_cpp_wrapper()
            output_code_log.debug("Output code: \n%s", code)

            serialized_extern_kernel_nodes = None
            if (
                config.is_fbcode()
                and self.extern_kernel_nodes
                and self.extern_node_serializer
            ):
                serialized_extern_kernel_nodes = self.extern_node_serializer(
                    self.extern_kernel_nodes
                )
                output_code_log.debug(
                    "Serialized Extern Kernel Nodes: \n%s",
                    serialized_extern_kernel_nodes,
                )

            # Directly return the file path with the compiled code
            return AotCodeCompiler.compile(
                self, code, serialized_extern_kernel_nodes, cuda=self.cuda
            )
        else:
            return self.compile_to_module().call

    def get_output_names(self):
        return [
            node.get_name()
            for node in self.graph_outputs
            if not isinstance(node, ir.NoneAsConstantBuffer)
            and not isinstance(node, ir.ShapeAsConstantBuffer)
        ]

    def is_unspec_arg(self, name: str):
        # dynamo wraps unspec variable as 0d CPU tensor,
        # need to convert to scalar during codegen (triton only)
        return (
            name in self.graph_inputs.keys()
            and self.graph_inputs[name].get_numel() == 1
            and self.graph_inputs[name].get_device().type == "cpu"
        )<|MERGE_RESOLUTION|>--- conflicted
+++ resolved
@@ -16,14 +16,6 @@
 import torch.fx
 from torch._decomp import get_decompositions
 from torch._dynamo.utils import defake, dynamo_timed
-<<<<<<< HEAD
-from torch._logging import LazyString, trace_structured
-from torch._subclasses.fake_tensor import FakeTensor
-from torch.fx.experimental._backward_state import BackwardState
-from torch.fx.experimental.sym_node import magic_methods, method_to_operator
-from torch.fx.experimental.symbolic_shapes import has_free_symbols, ShapeEnv, SymTypes
-
-=======
 from torch._higher_order_ops.effects import _EffectType
 from torch._logging import LazyString, trace_structured
 from torch._prims_common import make_channels_last_strides_for
@@ -36,7 +28,6 @@
     ShapeEnv,
     SymTypes,
 )
->>>>>>> f34905f6
 from torch.utils._mode_utils import no_dispatch
 
 from . import config, ir
@@ -159,8 +150,6 @@
     return attr_itr
 
 
-<<<<<<< HEAD
-=======
 def mark_nodes_dislike_padding(g):
     """
     Nodes like convolution/convolution_backward want its input to be dense.
@@ -216,7 +205,6 @@
                     prior.meta["dislike_padding"] = True
 
 
->>>>>>> f34905f6
 class GraphLowering(torch.fx.Interpreter):
     graph_outputs: List[ir.IRNode]
 
@@ -783,12 +771,8 @@
                         and data.stride() == value.stride()
                         and data.dtype == value.dtype
                         and data.device == value.device
-<<<<<<< HEAD
-                        and torch.eq(data, value).all()
-=======
                         and data.untyped_storage().data_ptr()
                         == value.untyped_storage().data_ptr()
->>>>>>> f34905f6
                     ):
                         return constant_name
 
@@ -948,17 +932,10 @@
     def get_attr(self, target, args, kwargs):
         # this is a constant
         value = getattr_recursive(self.module, target)
-<<<<<<< HEAD
 
         if isinstance(value, torch.fx.GraphModule):
             return ir.Subgraph(name=target, graph_module=value)
 
-=======
-
-        if isinstance(value, torch.fx.GraphModule):
-            return ir.Subgraph(name=target, graph_module=value)
-
->>>>>>> f34905f6
         if (
             config.aot_inductor.use_runtime_constant_folding
             or config.always_keep_tensor_constants
@@ -1260,11 +1237,6 @@
                                 torch.ops.mkldnn._convolution_transpose_pointwise.default,
                                 torch.ops.onednn.qconv2d_pointwise.default,
                                 torch.ops.onednn.qconv2d_pointwise.binary,
-<<<<<<< HEAD
-                                torch.ops.onednn.qlinear_pointwise.default,
-                                torch.ops.onednn.qlinear_pointwise.tensor,
-=======
->>>>>>> f34905f6
                             ]
                             if torch._C.has_mkl:
                                 need_fixed_layout += [torch.ops.mkl._mkl_linear.default]
@@ -1356,33 +1328,6 @@
         self.cuda = "cuda" in self.device_types
         if self.cpp_wrapper:
             self.validate_can_generate_cpp_wrapper()
-<<<<<<< HEAD
-            self.wrapper_code = CppWrapperCuda() if self.cuda else CppWrapperCpu()
-        else:
-            device_types = self.device_types.copy()
-            device_types.discard("cpu")
-            # TODO(Eikan): Only support mixing cpu and other device now.
-            assert len(device_types) <= 1, "Does not support mixing {}".format(
-                "+".join(device_types)
-            )
-            only_cpu = len(device_types) == 0
-            device_type = "cpu" if only_cpu else device_types.pop()
-
-            self.device_ops = get_device_op_overrides(device_type)
-            wrapper_code_gen_cls = get_wrapper_codegen_for_device(device_type)
-            assert (
-                wrapper_code_gen_cls is not None
-            ), f"Device {device_type} not supported"
-            self.wrapper_code = wrapper_code_gen_cls()
-
-        if self.const_module:
-            # If we have const module, we could reuse the kernels
-            # This could avoid duplication and save time on doing recompilation (if Triton.)
-            self.wrapper_code._names_iter = self.const_module.wrapper_code._names_iter
-            self.wrapper_code.src_to_kernel = (
-                self.const_module.wrapper_code.src_to_kernel
-            )
-=======
 
         device_types = self.device_types.copy()
         device_types.discard("cpu")
@@ -1400,7 +1345,6 @@
         )
         assert wrapper_code_gen_cls is not None, f"Device {device_type} not supported"
         self.wrapper_code = wrapper_code_gen_cls()
->>>>>>> f34905f6
 
         if self.const_module:
             # If we have const module, we could reuse the kernels
@@ -1493,33 +1437,11 @@
         self.scheduler = Scheduler(self.buffers)
         V.debug.draw_orig_fx_graph(self.orig_gm, self.scheduler.nodes)
 
-<<<<<<< HEAD
-=======
         self.wrapper_code.push_codegened_graph(self)
         self.scheduler.codegen()
         result = self.wrapper_code.generate(self.is_inference)
         self.wrapper_code.pop_codegened_graph()
         return result
-
-    def codegen_subgraph(self, parent_graph):
-        """
-        This is a more compact version of the `codegen()` above
-        where we codegen this graph as a subgraph of some parent
-        graph. The parent graph is passed as an argument: the
-        intention is to inline codegening of the subgraph in
-        the parent graph's wrapper code (including the generated
-        kerenls). The wrapper code is not finalized (via `.generate()`
-        call), as this will be done in the parent graph's `codegen()`.
-        """
-        from .scheduler import Scheduler
-
-        self.wrapper_code = parent_graph.wrapper_code
-        self.device_ops = parent_graph.device_ops
-        self.cpp_wrapper = parent_graph.cpp_wrapper
-
-        self.scheduler = Scheduler(self.buffers)
->>>>>>> f34905f6
-        self.scheduler.codegen()
 
     def codegen_subgraph(self, parent_graph):
         """
