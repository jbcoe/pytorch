# mypy: allow-untyped-defs
import functools
import itertools
import logging
import operator
import os
import re
import sys
import time
from collections import defaultdict
from contextlib import contextmanager
from typing import (
    Any,
    Callable,
    DefaultDict,
    Dict,
    List,
    Optional,
    Set,
    Tuple,
    TYPE_CHECKING,
    Union,
)

import sympy

import torch
import torch._logging
import torch.fx
from torch._decomp import get_decompositions
from torch._dynamo.utils import defake, dynamo_timed
from torch._logging import LazyString, trace_structured
from torch._prims_common import make_channels_last_strides_for
from torch._subclasses.fake_tensor import FakeTensor
from torch.fx.experimental._backward_state import BackwardState
from torch.fx.experimental.sym_node import magic_methods, method_to_operator
from torch.fx.experimental.symbolic_shapes import (
    free_unbacked_symbols,
    has_free_symbols,
    resolve_unbacked_bindings,
    RuntimeAssert,
    ShapeEnv,
    SymTypes,
)
from torch.utils._mode_utils import no_dispatch
from torch.utils._sympy.numbers import int_oo

from . import config, ir
from .codegen.common import (
    BackendFeature,
    DeviceOpOverrides,
    get_backend_features,
    get_device_op_overrides,
    get_wrapper_codegen_for_device,
    init_backend_registration,
)
from .exc import (
    CppWrapperCodeGenError,
    LoweringException,
    MissingOperatorWithDecomp,
    MissingOperatorWithoutDecomp,
)
from .ir import (
    Constant,
    FixedLayout,
    get_device_type,
    InputBuffer,
    Pointwise,
    Reduction,
    StorageBox,
    TensorBox,
    TorchBindObject,
)
from .lowering import (
    constrain_to_fx_strides,
    FALLBACK_ALLOW_LIST,
    fallback_handler,
    fallback_node_due_to_unsupported_type,
    layout_constraints,
    lowerings,
    make_fallback,
    needs_realized_inputs,
    unsupported_output_tensor,
)
from .sizevars import SizeVarAllocator
from .utils import (
    convert_shape_to_inductor,
    gather_origins,
    get_cloned_parameter_buffer_name,
    get_sympy_Expr_dtype,
    maybe_get_suppress_shape_guards_ctx,
    should_assume_input_aligned,
)
from .virtualized import NullHandler, V


if TYPE_CHECKING:
    from torch._higher_order_ops.effects import _EffectType
    from .codegen.wrapper import WrapperCodeGen

from torch._inductor.codecache import output_code_log


log = logging.getLogger(__name__)
perf_hint_log = torch._logging.getArtifactLogger(__name__, "perf_hints")

aten = torch.ops.aten

_post_grad_graph_counter = itertools.count()

if config.is_fbcode():
    from torch._inductor.fb.utils import log_module_code
else:

    def log_module_code(*args, **kwargs):
        pass


def supported_dtype_of_cpp_wrapper(dtype, cuda):
    supported_dtype = {
        torch.float32,
        torch.float64,
        torch.int64,
        torch.int32,
        torch.int16,
        torch.int8,
        torch.uint8,
        torch.bool,
        torch.bfloat16,
        torch.complex32,
        torch.complex64,
        torch.complex128,
        torch.float16,
    }
    if cuda:
        supported_dtype.add(torch.float8_e4m3fn)
        supported_dtype.add(torch.float8_e5m2)
        supported_dtype.add(torch.float8_e4m3fnuz)
        supported_dtype.add(torch.float8_e5m2fnuz)

    return dtype in supported_dtype


def may_get_constant_buffer_dtype(constant_buffer):
    assert isinstance(
        constant_buffer, (sympy.Symbol, sympy.Expr, sympy.core.numbers.Integer)
    ), "get_constant_buffer_dtype only supports input of sympy.Symbol, sympy.Expr or sympy.core.numbers.Integer"
    if isinstance(constant_buffer, sympy.core.numbers.Integer):
        return torch.int64

    if isinstance(constant_buffer, sympy.Expr):
        return get_sympy_Expr_dtype(constant_buffer)

    if constant_buffer.is_integer:
        return torch.int64
    elif constant_buffer.is_float:
        return torch.float32
    else:
        return None


def is_magic_method(op):
    magic_ops = {method_to_operator(m) for m in magic_methods}
    return op in magic_ops


def getattr_recursive(obj, target):
    target_atoms = target.split(".")
    attr_itr = obj
    for i, atom in enumerate(target_atoms):
        if not hasattr(attr_itr, atom):
            raise RuntimeError(
                f"Node referenced nonexistent target {'.'.join(target_atoms[:i])}"
            )
        attr_itr = getattr(attr_itr, atom)
    return attr_itr


def mark_nodes_dislike_padding(g):
    """
    Nodes like convolution/convolution_backward want its input to be dense.
    If we pad their inputs, we result in extra calls to copy kernels!  On the other hand, padding usually helps reduction.

    The pass finds nodes that dislike padding. These are nodes that can be reached
    from a convolution/convolution_backward in the backward direction without
    going thru a reduction.
    """
    if not config.comprehensive_padding:
        return
    ops_dislike_padding = {
        aten.convolution,
        aten.convolution_backward,
    }
    # what's a better way to collect the reduction ops?
    ops_like_padding = {
        aten.var_mean,
        aten.sum,
        aten.mean,
        aten.prod,
        aten.any,
        aten.amin,
        aten.amax,
        aten.min,
        aten.max,
        aten.argmin,
        aten.argmax,
        aten.scatter_reduce,
    }

    def _get_overload_packet(node):
        return (
            node.target._overloadpacket
            if node.op == "call_function" and hasattr(node.target, "_overloadpacket")
            else None
        )

    for cur in reversed(g.nodes):
        op = _get_overload_packet(cur)
        if not op:
            continue
        if op in ops_dislike_padding:
            cur.meta["dislike_padding"] = True

        if cur.meta.get("dislike_padding", False):
            # propagate
            for prior in cur.all_input_nodes:
                prior_op = _get_overload_packet(prior)
                if not prior_op:
                    continue
                if prior_op not in ops_like_padding:
                    prior.meta["dislike_padding"] = True


class GraphLowering(torch.fx.Interpreter):
    graph_outputs: List[ir.IRNode]

    def symbolic_sizes_strides(self, ex: torch.Tensor):
        """
        Support dynamic shapes and dynamic strides by assigning variables
        to each dimension.  We duck-shape tensors, so if two tensors
        have the same size they get assigned the same symbolic variable.
        """
        if self.reuse_shape_env:
            return convert_shape_to_inductor(ex.size()), convert_shape_to_inductor(
                ex.stride()
            )
        else:
            from torch._dynamo.source import ConstantSource

            # TODO: this should not be needed once #93059 lands
            # https://github.com/pytorch/pytorch/pull/94031#discussion_r1096044816
            # TODO: make a dedicated UnknownSource for this?
            # NB: This is using the legacy default behavior from
            # create_symbolic_sizes_strides_storage_offset but we hope we can
            # just delete this entirely
            source = ConstantSource(
                f"__inductor_unknown_tensor_{len(self._shape_env.var_to_val)}"
            )
            (
                size,
                stride,
                _,
            ) = self._shape_env.create_symbolic_sizes_strides_storage_offset(
                ex,
                source,
            )

        size = [i.node.expr if isinstance(i, torch.SymInt) else i for i in size]
        stride = [i.node.expr if isinstance(i, torch.SymInt) else i for i in stride]
        return size, stride

    def static_sizes_strides(self, ex: torch.Tensor):
        """
        Primarily used to weights
        """
        size = [sympy.Integer(i) for i in ex.size()]
        stride = [sympy.Integer(i) for i in ex.stride()]
        return size, stride

    def __init__(
        self,
        gm: torch.fx.GraphModule,
        example_inputs: Optional[List[torch.Tensor]] = None,
        shape_env=None,
        graph_id=None,
        cpp_wrapper=False,
        aot_mode=False,
        user_visible_outputs=None,
        layout_opt=None,
        extern_node_serializer=None,
        is_inference=False,
        is_const_graph=False,
        const_output_index=None,
        const_code=None,
        const_module=None,
        name=None,
    ):
        super().__init__(gm)
        self.example_inputs = example_inputs
        self.layout_opt = (
            layout_opt
            if layout_opt is not None
            else self.decide_layout_opt(gm, is_inference=is_inference)
        )
        self.num_channels_last_conv = 0
        self.is_inference = is_inference
        self.is_const_graph = is_const_graph
        self.const_code = const_code
        self.const_module = const_module

        self.extra_traceback = False  # we do our own error wrapping
        if shape_env is None:
            shape_env = ShapeEnv()
            self.reuse_shape_env = False
        else:
            self._shape_env = shape_env
            self.reuse_shape_env = True
        self._shape_env = shape_env
        # We are going to start code generating runtime asserts, so make sure
        # you don't start adding new ones in the lowering process
        shape_env.freeze_runtime_asserts()
        # We're going to mutate ras_by_symbol as we finish generating them
        self.ras_by_symbol: Dict[
            sympy.Symbol, List[RuntimeAssert]
        ] = shape_env.deferred_runtime_asserts.copy()
        self.bound_unbacked_symbols: Set[sympy.Symbol] = set()
        self.sizevars = SizeVarAllocator(shape_env)
        self.graph_input_names: List[str] = []
        self.graph_inputs: Dict[str, TensorBox] = {}
        self.graph_inputs_original: Dict[str, InputBuffer] = {}
        self.device_types: Set[str] = (
            const_module.device_types if const_module else set()
        )
        self.device_idxs: Set[int] = const_module.device_idxs if const_module else set()
        self.cuda = False
        self.buffers: List[ir.Buffer] = []
        self.operations: List[ir.Operation] = []
        self.const_output_index: Dict[str, int] = (
            const_output_index if const_output_index else {}
        )
        self.folded_constants: Set[str] = (
            set(const_output_index.keys()) if const_output_index else set()
        )
        self.constants: Dict[str, torch.Tensor] = (
            const_module.constants if const_module else {}
        )
        self.torchbind_constants: Dict[str, torch._C.ScriptObject] = {}
        self.constant_reprs: Dict[str, str] = {}
        self.removed_operations: Set[str] = set()
        self.removed_buffers: Set[str] = set()
        self.removed_inplace_buffers: Set[str] = set()
        self.mutated_buffers: Set[str] = set()
        self.never_reuse_buffers: Set[str] = set()
        self.inplaced_to_remove: Set[str] = set()
        self.device_ops: DeviceOpOverrides = None  # type: ignore[assignment]
        self.wrapper_code: WrapperCodeGen = None  # type: ignore[assignment]
        # See `ProxyExecutor Design Note` in ir.py for more details
        self.extern_kernel_nodes: List[ir.ExternKernelNode] = []
        self.extern_node_serializer: Optional[
            Callable[[List[ir.ExternKernelNode]], Any]
        ] = extern_node_serializer
        self.current_node: torch.fx.Node = None  # type: ignore[assignment]
        self.lists: Dict[str, List[str]] = {}
        self.mutated_inputs: Set[str] = set()
        self.mutated_input_idxs: List[int] = []
        self.name_to_buffer: Dict[str, ir.Buffer] = {}
        self.name_to_users: DefaultDict[str, List[ir.IRNode]] = defaultdict(list)
        self.name_to_op: Dict[str, ir.Operation] = {}
        self.creation_time = time.time()
        self.name = name
        self.cpp_wrapper = cpp_wrapper

        # record multi_kernel choice for cpp_wrapper so the second pass knows
        # which sub-kernel is picked. Copy cpp_wrapper to another variable
        # since cpp_wrapper flag is set to false for the first pass of codegen.
        self.record_multi_kernel_choice = cpp_wrapper
        self.multi_kernel_to_choice: Dict[str, int] = {}

        self.aot_mode = aot_mode
        self.graph_id = graph_id
        self.post_grad_graph_id = next(_post_grad_graph_counter)
        self.scheduler: torch._inductor.scheduler.Scheduler = None  # type: ignore[assignment]
        self.nodes_prefer_channels_last = (
            self.find_nodes_prefer_channels_last() if self.layout_opt else set()
        )
        mark_nodes_dislike_padding(gm.graph)
        self._warned_fallback = {"aten.convolution_backward"}
        self.user_visible_outputs = (
            user_visible_outputs if user_visible_outputs is not None else {}
        )
        self.cache_key: str = ""  # This is the cache key for the compiled artifact
        self.cache_path: str = ""  # This is the path in the filesystem where the compiled artifact is stored
        self.cache_linemap: List[
            Tuple[int, str]
        ] = (
            []
        )  # This is the linemap used by the profiler to mark custom compiled kernels getting run
        # Used if lowering encounters cases where cudagraphs are not supported
        self.disable_cudagraphs_reason: Optional[str] = None

        # only keeping one node per device for stack trace purposes
        self.device_node_mapping: Dict[torch.device, torch.fx.Node] = {}
        self.orig_gm: torch.fx.GraphModule = gm.__copy__()
        self.dynamo_flat_name_to_original_fqn = self.module.meta.get(
            "dynamo_flat_name_to_original_fqn", {}
        )
        self.allocated_constant_name = (
            const_module.allocated_constant_name if const_module is not None else {}
        )
        init_backend_registration()
        self.get_backend_features = functools.lru_cache(None)(get_backend_features)

        self.effectful_ops: Dict[_EffectType, ir.Buffer] = {}
        self.aligned_inputs: Set[str] = set()
        self.no_fuse_buffer_names: Set[str] = set()

    def has_feature(self, device, feature):
        assert isinstance(feature, BackendFeature), feature
        return feature in self.get_backend_features(get_device_type(device))

    @staticmethod
    def decide_layout_opt(gm, *, is_inference) -> bool:
        """
        Decide if we should enable layout optimization for this graph based on
        heuristics.
        """
        if not config.layout_optimization:
            return False

        if config.force_layout_optimization:
            return True

        conv_nodes = [
            n for n in gm.graph.nodes if n.target == torch.ops.aten.convolution.default
        ]
        nconv = len(conv_nodes)

        if nconv == 0:
            return False

        # For cpu backend and mkldnn enabled, we always use channels_last for better performance.
        if (
            torch.backends.mkldnn.enabled
            and torch.backends.mkldnn.is_available()
            and all(
                n.args[idx].meta["val"].device == torch.device("cpu")
                for n in conv_nodes
                for idx in [0, 1]
            )
        ):
            return True

        # Following models are skipped due to this:
        # jx_nest_base
        # volo_d1_224
        if len(list(gm.graph.nodes)) >= 300 * nconv:
            log.debug("Skipped layout opt because only a few conv")
            return False

        if any(
            has_free_symbols(n.args[idx].meta["val"])
            for n in conv_nodes
            for idx in [0, 1]
        ):
            log.debug(
                "See perf regression with dynamic shape. Follow up in https://github.com/pytorch/pytorch/issues/102670"
            )
            return False

        def is_grouped(n):
            return n.args[-1] > 1 and n.args[1].meta["val"].size(1) > 1

        def is_in_out_channel(n):
            return (
                n.args[1].meta["val"].size(0) * 2 <= n.args[1].meta["val"].size(1)
                and n.args[1].meta["val"].size(2) > 1
            )

        def is_small_channel(n):
            return (
                n.args[1].meta["val"].size(0) <= 64
                and n.args[1].meta["val"].size(1) <= 64
            )

        # only grouped convolutions benchmarked as slower in conv samples for inference only
        if is_inference:
            from torch.utils.flop_counter import FlopCounterMode

            flop_counts: Dict[str, float] = defaultdict(float)
            for node in conv_nodes:
                success, args, kwargs = torch._inductor.fx_utils.get_fake_args_kwargs(
                    node
                )

                if success:
                    with FlopCounterMode(display=False) as flop_counter_mode:
                        with V.fake_mode:
                            node.target(*args, **kwargs)

                    counted_flops = flop_counter_mode.get_total_flops()
                    if is_grouped(node):
                        node_type = "grouped"
                    elif is_small_channel(node):
                        node_type = "small"
                    elif is_in_out_channel(node):
                        node_type = "in_out"
                    else:
                        node_type = "default"

                    flop_counts[node_type] += counted_flops
                else:
                    log.debug("Conv inputs meta not found")

            # average benchmarked channels last speedup / slowdown, < 1 is speedup.
            # taken from the set of convolution inputs in benchmarks/dynamo/microbenchmarks/operator_inp_logs/torchbench_train/
            # To regenerate these numbers follow https://gist.github.com/eellison/55d7a6ed6f39829d68ac56f95f4df5bb
            GROUPED_MULTIPLIER = 1.358
            DEFAULT_MULTIPLIER = 0.823
            IN_OUT_MULTIPLIER = 0.725
            SMALL_MULTIPLIER = 0.783

            total_flops = sum(flop_counts.values())
            # TODO - get different values per hardware
            weighted_flops = (
                flop_counts["grouped"] * GROUPED_MULTIPLIER
                + flop_counts["small"] * SMALL_MULTIPLIER
                + flop_counts["in_out"] * IN_OUT_MULTIPLIER
                + flop_counts["default"] * DEFAULT_MULTIPLIER
            )
            do_layout_opt = weighted_flops <= total_flops
            if not do_layout_opt:
                log.debug(
                    "Skipped layout opt in inference because weighted flops indicate slowdown, default: %d, channels last: %d",
                    total_flops,
                    weighted_flops,
                )
            return do_layout_opt

        # Channels last layout can dramatically hurt grouped conv perf. E.g.
        # Conv with arguments like
        #   {"input_shape": [32, 224, 112, 112], "weight_shape": [224, 112, 3, 3],
        #    "stride": [2, 2], "padding": [1, 1], "groups": 2}
        # slows down 31x using channels last..

        # But a lot of timm models use depthwise separable convolution which will
        # result in grouped convolution with in-channel size == 1.
        # For those grouped convolution, channels last still helps a lot.
        # E.g.
        # Conv with arguments
        #   {"input_shape": [128, 58, 56, 56], "weight_shape": [58, 1, 3, 3],
        #    "stride": [2, 2], "padding": [1, 1], "groups": 58}
        # get 1.86x speedup with channels last layout.
        #
        # The following heuristics skip using channels-last if the model contains
        # grouped convolution with in-channels > 1.
        if any(map(is_grouped, conv_nodes)):
            log.debug(
                "Skip layout opt because found grouped convolution with >1 in_channels!"
            )
            return False

        # For some models that contain convolution with larger in-channel than out-channel, applying
        # channels last hurts performance.
        # Following models are skipped due to this:
        # - pytorch_unet
        # - phlippe_densenet (slightly worse)
        # - Background_Matting (1.22x -> 0.821x)
        # - pytorch_CycleGAN_and_pix2pix (1.597x -> 1.294x)
        if any(map(is_in_out_channel, conv_nodes)):
            log.debug(
                "Skip layout opt because some convolutions have smaller out_channel"
            )
            return False

        # Following models are skipped due to this:
        # - functorch_maml_omniglot
        if all(map(is_small_channel, conv_nodes)):
            log.debug("Skip layout opt because all convolution channels are too small")
            return False

        return True

    def qualify_name(self, name: str) -> str:
        """Prepend the given name with the graph name if any."""
        if self.name is not None:
            return f"{self.name}_{name}"
        return name

    def make_subgraph(
        self,
        gm: torch.fx.GraphModule,
        example_inputs: List[torch.Tensor],
        subgraph_name: str,
    ) -> "GraphLowering":
        """
        Make a subgraph of the current graph with all inherited
        parts, except the graph module (`gm`) and `example_inputs`.
        The subgraphs are lowered separately, but intended to be
        inlined in the parent graph's codegening. Hence the need
        for maintaining the same `shape_env` and other properties.
        The subgraph name is qualified by the parent graph's name.
        """
        return GraphLowering(
            gm=gm,
            example_inputs=example_inputs,
            shape_env=self._shape_env,
            cpp_wrapper=self.cpp_wrapper,
            aot_mode=self.aot_mode,
            extern_node_serializer=self.extern_node_serializer,
            is_inference=self.is_inference,
            name=self.qualify_name(subgraph_name),
        )

    def find_nodes_prefer_channels_last(self):
        """
        The rule to decide if an node prefer channels last is simple.
        1. if it's input/output of a convolution
        2. if one of its user prefers channels last

        We have rule 1 because cudnn runs a faster convolution kernel for channels last inputs;
        Rule 2 is also important. It makes sure that indirect inputs to convolution also prefers
        channels last.

        Consider the scenario: conv -> batch-norm -> relu -> conv
        Without rule 2, batch-norm output may use a contiguous layout. That will cause 2 extra copies:
        1. the output of batch-norm should be channels last initially since its input is a conv's output.
           Forcing the batch-norm's output to be contiguous results in the first copy
        2. The second conv's input is initially contiguous. This layout is propagated from the batch-norm's output.
           We need convert it to channels last layout which results in the second copy.
        With rule 2, we makes sure all the tensors in the chain uses channels last layout. So both copies
        can be saved.
        """
        output_set = set()
        for n in reversed(self.module.graph.nodes):
            if n.target == torch.ops.aten.convolution.default:
                output_set.add(n)
                continue

            for user in n.users:
                if user in output_set:
                    output_set.add(n)
                    break

        # need a second pass to add downstream nodes of those channel last nodes to the sets.
        # This pass is especially needed to avoid mix-layout kernel inputs in backward pass.
        #
        # Let's say a conv-batchnorm 's output is passed to relu whose output is in turn returned
        # from the fwd graph. Without this second pass, we will force relu's output to be contiguous.
        # Then in the kernel in backward pass, the contiguous output of relu may be mix with other channels last
        # tensors and passed to a kernel.
        #
        # This pass improve yolov3 training speedup from 1.116x (worse than disabling layout optimization speedup 1.196x) to 1.457x.
        # It also improves dla102 training speedup from 1.240x (worse than disabling layout optimization speedup 1.523x) to 1.835x .
        # This also helps the following models:
        # - res2net101_26w_4s
        # - res2net50_14w_8s
        # - sebotnet33ts_256
        for n in self.module.graph.nodes:
            if n in output_set:
                output_set.update(n.users)

        return output_set

    def warn_fallback(self, name):
        if name not in self._warned_fallback:
            self._warned_fallback.add(name)
            perf_hint_log.info("Using FallbackKernel: %s", name)

    def add_device_info(self, device: torch.device):
        self.device_types.add(device.type)
        if device.index is not None:
            self.device_idxs.add(device.index)
        if V.graph.current_node and device not in self.device_node_mapping:
            self.device_node_mapping[device] = V.graph.current_node

    @property
    def fake_mode(self):
        return V.fake_mode

    def get_buffer(self, buffer_name: str):
        if buffer_name in self.name_to_buffer:
            return self.name_to_buffer[buffer_name]
        if buffer_name in self.graph_inputs:
            return self.graph_inputs[buffer_name]
        if buffer_name in self.constants:
            data = V.graph.constants[buffer_name]
            return ir.ConstantBuffer(
                buffer_name,
                ir.FixedLayout(
                    data.device, data.dtype, *V.graph.static_sizes_strides(data)
                ),
            )
        return None

    def get_dtype(self, buffer_name: str):
        if buffer_name in self.constants:
            return self.constants[buffer_name].dtype
        if buffer_name in self.name_to_buffer:
            return self.name_to_buffer[buffer_name].get_dtype()
        if buffer_name in self.graph_inputs:
            return self.graph_inputs[buffer_name].get_dtype()
        m = re.match(r"(as_strided|reinterpret_tensor)\(([a-zA-Z0-9_]+),", buffer_name)
        if m:
            return self.get_dtype(m.group(1))
        raise KeyError(f"could not find {buffer_name}")

    def get_numel(self, buffer_name: str):
        from .ir import MultiOutputLayout

        if buffer_name in self.constants:
            return self.constants[buffer_name].numel()
        if buffer_name in self.name_to_buffer:
            buf = self.name_to_buffer[buffer_name]
            if isinstance(getattr(buf, "layout", None), MultiOutputLayout):
                return 1
            return buf.get_numel()
        if buffer_name in self.graph_inputs:
            return self.graph_inputs[buffer_name].get_numel()
        raise KeyError(f"could not find {buffer_name}")

    @dynamo_timed
    def run(self, *args):
        return super().run(*args)

    def register_operation(self, op: ir.Operation):
        assert op.operation_name is None, f"Operation registered twice: {op}"
        assert isinstance(op, ir.Operation)
        name = self.qualify_name(f"op{len(self.operations)}")
        self.operations.append(op)
        self.name_to_op[name] = op
        op.operation_name = name
        return name

    def register_buffer(self, buffer: ir.Buffer, *, set_name: bool = False):
        name = self.qualify_name(f"buf{len(self.buffers)}")
        self.buffers.append(buffer)
        self.name_to_buffer[name] = buffer
        # Skip empty CPU tensor so that CUDA graphs can succeed, see https://github.com/pytorch/pytorch/pull/114144
        if (
            not (isinstance(buffer, ir.ComputedBuffer) and buffer.is_zero_elements())
            and buffer.get_device() is not None
        ):
            self.add_device_info(buffer.get_device())

        if set_name:
            buffer.name = name
        return name

    def register_operation_list(self, operation_names: List[str]) -> str:
        name = self.qualify_name("list_" + "_".join(operation_names))
        self.lists[name] = operation_names
        return name

    def register_users_of(self, node_output):
        def register(value):
            if isinstance(value, (list, tuple)):
                for x in value:
                    register(x)
            if isinstance(value, ir.TensorBox):
                for read_name in value.get_read_names():
                    self.name_to_users[read_name].append(value)

        register(node_output)

    def mark_buffer_mutated(self, name: str):
        """
        When a buffer is mutated we need to make sure all the reads to
        the old version are realized before the mutation happens.
        """
        assert isinstance(name, str)
        self.mutated_buffers.add(name)

        if name not in self.name_to_users:
            return

        for user in self.name_to_users[name]:
            user.realize()

    def get_original_value_of_constant(self, name: str):
        """
        In AOTI, module buffers may have been mutated during the tracing and compilation.
        Thus we need to read from previously stored original buffers, to make sure the
        generated model.so uses correct initial values.
        """
        assert name in self.allocated_constant_name and name in self.constants, (
            "Can not find the original value for " + name
        )
        orig_name = get_cloned_parameter_buffer_name(self.allocated_constant_name[name])
        return (
            self.module.meta[orig_name]
            if orig_name in self.module.meta
            else self.constants[name]
        )

    def allocate_non_dup_const_name(self, name, data):
        orig_name = name
        if not config.aot_inductor.use_runtime_constant_folding:
            for constant_name, value in self.constants.items():
                if (
                    not data.is_mkldnn
                    and data.size() == value.size()
                    and data.stride() == value.stride()
                    and data.dtype == value.dtype
                    and data.device == value.device
                    and data.untyped_storage().data_ptr()
                    == value.untyped_storage().data_ptr()
                    and data.storage_offset() == value.storage_offset()
                ):
                    return constant_name

        if name is None:
            name = f"constant{len(self.constants)}"
        if name[0].isdigit():
            name = f"constant_{name}"
        name = self.qualify_name(name)
        # We may generate a var name for each constant in the codegen.
        # Let's only keep sane characters.
        prefix = re.sub(r"[^a-zA-Z0-9_]", "_", name)
        name = prefix
        cnt = 0
        while name in self.constants:
            name = f"{prefix}_{cnt}"
            cnt += 1
        self.constants[name] = data
        self.constant_reprs[name] = (
            f"{data.device!r} {data.dtype!r} "
            f"{tuple(data.size())!r} {tuple(data.stride())!r} "
            f"{hash(data):x}"
        )
        self.allocated_constant_name[name] = orig_name
        return name

    def add_tensor_constant(self, data, name=None):
        new_name = self.allocate_non_dup_const_name(name, data)
        return TensorBox.create(
            ir.ConstantBuffer(
                new_name,
                FixedLayout(data.device, data.dtype, *self.static_sizes_strides(data)),
            )
        )

    def constant_name(self, name: str, device_override: Optional[torch.device]):
        """
        We AOT copy constants to the devices they are needed on.
        If device_override doesn't match the constant's device, then
        copy it and return a different name.
        """
        if self.constants[name].device == device_override or device_override is None:
            return name
        with torch.utils._python_dispatch._disable_current_modes():
            # caller might have set fake tensor mode which will create a fake tensor
            # when calling .to, so unset modes here
            return self.allocate_non_dup_const_name(
                f"{name}_{device_override.type}{device_override.index or 0}",
                self.constants[name].to(device_override),
            )

    def placeholder(self, target: str, args, kwargs):
        example = super().placeholder(target, args, kwargs)
        self.graph_input_names.append(target)
        if isinstance(example, SymTypes):
            expr = example.node.expr
            self.graph_inputs[target] = expr
            return expr
        elif isinstance(example, (int, bool, float)):
            expr = sympy.sympify(example)
            self.graph_inputs[target] = expr
            return expr
        if isinstance(example, BackwardState):
            # Ignored arg, must be unused
            # Alternately we could filter this out in AotAutograd
            return None
        assert isinstance(example, torch.Tensor), example
        # todo(chilli): We can remove the last check once we turn buffers into
        # static shape tensors. That's a hack to workaround Inductor believing
        # the buffer should be static but us passing in a fake tensor with
        # symbolic shapes.
        if not example._has_symbolic_sizes_strides:
            # the first N inputs are weights
            sizes, strides = self.static_sizes_strides(example)
        else:
            sizes, strides = self.symbolic_sizes_strides(example)
        # TODO(jansel): handle input aliasing
        target = self.qualify_name(target)
        tensor = TensorBox.create(
            InputBuffer(
                target,
                FixedLayout(example.device, example.dtype, sizes, strides),
            )
        )
        self.graph_inputs[target] = tensor
        self.graph_inputs_original[target] = tensor.data.data
        self.add_device_info(example.device)

        # Note: [Input Alignment handling in Inductor]
        # Alignment matters for generating efficient code. Some operations,
        # e.g. vectorized loads, can only be performed on aligned inputs.
        #
        # But if we codegen assuming aligned inputs and then get unaligned
        # inputs at runtime, then we are forced to clone - which is bad for
        # both perf and memory usage.
        #
        # One option would be to guard on storage_offset%ALIGNMENT, and then
        # codegen based on this. But storage_offset guards turned out to be
        # expensive and cause recompiles; Instead, we're generating code
        # based on the alignment of the example input without guarding.
        with maybe_get_suppress_shape_guards_ctx():
            if should_assume_input_aligned(example):
                self.aligned_inputs.add(target)
        return tensor

    def call_function(self, target, args, kwargs):
        if target is operator.getitem and isinstance(args[0], (list, tuple, dict)):
            return super().call_function(target, args, kwargs)

        if hasattr(target, "_inductor_lowering_function"):
            # passthrough lowerings from .pattern_matcher
            return target(*args, **kwargs)

        def get_custom_op_layout_constraints(target, args, kwargs):
            # Custom operations that require preserving stride order
            # which run through implicit fallback must constrain their
            # arguments' fx strides
            layout_constraint = None
            if torch._C.Tag.needs_fixed_stride_order in target.tags:
                # We have to set the current args because call_function will immediately
                # evaluate this lowering after creating the fallback, without evaluating
                # the layout constraint
                args, kwargs = constrain_to_fx_strides(
                    self.current_node, *args, **kwargs
                )
                # Also register the layout constraint so when the fallback
                # is used again, we can constrain the args to the same layout
                layout_constraint = constrain_to_fx_strides
            return layout_constraint, args, kwargs

        if target not in lowerings:
            assert isinstance(
                target, torch._ops.OpOverload
            ), f"{target} is not an OpOverload"
            base_name = target.name().split(".")[0]
            if base_name in FALLBACK_ALLOW_LIST:
                make_fallback(target)
            elif config.implicit_fallbacks:
                layout_constraint, args, kwargs = get_custom_op_layout_constraints(
                    target, args, kwargs
                )
                error = (
                    MissingOperatorWithDecomp
                    if get_decompositions([target])
                    else MissingOperatorWithoutDecomp
                )
                log.info(
                    "Creating implicit fallback for:\n%s",
                    error.operator_str(target, args, kwargs),
                )
                make_fallback(target, layout_constraint)

            elif get_decompositions([target]):
                # There isn't a good way to dynamically patch this in
                # since AOT Autograd already ran.  The error message tells
                # the user how to fix it.
                raise MissingOperatorWithDecomp(target, args, kwargs)
            else:
                raise MissingOperatorWithoutDecomp(target, args, kwargs)

        try:
            log.debug("  via %s", lowerings[target])
            out = lowerings[target](*args, **kwargs)
            return out
        except Exception as e:
            raise LoweringException(e, target, args, kwargs).with_traceback(
                e.__traceback__
            ) from None

    @staticmethod
    def can_inline_constant(t: torch.Tensor) -> bool:
        """
        True if this is a small constant attr that will be inlined.
        """
        return len(t.shape) == 1 and t.shape[0] <= 8

    def get_attr(self, target, args, kwargs):
        # this is a constant
        value = getattr_recursive(self.module, target)

        if isinstance(value, torch.fx.GraphModule):
            return ir.Subgraph(name=target, graph_module=value)

        if isinstance(value, torch._C.ScriptObject):
            self.torchbind_constants[target] = value
            self.constant_reprs[target] = ""
            return TorchBindObject(target, value)

        if (
            config.aot_inductor.use_runtime_constant_folding
            or config.always_keep_tensor_constants
            or unsupported_output_tensor(value)
        ):
            return self.add_tensor_constant(value, target)

        with no_dispatch():
            if value.shape == ():
                return Constant(value.item(), value.dtype, value.device)
            if self.can_inline_constant(value):
                log.debug("Inlining constant: %s ", str(target))
                # tensor lowering has constant inlining logic
                from .lowering import tensor

                return tensor(value.tolist(), dtype=value.dtype, device=value.device)

        return self.add_tensor_constant(value, target)

    def call_module(self, target, args, kwargs):
        raise AssertionError

    def call_method(self, target, args, kwargs):
        raise AssertionError

    def output(self, target, args, kwargs):
        result = super().output(target, args, kwargs)
        if not isinstance(result, (tuple, list)):
            # nested subgraphs can have singleton outputs
            result = (result,)
        assert isinstance(result, (tuple, list)), type(result)
        assert all(
            isinstance(
                x,
                (
                    TensorBox,
                    ir.Constant,
                    type(None),
                    ir.ConstantBuffer,
                    sympy.Expr,
                    sympy.logic.boolalg.Boolean,
                    int,
                    ir.EffectfulKernel,
                ),
            )
            for x in result
        ), result

        fx_node_args = V.graph.current_node.args[0]  # type: ignore[arg-type]
        if not isinstance(fx_node_args, (tuple, list)):
            # nested subgraphs can have singleton outputs
            fx_node_args = (fx_node_args,)
        result = [ir.ExternKernel.realize_input(x) for x in result]
        result_correct_strides = []

        assert len(fx_node_args) == len(result)
        for r, fx_node in zip(result, fx_node_args):
            if not isinstance(r, (ir.TensorBox, ir.BaseView)):
                result_correct_strides.append(r)
            else:
                # AOT Autograd tries to detect stride divergence of inductor from output metadata.
                # Here, we try to avoid spurious divergence by matching insignificant strides such as
                result_correct_strides.append(
                    self.try_match_insignificant_strides(
                        r, fx_node.meta["val"].stride()
                    )
                )

        self.graph_outputs = result_correct_strides
        value: ir.IRNode
        for name, value in self.graph_inputs.items():
            assert isinstance(
                value, (TensorBox, sympy.Expr)
            ), f"Unsupported inductor graph input type: {type(value)}"
            if not isinstance(value, TensorBox):
                continue
            value.realize()
            assert isinstance(value, TensorBox)
            value = value.data
            assert isinstance(value, ir.StorageBox)
            value_storage_box = value
            value = value.data
            if not isinstance(value, InputBuffer) or value.get_name() != name:
                # one of our inputs was mutated, need to turn that into a copy
                ir.MutationLayoutSHOULDREMOVE.realize_into(
                    value, self.graph_inputs_original[name]
                )
                # replace output with mutated input
                try:
                    ind = self.graph_outputs.index(value_storage_box)
                    self.graph_outputs[ind] = self.graph_inputs_original[name]
                except ValueError:
                    pass

        self.finalize()
        log.debug(
            "Force channels last inputs for %d conv for the current graph with id %d",
            self.num_channels_last_conv,
            self.graph_id if self.graph_id is not None else -1,
        )

    def finalize(self):
        for buf in self.buffers:
            buf.decide_layout()

    @contextmanager
    def set_current_node(self, node: torch.fx.Node):
        old = self.current_node
        try:
            self.current_node = node
            yield
        finally:
            self.current_node = old

    def try_match_insignificant_strides(
        self,
        tensor,
        meta_strides_inp: Tuple[Union[int, torch.SymInt], ...],
    ) -> ir.TensorBox:
        """
        Tries to match the strides of the tensor to those in the meta_strides. Strides of insignificant
        dimensions - size 0 or 1 - will be updated.

        If there are real stride differences (NHWC vs NCHW) then the input will be returned.
        """

        # should have already been realized
        assert torch._inductor.ir.is_storage_and_layout(tensor)

        meta_strides = [
            s.node.expr if isinstance(s, torch.SymInt) else s for s in meta_strides_inp
        ]

        if all(
            self.sizevars.statically_known_equals(s1, s2)
            for s1, s2 in zip(meta_strides, tensor.get_stride())
        ):
            return tensor

        def significant_strides_equal(shape, meta_strides, tensor_strides):
            for dim, s1, s2 in zip(shape, meta_strides, tensor_strides):
                if self.sizevars.statically_known_leq(dim, 1):  # type: ignore[arg-type]
                    continue

                if not self.sizevars.statically_known_equals(s1, s2):
                    return False

            return True

        if not significant_strides_equal(
            tensor.get_size(), meta_strides, tensor.get_stride()
        ):
            return tensor

        storage, old_layout = torch._inductor.ir.as_storage_and_layout(tensor)
        new_stride = list(old_layout.stride)
        for i, s in enumerate(tensor.get_size()):
            if self.sizevars.statically_known_leq(s, 1):  # type: ignore[arg-type]
                new_stride[i] = meta_strides[i]

        new_layout = torch._inductor.ir.FixedLayout(
            old_layout.device,
            old_layout.dtype,
            old_layout.size,
            new_stride,
            old_layout.offset,
        )
        return ir.TensorBox(torch._inductor.ir.ReinterpretView(storage, new_layout))

    def run_node(self, n: torch.fx.Node):
        def debug(msg):
            log.debug("lowering %s %s", LazyString(n.format_node), msg)

        buffer_watermark = len(self.buffers)
        operation_watermark = len(self.operations)

        origins = {n}
        if n.op == "call_function":
            args, kwargs = self.fetch_args_kwargs_from_env(n)
            origins |= gather_origins(args, kwargs)
        with ir.IRNode.current_origins(origins), self.set_current_node(
            n
        ), V.set_current_node(n):
            if (
                n.op == "call_function"
                and n.target is not operator.getitem
                and fallback_node_due_to_unsupported_type(n)
            ):
                debug("fallback_handler")
                result = fallback_handler(n.target, add_to_fallback_set=False)(
                    *args, **kwargs  # type: ignore[possibly-undefined]
                )
            elif n.op == "call_function" and n.target in layout_constraints:
                debug("layout_constraints")
                args, kwargs = layout_constraints[n.target](n, *args, **kwargs)  # type: ignore[index]
                result = self.call_function(n.target, args, kwargs)
            elif is_magic_method(n.target):
                # TODO: this is sus, it probably should be handled in the
                # lowerings themselves similarly to sym_size/sym-stride
                # https://github.com/pytorch/pytorch/issues/127789
                debug("is_magic_method")
                if isinstance(
                    n.meta["val"], (torch.SymInt, torch.SymFloat, torch.SymBool)
                ):
                    result = n.meta["val"].node.expr
                else:
                    result = super().run_node(n)
            else:
                debug("")
                result = super().run_node(n)

            # require the same stride order for dense outputs,
            # 1. user-land view() will not throw because inductor
            # output different strides than eager
            # long term the solution is to make view() always succeed
            # with infallible strides.
            # 2: as_strided ops, we need make sure its input has same size/stride with
            # eager model to align with eager behavior.
            as_strided_ops = [
                torch.ops.aten.as_strided.default,
                torch.ops.aten.as_strided_.default,
                torch.ops.aten.as_strided_scatter.default,
                torch.ops.aten.resize.default,
                torch.ops.aten.resize_as.default,
            ]
            is_output = any(user.op == "output" for user in n.users)
            is_input_for_as_strided = any(
                user.target in as_strided_ops for user in n.users
            )

            if n.meta.get("inductor_realize_to_strides", False) and isinstance(
                result, TensorBox
            ):
                result.realize()
                strides = n.meta["val"].stride()
                sym_strides = torch._inductor.utils.any_is_symbolic(*strides)
                if (
                    not hasattr(result, "get_stride")
                    or result.get_stride() != strides
                    and not sym_strides
                ):
                    stride_order = ir.get_stride_order(strides)
                    result = ir.ExternKernel.require_stride_order(result, stride_order)
            if (
                is_output
                and isinstance(result, TensorBox)
                and isinstance(result.data, ir.BaseView)
            ):
                # Realize so that outputs are correctly aliased
                result.realize()

            if (is_output or is_input_for_as_strided) and isinstance(
                n.meta["val"], torch.Tensor
            ):
                strides = n.meta["val"].stride()
                dense = torch._prims_common.is_non_overlapping_and_dense(n.meta["val"])
                unbacked_symbols_in_strides = len(free_unbacked_symbols(strides)) > 0
                # requiring a stride order for a non-dense output wouldn't
                # recreate the same strides, and would fail with view, defer for now.
                if not unbacked_symbols_in_strides and dense and len(strides):
                    stride_order = ir.get_stride_order(strides)
                    if (
                        len(result.get_size()) == 4
                        and n in self.nodes_prefer_channels_last
                        and n.name not in self.user_visible_outputs
                        and not is_input_for_as_strided
                    ):
                        stride_order = ir.NHWC_STRIDE_ORDER

                    allow_padding = (
                        n.name not in self.user_visible_outputs
                        and not is_input_for_as_strided
                    )
                    result = ir.ExternKernel.require_stride_order(
                        result, stride_order, allow_padding=allow_padding
                    )

            # Realize if (1) any user need inputs realized, or (2) there is
            # already too many reads and rematerializing can be bad.
            num_users = len(set(n.users))
            if num_users > 1 and isinstance(result, TensorBox):
                for user in n.users:
                    if user.target in needs_realized_inputs:
                        result.realize_hint()
                        # This inclusion is somewhat controversial (from
                        # discussion between Horace, Natalia, and Elias).
                        # Currently, it's not very clear why this is helpful.
                        # The general idea here is that even though a node may
                        # have FlexibleLayout, we still often *treat* it as if
                        # it was contiguous. This appears to sometimes result in
                        # suboptimal behavior.
                        #
                        # When we do a better job selecting layout, we should
                        # revisit this.
                        need_fixed_layout = [
                            torch.ops.aten.convolution_backward.default,
                            torch.ops.aten.mm.default,
                            torch.ops.aten._int_mm.default,
                        ]
                        need_fixed_channels_last_layout = []
                        if not self.layout_opt:
                            need_fixed_layout.append(torch.ops.aten.convolution.default)
                        if torch._C._has_mkldnn:
                            need_fixed_layout += [
                                torch.ops.mkldnn._linear_pointwise.default,
                                torch.ops.mkldnn._linear_pointwise.binary,
                                torch.ops.aten.mkldnn_rnn_layer.default,
                                torch.ops.onednn.qlinear_pointwise.default,
                                torch.ops.onednn.qlinear_pointwise.tensor,
                                torch.ops.onednn.qlinear_pointwise.binary,
                                torch.ops.onednn.qlinear_pointwise.binary_tensor,
                            ]
                            need_fixed_channels_last_layout += [
                                torch.ops.mkldnn._convolution_pointwise.default,
                                torch.ops.mkldnn._convolution_pointwise.binary,
                                torch.ops.mkldnn._convolution_pointwise_.binary,
                                torch.ops.mkldnn._convolution_transpose_pointwise.default,
                                torch.ops.onednn.qconv2d_pointwise.default,
                                torch.ops.onednn.qconv2d_pointwise.binary,
                            ]
                            if torch._C.has_mkl:
                                need_fixed_layout += [torch.ops.mkl._mkl_linear.default]
                        if user.target in need_fixed_layout:
                            result = ir.ExternKernel.require_stride_order(
                                result,
                                ir.get_stride_order(n.meta["val"].stride()),
                                allow_padding=True,
                            )
                        if (
                            user.target in need_fixed_channels_last_layout
                            and n is user.args[0]
                        ):
                            result = ir.ExternKernel.require_stride_order(
                                result,
                                ir.get_stride_order(
                                    make_channels_last_strides_for(n.meta["val"].shape)
                                ),
                            )
                    if user.op == "output":
                        if isinstance(result.data.data, (Pointwise, Reduction)):
                            result.realize()

                # TODO(jansel): introduce a store vs inline choice
                result.mark_reuse(len(n.users))

            # Realize if the IRNode already has accumulated lots of reads
            if isinstance(result, TensorBox) and result.has_exceeded_max_reads():
                # Prevent excessive accumulation in a computed buffer, when
                # there are multiple branches each with small number of memory
                # reads, but they converge to a user.
                result.realize_hint()

            # Realize if a Pointwise has too much stuff to be inlined.
            # As this may cause RecursionError during Inductor's evaluation.
            if isinstance(result, TensorBox) and isinstance(result.data, StorageBox):
                curr = result.data.data
                if isinstance(curr, Pointwise):
                    # Use inner fn as a rough proxy. Good enough.
                    if curr.has_large_inner_fn():
                        result.realize()

        # This is not complete, but it doesn't have to be: origin_node
        # tracking is best effort.  The logic here critically relies on direct
        # TensorBox -> StorageBox denoting a non-view; we don't bother trying
        # to get views to work.  Feel free to add any extra cases as needed.
        #
        # Note: we can't YOLO tree_map over this result, because if there are
        # buffers or a view involved, we might not be able to validly assign
        # the origin_node here.
        if isinstance(result, TensorBox) and isinstance(result.data, ir.StorageBox):
            if isinstance(result.data.data, ir.Loops):
                result.data.data.origin_node = n
            elif isinstance(result.data.data, ir.Buffer):
                result.data.data.origin_node = n
                if isinstance(result.data.data, ir.ComputedBuffer) and isinstance(
                    result.data.data.data, ir.Loops
                ):
                    result.data.data.data.origin_node = n
                # Not really multi-output, can straightforwardly recurse in
                elif (
                    isinstance(result.data.data, ir.MultiOutput)
                    and not result.data.data.indices
                ):
                    if isinstance(result.data.data.inputs[0], ir.Buffer):
                        result.data.data.inputs[0].origin_node = n

        self.register_users_of(result)

        new_unbacked_defs = set()
        for buf in self.buffers[buffer_watermark:]:
            new_unbacked_defs |= buf.get_unbacked_symbol_defs()
        for op in self.operations[operation_watermark:]:
            new_unbacked_defs |= op.get_unbacked_symbol_defs()

        def format_new_defs():
            r = []
            for buf in self.buffers[buffer_watermark:]:
<<<<<<< HEAD
                r.append(
                    f"unbacked_symbol_defs={buf.get_unbacked_symbol_defs()} in:\n{buf}\n"
                )
            for op in self.operations[operation_watermark:]:
                r.append(
=======
                r.append(
                    f"unbacked_symbol_defs={buf.get_unbacked_symbol_defs()} in:\n{buf}\n"
                )
            for op in self.operations[operation_watermark:]:
                r.append(
>>>>>>> f8f41dcb
                    f"unbacked_symbol_defs={op.get_unbacked_symbol_defs()} in:\n{op}\n"
                )
            return "***\n".join(r)

        if n.op != "placeholder":
            # Note [Backwards runtime asserts]
            # Backwards poses an interesting problem for deferred runtime
            # asserts.  In the easy case, we may solely close over data
            # dependent sized tensors, and there are no binding sites for
            # unbacked SymInts.  In this case, we can just drop all the
            # runtime asserts on the floor: no non-placeholder bindings, no
            # problem.
            #
            # However, it is *possible* for a fresh runtime assert to show up
            # between forwards and backwards.  Right now, the freezing process
            # that happens when we lower forwards means that we will freeze
            # runtime asserts, and then the moment the backwards lowering
            # process attempts to add a new deferred runtime assert, we will
            # fail.  Let's say you remove that assert.  Now when we get here,
            # we need to make sure we actually emit these asserts (because we
            # can't emit them in forwards, we already compiled it).  So we
            # have to do something here.  But we don't want to reemit ALL
            # deferred runtime asserts, we only want to emit the NEW ones.
            # Therefore needing some sort of stratification in the ShapeEnv.
            # This is all doable, it just hasn't been done yet.
            shape_env = V.graph.sizevars.shape_env

            def make_assert(expr, msg):
                assert_op = ir.AssertScalar(expr, msg)
                self.register_buffer(assert_op, set_name=True)
                self.register_operation(assert_op)

            for i0 in new_unbacked_defs:
                ras = self.ras_by_symbol.pop(i0, [])
                # NB: size-like not needed, we won't retrace
                vr = shape_env.var_to_range[i0]
                if not shape_env._default_unspecified_value_range().issubset(vr):

                    def is_convertible(s):
                        if s in (int_oo, -int_oo):
                            return False
                        try:
                            int(s)
                            return True
                        except TypeError:
                            return False

                    if is_convertible(vr.lower):
                        make_assert(i0 >= vr.lower, f"{i0} >= {vr.lower}")
                    if is_convertible(vr.upper):
                        make_assert(i0 <= vr.upper, f"{i0} <= {vr.upper}")

                for ra in ras:
                    fvs = free_unbacked_symbols(ra.expr)
                    missing = fvs - self.bound_unbacked_symbols
                    if missing:
                        i1 = sorted(missing, key=lambda x: str(x))[0]
                        self.ras_by_symbol.setdefault(i1, []).append(ra)
                    else:
                        make_assert(ra.expr, f"{ra.expr}")

            self.bound_unbacked_symbols |= new_unbacked_defs

            unbacked_bindings = resolve_unbacked_bindings(
                V.graph.sizevars.shape_env, n.meta.get("unbacked_bindings", {})
            )
            # When we do lowering, it is possible we reallocate unbacked SymInts.
            # So we need to line up the unbacked SymInts when performing the test
            # here
            #
            # In principle, we could permit lowering to introduce MORE unbacked
            # SymInts: as long as all the old unbacked ones are accounted for,
            # it's fine for inductor to introduce extra calls to item()/unbacked()
            # whatever.  This actually happens in practice when an unbacked SymInt
            # gets memoized away; naively, when Inductor reprocesses a kernel, it
            # doesn't know that the memo still applies, and ends up allocating a
            # new symbol.  However, this is generally a bad thing: we may still
            # end up needing to test equalities on the symbols, and a fresh
            # symbol is likely to hit lots of GuardOnDataDependent errors that
            # we already know facts for.
            renamed_unbacked_bindings = {
                V.fake_mode.shape_env.unbacked_renamings.get(s, s)
                for s in unbacked_bindings.keys()
            }
            assert new_unbacked_defs >= renamed_unbacked_bindings, (
                f"failed {new_unbacked_defs} >= {renamed_unbacked_bindings} (inductor >= fx)\n"
                f"fx node is: {n.format_node()}\n"
                f"new operations are:\n\n{format_new_defs()}"
            )

        return result

    def validate_can_generate_cpp_wrapper(self):
        if config.disable_cpp_codegen:
            raise CppWrapperCodeGenError("C++ codegen is disabled")

        if sys.platform not in ["linux", "darwin"]:
            raise CppWrapperCodeGenError(f"Unsupported platform {sys.platform}")

        for value in self.graph_inputs.values():
            dtype = None
            if isinstance(value, TensorBox):
                dtype = value.get_dtype()
            elif isinstance(
                value, (sympy.Symbol, sympy.Expr, sympy.core.numbers.Integer)
            ):
                dtype = may_get_constant_buffer_dtype(value)

            if not supported_dtype_of_cpp_wrapper(dtype, self.cuda):
                raise CppWrapperCodeGenError(f"Unsupported input dtype {dtype}")

    def init_wrapper_code(self):
        self.cuda = "cuda" in self.device_types
        if self.cpp_wrapper:
            self.validate_can_generate_cpp_wrapper()

        device_types = self.device_types.copy()
        device_types.discard("cpu")
        device_types.discard("meta")
        # TODO(Eikan): Only support mixing cpu and other device now.
        assert len(device_types) <= 1, "Does not support mixing {}".format(
            "+".join(device_types)
        )
        only_cpu = len(device_types) == 0
        device_type = "cpu" if only_cpu else device_types.pop()

        self.device_ops = get_device_op_overrides(device_type)
        wrapper_code_gen_cls = get_wrapper_codegen_for_device(
            device_type, self.cpp_wrapper
        )
        assert wrapper_code_gen_cls is not None, f"Device {device_type} not supported"
        self.wrapper_code = wrapper_code_gen_cls()

        if self.const_module:
            # If we have const module, we could reuse the kernels
            # This could avoid duplication and save time on doing recompilation (if Triton.)
            self.wrapper_code._names_iter = self.const_module.wrapper_code._names_iter
            self.wrapper_code.src_to_kernel = (
                self.const_module.wrapper_code.src_to_kernel
            )

    def codegen_with_cpp_wrapper(self):
        """
        For CPU, the cpp wrapper codegen is done in one pass.
        For GPU, the cpp wrapper codegen is done in two steps: JIT-compile the model with python
        wrapper code and run it to generate autotuned kernel binaries in the first pass; and then
        generate cpp wrapper code and compile it to a dynamic library in the second pass.
        """
        if "cuda" in self.device_types:
            # first pass
            self.cpp_wrapper = False
            # Although triton.store_cubin was set in compile_fx, the backward pass didn't pick
            # that up. In theory it should work by only setting triton.store_cubin to True here,
            # but that will cause a problem when use_runtime_constant_folding is set.
            with config.patch({"triton.store_cubin": True}):
                compiled = self.compile_to_module().call

            if not config.triton.autotune_at_compile_time:

                def materialize(x):
                    if isinstance(x, (torch.SymInt, torch.SymFloat)):
                        # Need concrete value to run dynamic shapes and tune the result
                        return x.node.hint
                    elif isinstance(x, FakeTensor):
                        return defake(x)
                    else:
                        assert isinstance(
                            x, torch.Tensor
                        ), "Unknown type when creating real inputs" + str(type(x))
                        return x

                tracing_context = torch._guards.TracingContext.try_get()
                if tracing_context is not None and not isinstance(
                    V.real_inputs, NullHandler
                ):
                    if tracing_context.output_strides:
                        tracing_context.output_strides.clear()

                    params_flat = [
                        param
                        for param in tracing_context.params_flat  # type: ignore[union-attr]
                        if param is not None
                    ]
                    real_inputs = [
                        materialize(x)
                        for x in itertools.chain(params_flat, V.real_inputs)
                    ]
                else:
                    # In the backward pass, V.real_inputs is not set.
                    # Generating random inputs based on self.example_inputs sometimes can be problematic,
                    # e.g. illegal memory access. A comprehensive fix is to autotune in a separate process.
                    real_inputs = [
                        materialize(x)
                        for x in (
                            self.example_inputs
                            if isinstance(V.real_inputs, NullHandler)
                            else V.real_inputs
                        )
                    ]

                if self.mutated_inputs:
                    from .compile_fx import clone_preserve_strides

                    mutated_input_idxs = [
                        idx
                        for idx, name in enumerate(self.graph_inputs)
                        if name in self.mutated_inputs
                        and isinstance(real_inputs[idx], torch.Tensor)
                    ]
                    for idx in mutated_input_idxs:
                        # clone mutated Tensor inputs to avoid mutating them in
                        # the first pass of the CPP wrapper-based compilation, as
                        # this will lead to a side effect on the example inputs:
                        # e.g. if torch.compile(f)(x) if called on input-mutating
                        # f, the inputs x will be mutated twice in the process:
                        # once here, and again when running the compiled model;
                        # this will also lead to a numerically incorrect output
                        real_inputs[idx] = clone_preserve_strides(real_inputs[idx])

                with torch.utils._python_dispatch._disable_current_modes():
                    compiled(real_inputs)
                del real_inputs

            # second pass
            self.cpp_wrapper = True
            self.removed_buffers.clear()
            self.removed_operations.clear()
            self.inplaced_to_remove.clear()
            V.graph.sizevars.precomputed_replacements.clear()
            V.graph.sizevars.inv_precomputed_replacements.clear()
            with config.patch({"triton.autotune_at_compile_time": False}):
                return self.codegen()
        else:
            # cpu
            return self.codegen()

    def codegen(self):
        from .scheduler import Scheduler

        self.init_wrapper_code()

        self.scheduler = Scheduler(self.operations)
        V.debug.draw_orig_fx_graph(self.orig_gm, self.scheduler.nodes)

        self.wrapper_code.push_codegened_graph(self)
        self.scheduler.codegen()
        result = self.wrapper_code.generate(self.is_inference)
        self.wrapper_code.pop_codegened_graph()
        return result

    def codegen_subgraph(self, parent_graph):
        """
        This is a more compact version of the `codegen()` above
        where we codegen this graph as a subgraph of some parent
        graph. The parent graph is passed as an argument: the
        intention is to inline codegening of the subgraph in
        the parent graph's wrapper code (including the generated
        kerenls). The wrapper code is not finalized (via `.generate()`
        call), as this will be done in the parent graph's `codegen()`.
        """
        from .scheduler import Scheduler

        self.wrapper_code = parent_graph.wrapper_code
        self.device_ops = parent_graph.device_ops
        self.cpp_wrapper = parent_graph.cpp_wrapper

        self.scheduler = Scheduler(self.operations)
        self.scheduler.codegen()

    def count_bytes(self):
        total_bytes = 0
        node_counts = []
        node_runtimes = []
        for node in self.scheduler.nodes:
            num_bytes = node.get_read_write_buffers_sizes()
            total_bytes += num_bytes
            node_counts.append((node, num_bytes // 4))
            node_runtimes.append((node, node.get_estimated_runtime()))
        return total_bytes, node_counts, node_runtimes

    @staticmethod
    def save_output_code(code: str):
        # No-op to be patched for unit tests
        pass

    @dynamo_timed(phase_name="code_gen", fwd_only=False)
    def compile_to_module(self):
        from .codecache import PyCodeCache

        code, linemap = (
            self.codegen_with_cpp_wrapper() if self.cpp_wrapper else self.codegen()
        )

        GraphLowering.save_output_code(code)
        output_code_log.debug("Output code: \n%s", code)
        try:
            linemap = [(line_no, node.stack_trace) for line_no, node in linemap]
            key, path = PyCodeCache.write(code)
        except Exception:
            trace_structured(
                "inductor_output_code",
                # Just omit the filename, I still want the code though!
                payload_fn=lambda: code,
            )
            raise
        else:
            trace_structured(
                "inductor_output_code",
                lambda: {"filename": path},
                payload_fn=lambda: code,
            )

        mod = PyCodeCache.load_by_key_path(
            key,
            path,
            linemap=linemap,
            attrs={**self.constants, **self.torchbind_constants},
        )
        self.cache_key = key
        self.cache_path = path
        self.cache_linemap = linemap

        # Logged twice as per https://github.com/pytorch/pytorch/pull/99038#discussion_r1167826029
        # TODO. Revisit this once the logging API is more mature
        assert mod.__file__ is not None

        log_module_code(mod.__file__)
        log.debug("Output code written to: %s", mod.__file__)
        output_code_log.info("Output code written to: %s", mod.__file__)
        if config.benchmark_kernel:
            print(f"Compiled module path: {mod.__file__}", file=sys.stderr)
        V.debug.output_code(mod.__file__)
        V.debug.copy(os.path.splitext(mod.__file__)[0] + ".debug")
        return mod

    def compile_to_fn(self):
        if self.aot_mode:
            from .codecache import AotCodeCompiler

            assert self.cpp_wrapper, "AOT mode only supports C++ wrapper"
            code, linemap = self.codegen_with_cpp_wrapper()
            output_code_log.debug("Output code: \n%s", code)

            serialized_extern_kernel_nodes = None
            if (
                config.is_fbcode()
                and self.extern_kernel_nodes
                and self.extern_node_serializer
            ):
                serialized_extern_kernel_nodes = self.extern_node_serializer(
                    self.extern_kernel_nodes
                )
                output_code_log.debug(
                    "Serialized Extern Kernel Nodes: \n%s",
                    serialized_extern_kernel_nodes,
                )

            # Directly return the file path with the compiled code
            return AotCodeCompiler.compile(
                self, code, serialized_extern_kernel_nodes, cuda=self.cuda
            )
        else:
            return self.compile_to_module().call

    def get_output_names(self):
        return [
            node.get_name()
            for node in self.graph_outputs
            if not isinstance(node, ir.NoneAsConstantBuffer)
            and not isinstance(node, ir.ShapeAsConstantBuffer)
        ]

    def is_unspec_arg(self, name: str):
        # dynamo wraps unspec variable as 0d CPU tensor,
        # need to convert to scalar during codegen (triton only)
        return (
            name in self.graph_inputs.keys()
            and self.graph_inputs[name].get_numel() == 1
            and self.graph_inputs[name].get_device().type == "cpu"
        )<|MERGE_RESOLUTION|>--- conflicted
+++ resolved
@@ -1389,19 +1389,11 @@
         def format_new_defs():
             r = []
             for buf in self.buffers[buffer_watermark:]:
-<<<<<<< HEAD
                 r.append(
                     f"unbacked_symbol_defs={buf.get_unbacked_symbol_defs()} in:\n{buf}\n"
                 )
             for op in self.operations[operation_watermark:]:
                 r.append(
-=======
-                r.append(
-                    f"unbacked_symbol_defs={buf.get_unbacked_symbol_defs()} in:\n{buf}\n"
-                )
-            for op in self.operations[operation_watermark:]:
-                r.append(
->>>>>>> f8f41dcb
                     f"unbacked_symbol_defs={op.get_unbacked_symbol_defs()} in:\n{op}\n"
                 )
             return "***\n".join(r)
