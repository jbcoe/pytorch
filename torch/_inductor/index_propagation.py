--- conflicted
+++ resolved
@@ -127,13 +127,6 @@
         result_type = torch.promote_types(x.dtype, y.dtype)
         if not is_integer_dtype(result_type):
             return NotImplemented
-<<<<<<< HEAD
-        # In these cases, remainder in Python == remainder in C++, so this transformation
-        # is sound
-        if (
-            x.expr.is_nonnegative is not None
-            and x.expr.is_nonnegative == y.expr.is_positive
-=======
 
         x_expr = sympy.sympify(x.expr)
         y_expr = sympy.sympify(y.expr)
@@ -142,7 +135,6 @@
         if (
             x_expr.is_nonnegative is not None
             and x_expr.is_nonnegative == y_expr.is_positive
->>>>>>> 22ba180e
         ):
             result_expr = ModularIndexing(x.expr, sympy.Integer(1), y.expr)
             return TypedExpr(result_expr, result_type)
