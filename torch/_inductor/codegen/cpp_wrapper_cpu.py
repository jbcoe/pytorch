# mypy: allow-untyped-defs
import functools
import math
import os
import sys
from itertools import count
from typing import Dict, List, Optional, Tuple

import sympy
from sympy import Expr

import torch
import torch._inductor.async_compile  # noqa: F401 required to warm up AsyncCompile pools
import torch._ops
from torch.fx.experimental.symbolic_shapes import ConvertIntKey, DivideByKey, SymTypes

from .. import config, ir
from ..utils import _align, ALIGN_BYTES, cache_on_self, sympy_product
from ..virtualized import V
from .aoti_hipify_utils import maybe_hipify_code_wrapper
from .common import IndentedBuffer
from .cpp_utils import (
    cexpr,
    DEVICE_TO_ATEN,
    DTYPE_TO_ATEN,
    DTYPE_TO_CPP,
    LAYOUT_TO_ATEN,
)
from .debug_utils import DebugPrinterManager
from .wrapper import EnterSubgraphLine, ExitSubgraphLine, WrapperCodeGen


class CppWrapperCpu(WrapperCodeGen):
    """
    Generates cpp wrapper for running on CPU and calls cpp kernels
    """

    def __init__(self):
        if not hasattr(self, "device"):
            self.device = "cpu"
        super().__init__()
        self.declare = "auto "
        self.declare_maybe_reference = "decltype(auto) "
        self.ending = ";"
        self.open_bracket = "{"
        self.closed_bracket = "}"
        self.comment = "//"
        self.namespace = "at::"
        self.none_str = "nullptr" if config.abi_compatible else "at::Tensor()"
        self.extern_call_ops = set()
        self.size = "sizes()"
        self.stride = "strides()"
        self.cuda = False
        self.supports_intermediate_hooks = False
        self.outputs_need_copy = set()
        self.kernel_callsite_id = count()
        self.var_array_id = (
            count()
        )  # for different types of local array variable declarations
        self.declared_var_array_vars = set()
        self.int_array_id = count()  # for int array local variable declarations
        self.declared_int_array_vars = set()
        self.tmp_tensor_id = count()  # for tmp tensor local variable declarations
        self.arg_var_id = count()
        self.used_cached_devices = set()
        self.used_cached_dtypes = set()
        self.used_cached_layouts = set()
        self.cached_output_id = count()
        self.scalar_to_tensor_id = count()
        self.custom_op_wrapper_loaded = False
        self.expr_printer = cexpr

    def generate_kernel_call(
        self,
        kernel_name: str,
        call_args,
        grid=None,
        device_index=None,
        cuda=True,
        triton=True,
        arg_types=None,
        raw_args=None,
        grid_fn: str = "grid",
        triton_meta=None,
<<<<<<< HEAD
        autotune_configs=None,
=======
        grid_extra_kwargs="",
>>>>>>> 636dba19
    ):
        """
        Generates kernel call code.

        cuda: Defines whether the backend is GPU. Otherwise the backend is CPU.

        triton: Defines whether the GPU backend uses Triton for codegen.
                Otherwise it uses the CUDA language for codegen.
                Only valid when cuda == True.
        """
        if cuda:
            return super().generate_kernel_call(
                kernel_name,
                call_args,
                grid,
                device_index,
                cuda,
                triton,
                arg_types,
                raw_args,
                grid_fn,
                triton_meta,
                autotune_configs,
            )
        else:
            if config.abi_compatible:
                assert arg_types is not None and len(call_args) == len(
                    arg_types
                ), "Mismatch call_args and arg_types in generate_kernel_call"
                new_args = []
                for idx, arg in enumerate(call_args):
                    if "*" in arg_types[idx]:
                        var_name = f"var_{next(self.arg_var_id)}"
                        self.writeline(
                            f"auto* {var_name} = get_data_ptr_wrapper({arg});"
                        )
                        new_args.append(f"({arg_types[idx]})({var_name})")
                    else:
                        # arg is a scalar
                        new_args.append(arg)
                self.writeline(self.wrap_kernel_call(kernel_name, new_args))
            else:
                self.writeline(self.wrap_kernel_call(kernel_name, call_args))

    def write_constant(self, name, hashed):
        # include a hash so our code cache gives different constants different files
        self.header.writeline(f"// {name} {hashed}")

    def write_header(self):
        if V.graph.is_const_graph:
            # We do not write header for constant graph, it will be written by main module.
            return

        if V.graph.aot_mode:
            for header_cpp_file in ("interface.cpp", "implementation.cpp"):
                with open(
                    os.path.join(
                        os.path.dirname(__file__), "aoti_runtime", header_cpp_file
                    )
                ) as f:
                    self.header.splice(f.read())
        else:
            self.header.splice(
                """
                import torch
                from torch._inductor.codecache import CppWrapperCodeCache

                cpp_wrapper_src = (
                '''
                """
            )

        if config.abi_compatible:
            if config.c_shim_version == "1":
                self.header.splice("#include <torch/csrc/inductor/aoti_torch/c/shim.h>")
            else:
                self.header.splice(
                    f"#include <torch/csrc/inductor/aoti_torch/generated/c_shim_{self.device}.h>"
                )
            self.header.splice(
                """
                #include <torch/csrc/inductor/aoti_runtime/arrayref_tensor.h>
                #include <torch/csrc/inductor/aoti_runtime/thread_local.h>
                #include <torch/csrc/inductor/aoti_runtime/scalar_to_tensor.h>
                """
            )
            if V.graph.aot_mode:
                self.header.splice(
                    """
                    #include <torch/csrc/inductor/aoti_runtime/model.h>
                    """
                )
        else:
            self.header.splice(
                """
                #include <ATen/ATen.h>
                #include <ATen/core/dispatch/Dispatcher.h>
                #include <ATen/native/BinaryOps.h>
                #include <torch/csrc/inductor/aoti_runtime/utils.h>
                #include <torch/csrc/inductor/aoti_torch/tensor_converter.h>
                #include <torch/csrc/inductor/aoti_torch/utils.h>
                #include <torch/csrc/inductor/inductor_ops.h>
                #include <torch/types.h>
                #include <ATen/ops/bernoulli_native.h>

                #define reinterpret_tensor torch::inductor::_reinterpret_tensor
                #define alloc_from_pool torch::inductor::_alloc_from_pool
                """
            )
        enable_kernel_profile = config.cpp.enable_kernel_profile and sys.platform in [
            "linux",
            "win32",
        ]
        if config.profiler_mark_wrapper_call or enable_kernel_profile:
            self.header.splice("#include <ATen/record_function.h>")

        self.header.splice("typedef at::Half half;")
        self.header.splice("typedef at::BFloat16 bfloat16;")
        self.header.splice("#include <c10/util/generic_math.h>")

        if not V.graph.aot_mode:
            self.header.splice(
                """
                #include <pybind11/pybind11.h>

                namespace py = pybind11;
                using namespace torch::aot_inductor;

                class RAIIPyObject {
                public:
                    RAIIPyObject() : obj_(nullptr) {}
                    RAIIPyObject(PyObject* obj) : obj_(obj) {}
                    ~RAIIPyObject() {
                        Py_XDECREF(obj_);
                    }
                    RAIIPyObject& operator=(const RAIIPyObject& other) {
                        if (this != &other) {
                            Py_XDECREF(obj_);
                            obj_ = other.obj_;
                            Py_XINCREF(obj_);
                        }
                        return *this;
                    }
                    operator PyObject*() {
                        return obj_;
                    }
                    PyObject* get() {
                        return obj_;
                    }
                private:
                    PyObject* obj_;
                };
                """
            )

        # Round up to the nearest multiple of ALIGN_BYTES
        # ALIGN_BYTES must be a power of 2
        self.header.splice(
            f"""
            [[maybe_unused]] static int64_t align(int64_t nbytes) {{
              return (nbytes + {ALIGN_BYTES} - 1) & -{ALIGN_BYTES};
            }}
            """
        )

    def mark_output_type(self):
        # mark output type to unwrap tensor back to python scalar
        from ..ir import ShapeAsConstantBuffer

        output_is_tensor = {}
        for idx, x in enumerate(V.graph.graph_outputs):
            if isinstance(x, ShapeAsConstantBuffer):
                output_is_tensor[idx] = False
            else:
                output_is_tensor[idx] = True

        self.output_is_tensor = output_is_tensor

    def write_prefix(self):
        if V.graph.is_const_graph:
            # We do not write prefix for constant graph, it will be written by main module.
            return

        if V.graph.aot_mode:
            self.prefix.writeline("namespace torch {")
            self.prefix.writeline("namespace aot_inductor {")

    def write_input_output_info(
        self,
        info_kind: str,
        idx: int,
        name: str,
    ):
        self.prefix.writeline(f"""{info_kind}[{idx}].name = "{name}";""")

    @staticmethod
    def get_input_cpp_type(input):
        assert config.use_minimal_arrayref_interface

        if isinstance(input, sympy.Expr):
            from ..graph import may_get_constant_buffer_dtype

            dtype = may_get_constant_buffer_dtype(input)
            assert dtype is not None, f"Failed to get the dtype of sympy.Expr: {input}"
            return DTYPE_TO_CPP[dtype]
        return f"ArrayRefTensor<{DTYPE_TO_CPP[input.get_dtype()]}>"

    def generate_input_output_runtime_checks(self):
        # In debug_compile mode, we generate checks to ensure the dtype/shape/stride of each
        # real input/output tensor match ones provided at compile time via sample
        # input/output.
        def gen_check(handle_kind, idx, name, tensor):
            self.prefix.writeline(f"auto {name} = {handle_kind}[{idx}];")
            self.codegen_tensor_dtype_var_decl(self.prefix, name)
            expected_dtype_name = DTYPE_TO_ATEN[tensor.dtype]
            dtype_str = str(tensor.dtype).split(".")[-1]
            self.prefix.splice(
                f"""
                    int32_t {name}_expected_dtype = aoti_torch_dtype_{dtype_str}();
                    if ({name}_expected_dtype != {name}_dtype) {{
                        std::stringstream ss;
                        ss << "{handle_kind}[{idx}]: unmatched dtype, "
                           << "expected: " << {name}_expected_dtype << "({expected_dtype_name}), "
                           << "but got: " << {name}_dtype << "\\n";
                        throw std::runtime_error(ss.str());
                    }}
                """
            )
            self.codegen_input_size_var_decl(self.prefix, name)
            for dim_idx, d in enumerate(tensor.get_size()):
                if isinstance(d, (int, sympy.Integer)):
                    self.prefix.splice(
                        f"""
                            if ({d} != {name}_size[{dim_idx}]) {{
                                std::stringstream ss;
                                ss << "{handle_kind}[{idx}]: unmatched dim value at {dim_idx}, "
                                   << "expected: {d}, " << "but got: " << {name}_size[{dim_idx}]
                                   << "\\n";
                                throw std::runtime_error(ss.str());
                            }}
                        """
                    )
                else:
                    from torch.utils._sympy.value_ranges import bound_sympy

                    sym_range = bound_sympy(d, V.graph.sizevars.shape_env.var_to_range)
                    if not math.isinf(sym_range.lower):
                        self.prefix.splice(
                            f"""
                                if ({name}_size[{dim_idx}] < {sym_range.lower}) {{
                                    std::stringstream ss;
                                    ss << "{handle_kind}[{idx}]: dim value is too small at {dim_idx}, "
                                       << "expected it to be >= {sym_range.lower}, " << "but got: "
                                       << {name}_size[{dim_idx}] << "\\n";
                                    throw std::runtime_error(ss.str());
                                }}
                            """
                        )
                    if not math.isinf(sym_range.upper):
                        self.prefix.splice(
                            f"""
                                if ({name}_size[{dim_idx}] > {sym_range.upper}) {{
                                    std::stringstream ss;
                                    ss << "{handle_kind}[{idx}]: dim value is too large at {dim_idx}, "
                                       << "expected to be <= {sym_range.upper}, " << "but got: "
                                       << {name}_size[{dim_idx}] << "\\n";
                                    throw std::runtime_error(ss.str());
                                }}
                            """
                        )

            self.codegen_input_stride_var_decl(self.prefix, name)
            for stride_idx, s in enumerate(tensor.get_stride()):
                if not isinstance(s, (int, sympy.Integer)):
                    continue
                self.prefix.splice(
                    f"""
                        if ({s} != {name}_stride[{stride_idx}]) {{
                            std::stringstream ss;
                            ss << "{handle_kind}[{idx}]: unmatched stride value at {stride_idx}, "
                               << "expected: {s}, " << "but got: " << {name}_stride[{stride_idx}]
                               << "\\n";
                            throw std::runtime_error(ss.str());
                        }}
                    """
                )

        # force noinline to avoid any potential compilation slowdown due to aggressive
        # inline done by the host compiler
        self.prefix.splice(
            """
            AOTI_NOINLINE static void __check_inputs_outputs(
                AtenTensorHandle* input_handles,
                AtenTensorHandle* output_handles) {
            """
        )
        with self.prefix.indent():
            for idx, (name, tensor) in enumerate(V.graph.graph_inputs.items()):
                gen_check("input_handles", idx, name, tensor)
        self.prefix.writeline("}")

    def write_wrapper_decl(self):
        inputs_len = len(V.graph.graph_inputs.keys())
        if V.graph.aot_mode:
            if config.use_minimal_arrayref_interface and not V.graph.is_const_graph:
                input_cpp_types = ", ".join(
                    f"{CppWrapperCpu.get_input_cpp_type(x)}"
                    for x in V.graph.graph_inputs.values()
                )
                output_arrayref_types = ", ".join(
                    f"ArrayRefTensor<{DTYPE_TO_CPP[x.get_dtype()]}>"
                    for x in V.graph.graph_outputs
                )

                self.prefix.splice(
                    f"""
                    using AOTInductorModelInputs = std::tuple<{input_cpp_types}>;
                    using AOTInductorModelOutputs = std::tuple<{output_arrayref_types}>;
                    """
                )

            if V.graph.const_module:
                self.header.splice(V.graph.const_module.wrapper_code.header)
                self.prefix.splice(V.graph.const_code)

            if V.graph.is_const_graph:
                self.prefix.splice(
                    """
                    void AOTInductorModel::_const_run_impl(
                        std::vector<AtenTensorHandle>& output_handles,
                        DeviceStreamType stream,
                        AOTIProxyExecutorHandle proxy_executor
                    ) {
                    """
                )
            else:
                if not config.aot_inductor.use_runtime_constant_folding:
                    # If we do not split the constant graph, we'll just create
                    # an empty implementation when wrapping the main module.
                    self.prefix.splice(
                        """
                        void AOTInductorModel::_const_run_impl(
                            std::vector<AtenTensorHandle>& output_handles,
                            DeviceStreamType stream,
                            AOTIProxyExecutorHandle proxy_executor
                        ) {}

                        """
                    )

                run_impl_proto = """
                    void AOTInductorModel::run_impl(
                        AtenTensorHandle*
                            input_handles, // array of input AtenTensorHandle; handles
                                            // are stolen; the array itself is borrowed
                        AtenTensorHandle*
                            output_handles, // array for writing output AtenTensorHandle; handles
                                            // will be stolen by the caller; the array itself is
                                            // borrowed
                        DeviceStreamType stream,
                        AOTIProxyExecutorHandle proxy_executor
                    ) {
                    """
                # Since we are removing non-abi-compatible mode, let's generate
                # runtime checks only for abi_compatible mode to avoid extra branches.
                if config.aot_inductor.debug_compile and config.abi_compatible:
                    self.generate_input_output_runtime_checks()
                    run_impl_proto += """
                        __check_inputs_outputs(input_handles, output_handles);
                    """
                if config.use_minimal_arrayref_interface:
                    self.prefix.splice(
                        """
                        template <>
                        AOTInductorModelOutputs AOTInductorModel::run_impl_minimal_arrayref_interface<
                          AOTInductorModelInputs, AOTInductorModelOutputs>(
                            const AOTInductorModelInputs& inputs,
                            DeviceStreamType stream,
                            AOTIProxyExecutorHandle proxy_executor
                        ) {
                        """
                    )
                    self.suffix.splice(run_impl_proto)
                    self.suffix.splice(
                        """
                            AOTInductorModelInputs inputs;
                            convert_handles_to_inputs(input_handles, inputs);
                            auto outputs = run_impl_minimal_arrayref_interface<AOTInductorModelInputs, AOTInductorModelOutputs>(
                                inputs, stream, proxy_executor);
                            // NOTE: outputs is full of ArrayRef to thread_local storage. If in the future we need this
                            // interface to perform well for a DSO using the minimal arrayref interface, all we need
                            // to do is provide ThreadLocalCachedTensor for each one!
                            convert_outputs_to_handles(outputs, output_handles);
                        }
                    """
                    )

                    self.suffix.splice(
                        """
                        extern "C" AOTIRuntimeError AOTInductorModelRunMinimalArrayrefInterface(
                            AOTInductorModelHandle model_handle,
                            const AOTInductorModelInputs& inputs,
                            AOTInductorModelOutputs& outputs) {
                          auto model = reinterpret_cast<torch::aot_inductor::AOTInductorModel*>(model_handle);
                          CONVERT_EXCEPTION_TO_ERROR_CODE({
                              outputs = model->run_impl_minimal_arrayref_interface<AOTInductorModelInputs, AOTInductorModelOutputs>(
                                  inputs,
                                  (torch::aot_inductor::DeviceStreamType)nullptr,
                                  nullptr);
                          })
                        }
                    """
                    )
                else:
                    self.prefix.splice(run_impl_proto)
        else:
            # cpp entry function for JIT with cpp wrapper
            self.prefix.splice(
                """
                void inductor_entry_impl(
                    AtenTensorHandle*
                        input_handles, // array of input AtenTensorHandle; handles
                                        // are stolen; the array itself is borrowed
                    AtenTensorHandle*
                        output_handles  // array for writing output AtenTensorHandle; handles
                                        // will be stolen by the caller; the array itself is
                                        // borrowed)
                ) {
                """
            )
        with self.prefix.indent():
            # assign inputs and outputs in both cases so the later codegen can be simplified
            if not config.use_minimal_arrayref_interface:
                if not V.graph.is_const_graph:
                    if V.graph.aot_mode:
                        num_args = len(V.graph.graph_inputs)
                    else:
                        # Weights are promoted in the JIT mode
                        num_args = len(V.graph.graph_inputs) + len(V.graph.constants)
                        # release GIL to support multiple instances inference (in different threads of the same process)
                        self.prefix.splice("py::gil_scoped_release release;")

                    if config.abi_compatible:
                        self.prefix.splice(
                            f"""
                                auto inputs = steal_from_raw_handles_to_raii_handles(input_handles, {num_args});
                            """
                        )
                    else:
                        # This looks dumb, but can avoid creating two versions of code in the AOTInductor runtime.
                        self.prefix.splice(
                            f"""
                                auto inputs = alloc_tensors_by_stealing_from_handles(input_handles, {num_args});
                            """
                        )

            if inputs_len != 0:
                for idx, input_key in enumerate(V.graph.graph_inputs.keys()):
                    if config.use_minimal_arrayref_interface:
                        self.prefix.writeline(
                            f"auto {input_key} = std::get<{idx}>(inputs);"
                        )
                        continue
                    # unwrap input tensor back to scalar
                    if isinstance(V.graph.graph_inputs[input_key], sympy.Expr):
                        from ..graph import may_get_constant_buffer_dtype

                        dtype = may_get_constant_buffer_dtype(
                            V.graph.graph_inputs[input_key]  # type: ignore[arg-type]
                        )
                        assert (
                            dtype is not None
                        ), "Fails to get the dtype of the sympy.Expr"
                        cpp_dtype = DTYPE_TO_CPP[dtype]
                        if config.abi_compatible:
                            self.codegen_tensor_item(
                                dtype, f"inputs[{idx}]", input_key, self.prefix
                            )
                        else:
                            self.prefix.writeline(
                                f"{cpp_dtype} {input_key} = inputs[{idx}].item<{cpp_dtype}>();"
                            )
                    else:
                        self.prefix.writeline(
                            f"auto {input_key} = std::move(inputs[{idx}]);"
                        )

            assert all(
                isinstance(v, torch.Tensor) for v in list(V.graph.constants.values())
            ), "Expect all constants to be Tensor"
            for idx, constants_key in enumerate(V.graph.constants.keys()):
                if V.graph.aot_mode:
                    # Weights are stored in constants_ and owned by RAIIAtenTensorHandle there.
                    # Don't call std::move here because it will cause constants_ to lose the ownership.
                    if config.abi_compatible:
                        self.prefix.writeline(
                            f"""auto {constants_key} = constants_->at({idx});"""
                        )
                    else:
                        self.prefix.writeline(
                            f"auto {constants_key} = *tensor_handle_to_tensor_pointer("
                            + f"""constants_->at({idx}));"""
                        )
                else:
                    # Append constants as inputs to the graph
                    constants_idx = inputs_len + idx
                    if config.abi_compatible:
                        self.prefix.writeline(
                            f"auto {constants_key} = std::move(inputs[{constants_idx}]);"
                        )
                    else:
                        self.prefix.writeline(
                            f"auto {constants_key} = inputs[{constants_idx}];"
                        )

            self.codegen_inputs(self.prefix, V.graph.graph_inputs)

            if V.graph.aot_mode:
                if not V.graph.is_const_graph:
                    if config.use_minimal_arrayref_interface:
                        # TODO: input shape checking for regular tensor interface as well?
                        self.codegen_input_numel_asserts()
                    else:
                        self.prefix.writeline("inputs.clear();")
                self.prefix.writeline(
                    "auto& kernels = static_cast<AOTInductorModelKernels&>(*this->kernels_.get());"
                )

    def codegen_input_numel_asserts(self):
        for name, buf in V.graph.graph_inputs.items():
            if isinstance(buf, sympy.Expr):
                continue

            # comparing strides for 0 size tensor is tricky. Ignore them for now.
            if sympy_product(buf.get_size()) == 0:
                continue
            numel = buf.get_numel()
            self.prefix.writeline(f"assert_numel({name}, {numel});")

    def codegen_tensor_dtype_var_decl(self, code: IndentedBuffer, name):
        if config.abi_compatible:
            code.writeline(f"int32_t {name}_dtype;")
            code.writeline(
                "AOTI_TORCH_ERROR_CODE_CHECK(aoti_torch_get_dtype"
                f"({name}, &{name}_dtype));"
            )
        else:
            # Note that we don't have a corresponding class method from
            # the WrapperCodeGen since this method is used for asserting AOTI
            # cpp wrapper code.
            code.writeline(f"auto {name}_dtype = {name}.dtype();")

    def codegen_input_size_var_decl(self, code: IndentedBuffer, name):
        if config.abi_compatible:
            code.writeline(f"int64_t* {name}_size;")
            code.writeline(
                f"AOTI_TORCH_ERROR_CODE_CHECK(aoti_torch_get_sizes({name}, &{name}_size));"
            )
        else:
            super().codegen_input_size_var_decl(code, name)

    def codegen_input_stride_var_decl(self, code: IndentedBuffer, name):
        if config.abi_compatible:
            code.writeline(f"int64_t* {name}_stride;")
            code.writeline(
                f"AOTI_TORCH_ERROR_CODE_CHECK(aoti_torch_get_strides({name}, &{name}_stride));"
            )
        else:
            super().codegen_input_stride_var_decl(code, name)

    def codegen_model_kernels(self):
        self.prefix.writeline("namespace {")
        self.prefix.writeline(
            "class AOTInductorModelKernels : public AOTInductorModelKernelsBase {"
        )
        self.prefix.writeline("  public:")
        declare_kernel = set(self.src_to_kernel.values())
        declare_kernel.update(
            entry[0] for entry in self.user_defined_kernel_cache.values()
        )
        if V.graph.const_module:
            declare_kernel.update(
                V.graph.const_module.wrapper_code.src_to_kernel.values()
            )
        for kernel in sorted(declare_kernel):
            self.prefix.writeline(
                maybe_hipify_code_wrapper(f"    CUfunction {kernel}{{nullptr}};")
            )
        self.prefix.writeline("};")
        self.prefix.writeline("}  // namespace")

    def codegen_model_constructor(self):
        """
        // Generated code example
        AOTInductorModel::AOTInductorModel()
            : AOTInductorModelBase(4, 1) {
        inputs_info_[0].name = "input0";
        inputs_info_[0].dtype = "torch.float16";
        ...
        constants_info_[0].name = "L__self___weight";
        constants_info_[0].dtype = at::kFloat;
        constants_info_[0].offset = 0;
        constants_info_[0].data_size = 8192;
        constants_info_[0].shape = {64, 32};
        constants_info_[0].stride = {32, 1};
        ...
        outputs_info_[0].name = "output0";
        outputs_info_[0].dtype = "torch.float16";
        }
        """

        num_inputs = len(V.graph.graph_inputs)
        num_outputs = len(V.graph.graph_outputs)
        num_constants = len(V.graph.constants)
        self.prefix.splice(
            f"""
            AOTInductorModel::AOTInductorModel(std::shared_ptr<ConstantMap> constants_map,
                                               std::shared_ptr<std::vector<ConstantHandle>> constants_array,
                                               const std::string& device_str,
                                               std::optional<std::string> cubin_dir)
                : AOTInductorModelBase({num_inputs}, {num_outputs}, {num_constants}, device_str, cubin_dir) {{
            """
        )

        with self.prefix.indent():
            for idx, (name, inp) in enumerate(V.graph.graph_inputs.items()):
                assert not isinstance(
                    inp, sympy.Expr
                ), f"input {name=} cannot be symbolic"
                self.write_input_output_info("inputs_info_", idx, name)

            all_cuda = all(
                V.graph.get_original_value_of_constant(name).is_cuda
                for name in V.graph.constants.keys()
                if name not in V.graph.folded_constants
            )
            for idx, name in enumerate(V.graph.constants.keys()):
                tensor = V.graph.get_original_value_of_constant(name)
                assert isinstance(tensor, torch.Tensor)
                self.prefix.writeline(f"""constants_info_[{idx}].name = "{name}";""")
                self.prefix.writeline(
                    f"constants_info_[{idx}].dtype = static_cast<int32_t>({self.codegen_dtype(tensor.dtype)});"
                )
                self.prefix.writeline(
                    f"constants_info_[{idx}].offset = {tensor.storage_offset()};"
                )

                # If constants to serialize contain cpu tensors, we always align data_size it to 64.
                # When loading the constants, the valid data will depends on the size
                # not the data_size so there won't be correctness issue.
                data_size = (
                    torch.ops.mkldnn._nbytes(tensor)
                    if tensor.is_mkldnn
                    else tensor.untyped_storage().nbytes()
                )
                self.prefix.writeline(
                    f"constants_info_[{idx}].data_size = {data_size if all_cuda else _align(data_size)};"
                )

                from_folded = "true" if name in V.graph.folded_constants else "false"
                self.prefix.writeline(
                    f"constants_info_[{idx}].from_folded = {from_folded};"
                )

                size_str = ", ".join([str(s) for s in tensor.size()])
                self.prefix.writeline(f"constants_info_[{idx}].shape = {{{size_str}}};")

                stride_str = ", ".join([str(s) for s in tensor.stride()])
                self.prefix.writeline(
                    f"constants_info_[{idx}].stride = {{{stride_str}}};"
                )
                self.prefix.writeline(
                    f"constants_info_[{idx}].layout = static_cast<int32_t>({self.codegen_layout(tensor.layout)});"
                )

                if tensor.is_mkldnn:
                    opaque_metadata_tensor = torch.ops.mkldnn._get_mkldnn_serialized_md(
                        tensor
                    )
                    assert (
                        opaque_metadata_tensor.dim() == 1
                    ), "Expect opaque_metadata_tensor to be 1-D"

                    opaque_metadata_list = opaque_metadata_tensor.tolist()
                    opaque_metadata_str = self.codegen_shape_tuple(opaque_metadata_list)
                    self.prefix.writeline(
                        f"constants_info_[{idx}].opaque_metadata = {opaque_metadata_str};"
                    )
                if name in V.graph.dynamo_flat_name_to_original_fqn:
                    original_fqn = V.graph.dynamo_flat_name_to_original_fqn.get(
                        name, name
                    )
                elif name in V.graph.allocated_constant_name:
                    original_fqn = V.graph.allocated_constant_name[name]
                else:
                    raise AssertionError("original_fqn must be set for constant")
                self.prefix.writeline(
                    f"""constants_info_[{idx}].original_fqn = "{original_fqn}";"""
                )
            self.prefix.writeline("update_constants_map(std::move(constants_map));")
            self.prefix.writeline("update_constants_array(std::move(constants_array));")

            def escape_string(x):
                return (
                    x.replace("\\", "\\\\")
                    .replace('"', '\\"')
                    .replace("\n", "\\n")
                    .replace("\t", "\\t")
                )

            self.prefix.writeline(
                f'in_spec_ = "{escape_string(config.aot_inductor.serialized_in_spec)}";'
            )
            self.prefix.writeline(
                f'out_spec_ = "{escape_string(config.aot_inductor.serialized_out_spec)}";'
            )

            for idx, output in enumerate(V.graph.graph_outputs):
                assert not isinstance(
                    output, sympy.Expr
                ), f"output {name=} cannot be symbolic"
                name = f"output{idx}"
                self.write_input_output_info("outputs_info_", idx, name)

            self.prefix.writeline(
                "this->kernels_ = std::make_unique<AOTInductorModelKernels>();"
            )

        self.prefix.writeline("}")

    def codegen_const_run_driver(self):
        """
        // Generated code example
        std::unordered_map<std::string, AtenTensorHandle> AOTInductorModel::const_run_impl(
            DeviceStreamType stream,
            AOTIProxyExecutorHandle proxy_executor,
            bool initialization
        ) {
            std::unordered_map<std::string, AtenTensorHandle> folded_constants_map;
            std::vector<AtenTensorHandle> output_handles;
            // build up output_handles over here.
            _const_run_impl(output_handles, stream, proxy_executor);
            // build up folded_constants_map
            return folded_constants_map;
        }
        """

        self.prefix.splice(
            """
            std::unordered_map<std::string, AtenTensorHandle> AOTInductorModel::const_run_impl(
                DeviceStreamType stream,
                AOTIProxyExecutorHandle proxy_executor,
                bool initialization
            ) {
            """
        )
        if not config.aot_inductor.use_runtime_constant_folding:
            self.prefix.splice(
                """
                    if (!initialization) {
                        std::cerr << "[WARNING] Calling constant_folding in model, but compiled with config: "
                                  << "aot_inductor.use_runtime_constant_folding=False\\n";
                    }
                    return {};
                }
                """
            )
            return

        with self.prefix.indent():
            # This is a mapping to the index of constant folding graph's output
            const_index_mapping: List[Optional[Tuple[int, str]]] = [None] * len(
                V.graph.const_output_index
            )
            for idx, (name, _) in enumerate(V.graph.constants.items()):
                if name in V.graph.const_output_index:
                    const_index_mapping[V.graph.const_output_index[name]] = (idx, name)  # type: ignore[call-overload]
            assert (
                None not in const_index_mapping
            ), "Not all constant gets mapped for constant folding graph."

            self.prefix.writeline(
                f"""
                std::unordered_map<std::string, AtenTensorHandle> folded_constants_map;
                folded_constants_map.reserve({len(const_index_mapping)});
                std::vector<AtenTensorHandle> output_handles({len(const_index_mapping)});
                """
            )

            self.prefix.splice(
                """
                // The below assignment of output_handles to constants is not used directly.
                // It's only used to memo the correspondence of handle and constants.
                """
            )

            for output_idx, (const_idx, _) in enumerate(const_index_mapping):  # type: ignore[misc]
                self.prefix.writeline(
                    f"output_handles[{output_idx}] = constants_->at({const_idx});"
                )

            self.prefix.writeline(
                "_const_run_impl(output_handles, stream, proxy_executor);"
            )

            for output_idx, (_, const_name) in enumerate(const_index_mapping):  # type: ignore[misc]
                self.prefix.writeline(
                    f'folded_constants_map["{const_name}"] = output_handles[{output_idx}];'
                )
            self.prefix.writeline("return folded_constants_map;")

        self.prefix.writeline("}")

    def generate(self, is_inference):
        if V.graph.aot_mode and not V.graph.is_const_graph:
            self.codegen_model_kernels()
            self.codegen_model_constructor()
            self.codegen_const_run_driver()
        self.write_wrapper_decl()
        return super().generate(is_inference)

    def finalize_prefix(self):
        cached_dtypes_buffer = IndentedBuffer()
        if config.abi_compatible:
            for dtype in self.used_cached_dtypes:
                cached_dtypes_buffer.writeline(f"CACHE_TORCH_DTYPE({dtype});")
            for device in self.used_cached_devices:
                cached_dtypes_buffer.writeline(f"CACHE_TORCH_DEVICE({device});")
            for layout in self.used_cached_layouts:
                cached_dtypes_buffer.writeline(f"CACHE_TORCH_LAYOUT({layout});")
        cached_dtypes_buffer.splice(self.prefix)
        self.prefix = cached_dtypes_buffer

    def define_kernel(
        self, name: str, kernel: str, metadata: Optional[str] = None, cuda=False
    ):
        self.header.splice(f"\n{kernel}\n")

    def codegen_scalar_to_tensor(self, output: str):
        name = f"scalar_to_tensor_{next(self.scalar_to_tensor_id)}"
        self.wrapper_call.writeline(
            f"RAIIAtenTensorHandle {name} = scalar_to_tensor_handle({output});"
        )
        return name

    def codegen_tensor_item(
        self, dtype: torch.dtype, tensor: str, scalar: str, indented_buffer=None
    ):
        assert (
            config.abi_compatible
        ), "codegen_tensor_item is only used for the ABI-compatible mode"
        dtype_str = str(dtype).split(".")[-1]
        writer = indented_buffer or self

        if dtype == torch.float16 or dtype == torch.bfloat16:
            scalar_tmp = f"{scalar}_tmp"
            writer.writeline(f"{DTYPE_TO_CPP[dtype]} {scalar_tmp};")

            # need convert_arrayref_tensor_to_tensor for ArrayRefTensors
            tensor = f"convert_arrayref_tensor_to_tensor({tensor})"

            writer.writeline(
                f"AOTI_TORCH_ERROR_CODE_CHECK(aoti_torch_item_{dtype_str}({tensor}, &{scalar_tmp}));"
            )
            writer.writeline(f"float {scalar} = float({scalar_tmp});")
        else:
            writer.writeline(f"{DTYPE_TO_CPP[dtype]} {scalar};")

            # need convert_arrayref_tensor_to_tensor for ArrayRefTensors
            tensor = f"convert_arrayref_tensor_to_tensor({tensor})"

            writer.writeline(
                f"AOTI_TORCH_ERROR_CODE_CHECK(aoti_torch_item_{dtype_str}({tensor}, &{scalar}));"
            )

    @cache_on_self
    def get_output_refs(self):
        return [
            f"torch::tensor({x.codegen_reference(self.wrapper_call)})"
            if isinstance(x, ir.ShapeAsConstantBuffer) and not config.abi_compatible
            else x.codegen_reference(self.wrapper_call)
            for x in V.graph.graph_outputs
        ]

    def generate_return(self, output_refs: List[str]):
        cst_names = V.graph.constants.keys()
        arr_iface = (
            not V.graph.is_const_graph and config.use_minimal_arrayref_interface
        )  # For brevity.

        def use_thread_local_cached_output_tensor(idx, output):
            cached_output_name = f"cached_output_{next(self.cached_output_id)}"
            cache_type = "Array" if arr_iface else "Tensor"
            self.wrapper_call.writeline(
                f"thread_local ThreadLocalCachedOutput{cache_type}<std::decay_t<decltype({output})>> "
                f"{cached_output_name}({output});"
            )
            if arr_iface:
                self.wrapper_call.writeline(
                    f"{cached_output_name}.copy_data_from({output});"
                )
                output_entry = f"std::get<{idx}>(output_arrayref_tensors)"
                element_type = f"std::decay_t<decltype({output_entry}.data()[0])>"
                self.wrapper_call.writeline(
                    f"{output_entry} = {cached_output_name}.arrayref_tensor<{element_type}>();"
                )
            else:
                self.wrapper_call.writeline(
                    f"{cached_output_name}.copy_data_from({output});"
                )
                self.wrapper_call.writeline(
                    f"AOTI_TORCH_ERROR_CODE_CHECK(aoti_torch_new_uninitialized_tensor(&output_handles[{idx}]));"
                )
                self.wrapper_call.writeline(
                    f"AOTI_TORCH_ERROR_CODE_CHECK(aoti_torch_assign_tensors({cached_output_name}.tensor(), "
                    f"output_handles[{idx}]));"
                )

        if arr_iface:
            self.wrapper_call.writeline(
                "AOTInductorModelOutputs output_arrayref_tensors;"
            )

        output2idx: Dict[str, int] = {}
        for idx, output in enumerate(output_refs):
            if output == self.none_str:
                continue

            is_constant_buffer = output in cst_names
            output_buffer = V.graph.graph_outputs[idx]
            if isinstance(output_buffer, ir.BaseView):
                output_storage = output_buffer.unwrap_view()
                if isinstance(output_storage.data, ir.ConstantBuffer):
                    is_constant_buffer = True

            if config.abi_compatible:
                if isinstance(output_buffer, ir.ShapeAsConstantBuffer):
                    # Need to wrap scalar into tensor as the main function returns a vector of tensors
                    output_tensor = self.codegen_scalar_to_tensor(output)
                    self.wrapper_call.writeline(
                        f"output_handles[{idx}] = {output_tensor}.release();"
                    )
                    continue

                output_is_tensor_handle_expr = (
                    f"std::is_same_v<std::decay_t<decltype({output})>,"
                    "RAIIAtenTensorHandle> || "
                    f"std::is_same_v<std::decay_t<decltype({output})>,"
                    "AtenTensorHandle> || "
                    f"std::is_same_v<std::decay_t<decltype({output})>,"
                    "ConstantHandle>"
                )
                self.wrapper_call.writeline(
                    f"if constexpr ({output_is_tensor_handle_expr}) {{"
                )
                with self.wrapper_call.indent():
                    if arr_iface:
                        cached_output_name = (
                            f"cached_output_{next(self.cached_output_id)}"
                        )
                        output_value_type = f"std::decay_t<decltype(std::get<{idx}>(output_arrayref_tensors).data()[0])>"
                        self.wrapper_call.writeline(
                            f"thread_local RAIIAtenTensorHandle {cached_output_name};"
                        )
                        if is_constant_buffer:
                            # NOTE(return_constant): In some rare cases where we return
                            # a constant, we have to return a copy of this constant,
                            # because (1) constants are not owned by the Model instance
                            # (2) constants remain the same cross inference runs,
                            # assuming they are not updated at runtime Basically, we
                            # cannot release or transfer the ownership of any original
                            # constant to the user.
                            self.wrapper_call.writeline(
                                f"AtenTensorHandle {cached_output_name}_tmp;"
                            )
                            self.wrapper_call.writeline(
                                f"aoti_torch_clone({output}, &{cached_output_name}_tmp);"
                            )
                            self.wrapper_call.writeline(
                                f"{cached_output_name} = {cached_output_name}_tmp;"
                            )
                        else:
                            self.wrapper_call.writeline(
                                f"{cached_output_name} = {output}.release();"
                            )
                        self.wrapper_call.writeline(
                            f"convert_handle_to_arrayref_tensor({cached_output_name}, "
                            f"std::get<{idx}>(output_arrayref_tensors));"
                        )
                    else:
                        if is_constant_buffer:
                            # See NOTE(return_constant) above.
                            self.wrapper_call.writeline(
                                f"aoti_torch_clone({output}, &output_handles[{idx}]);"
                            )
                        else:
                            if output in output2idx:
                                src_idx = output2idx[output]
                                self.wrapper_call.writeline(
                                    f"output_handles[{idx}] = output_handles[{src_idx}];"
                                )
                            else:
                                self.wrapper_call.writeline(
                                    f"output_handles[{idx}] = {output}.release();"
                                )
                self.wrapper_call.writeline("} else {")
                with self.wrapper_call.indent():
                    use_thread_local_cached_output_tensor(idx, output)
                self.wrapper_call.writeline("}")

            else:
                assert (
                    not arr_iface
                ), "minimal ArrayRef interface is only supported in ABI-compatible mode"
                if is_constant_buffer:
                    output_expr = f"{output}.clone()"
                    # See NOTE(return_constant) above.
                else:
                    output_expr = output
                self.wrapper_call.writeline(
                    f"output_handles[{idx}] = reinterpret_cast<AtenTensorHandle>("
                    + f"new at::Tensor({output_expr}));"
                )

            if output not in output2idx:
                output2idx[output] = idx
        if arr_iface:
            self.wrapper_call.writeline("return output_arrayref_tensors;")

    def generate_before_suffix(self, result):
        if not V.graph.is_const_graph:
            if V.graph.aot_mode:
                result.writeline("} // AOTInductorModel::run_impl")
            else:
                result.writeline("} // inductor_entry_impl")

    def generate_end(self, result):
        if V.graph.aot_mode:
            if V.graph.is_const_graph:
                result.writeline("} // AOTInductorModel::_const_run_impl")
            else:
                result.writeline("} // namespace aot_inductor")
                result.writeline("} // namespace torch")
            return

        # cpp entry function for JIT with cpp wrapper
        result.writeline("'''\n)")
        result.splice(
            f"""
            inductor_entry = CppWrapperCodeCache.load_pybinding(
                ["std::vector<AtenTensorHandle>"], cpp_wrapper_src, {self.cuda}, {len(V.graph.graph_outputs)})
            """
        )

        wrapper_body = "input_tensors = [arg if isinstance(arg, torch.Tensor) else torch.tensor(arg) for arg in args]"
        if V.graph.constants:
            # Append constants to the input args for cpp wrapper.
            # Python wrapper directly gets the value inside the wrapper call
            # as a global variable passed when calling exec(code, mod.__dict__, mod.__dict__).
            # For cpp wrapper, we need to pass this python value to the inductor_entry_impl function explicitly.
            assert all(
                isinstance(v, torch.Tensor) for v in list(V.graph.constants.values())
            ), "Expect all constants to be Tensor"
            constants_str = f"[{', '.join(V.graph.constants.keys())}]"
            wrapper_body += f"""
                    constants_tensor = {constants_str}
                    input_tensors.extend(constants_tensor)
            """
        # Convert vector of at::Tensor to vector of AtenTensorHandle.
        # If we pass at::Tensor, the compilation will be too slow.
        wrapper_body += """
                    input_handles = torch._C._aoti.unsafe_alloc_void_ptrs_from_tensors(input_tensors)
        """

        # unwrap output tensor back to python scalar
        if all(x for x in self.output_is_tensor.values()):
            # If no ShapeAsConstantBuffer in the output, directly return the output as tensors
            outputs_str = "output_tensors"
        else:
            outputs = [
                f"output_tensors[{i}]"
                if self.output_is_tensor[i]
                else f"output_tensors[{i}].item()"
                for i in range(len(V.graph.graph_outputs))
            ]
            outputs_str = f"[{', '.join(outputs)}]"
        wrapper_body += f"""
                    output_handles = f(input_handles)
                    output_tensors = torch._C._aoti.alloc_tensors_by_stealing_from_void_ptrs(output_handles)
                    return {outputs_str}
        """

        # Wrap the func to support setting result._boxed_call = True
        result.splice(
            f"""
            def _wrap_func(f):
                def g(args):
                    {wrapper_body}
                return g

            call = _wrap_func(inductor_entry)
            """
        )

    def get_c_shim_func_name(self, kernel):
        if not config.abi_compatible or kernel.startswith("aoti_torch_"):
            return kernel

        assert "::" in kernel, "Cpp kernel name: " + kernel + " does not contain '::'"
        kernel_tokens = kernel.split("::")
        kernel_suffix = kernel_tokens[-1]
        if kernel_suffix == "call":
            kernel_suffix = kernel_tokens[-2]
        if config.c_shim_version == "1":
            # For sdpa, we need the v2 version since v1 didn't consider optional arg
            # FIXME: no need to do this after we switch to the torchgen-ed C shim
            if kernel_suffix == "_scaled_dot_product_flash_attention":
                shim_fn = "aoti_torch__scaled_dot_product_flash_attention_v2"
            elif kernel_suffix == "_scaled_mm":
                shim_fn = "aoti_torch__scaled_mm_v2"
            elif kernel_suffix.startswith("wrapped_fbgemm"):
                assert self.device == "cpu", "Using wrapped_fbgemm out of CPU!"
                shim_fn = f"aoti_torch_cpu_{kernel_suffix}"
            else:
                shim_fn = f"aoti_torch_{kernel_suffix}"
        else:
            shim_fn = f"aoti_torch_{self.device}_{kernel_suffix}"
        return shim_fn

    def generate_c_shim_extern_kernel_call(self, kernel, args):
        # In the abi_compatible mode, we call fallback aten ops through a C shim layer
        # Setting self.allow_stack_allocation to False because the exchange between
        # ArrayRefTensor and at::Tensor is still fragile.
        self.allow_stack_allocation = False

        wrapped_args = []
        args_to_print = None
        enable_debug_printer = config.aot_inductor.debug_intermediate_value_printer
        if enable_debug_printer:
            args_to_print = []

        for x in args:
            pieces = x.split(", ")
            for piece in pieces:
                # We only really *need* convert_arrayref_tensor_to_tensor for
                # ArrayRefTensors. The code flowing into here uses `0` for nullptr,
                # which convert_arrayref_tensor_to_tensor would blindly coerce to int,
                # so just avoid wrapping integers.
                # Name matching is to find tensor is hacky, but fixing all the
                # ArrayRefTensor issues is not a priority for now.
                if isinstance(piece, str) and piece.startswith(
                    ("buf", "arg", "wrap_with_raii_handle_if_needed")
                ):
                    # TODO: The current way to find a 'tensor' type arg is hacky also as mentioned above
                    # Find a more reliable way to detect tensor kernel args for extern kernel calls
                    if enable_debug_printer:
                        if piece.startswith(("buf", "arg")):
                            args_to_print.append(piece)
                    piece = f"convert_arrayref_tensor_to_tensor({piece})"
                wrapped_args.append(piece)

        with DebugPrinterManager(enable_debug_printer, args_to_print, kernel):
            shim_fn = self.get_c_shim_func_name(kernel)
            self.writeline(
                f"AOTI_TORCH_ERROR_CODE_CHECK({shim_fn}({', '.join(wrapped_args)}));"
            )

    def generate_c_shim_extern_kernel_alloc(self, extern_kernel, args):
        # registered output buffer name
        name = extern_kernel.name
        output_handle_name = f"{name}_handle"
        self.writeline(f"AtenTensorHandle {output_handle_name};")
        output_arg = f"&{output_handle_name}"
        self.generate_c_shim_extern_kernel_call(
            extern_kernel.get_kernel_name(), args + [output_arg]
        )
        self.writeline(f"RAIIAtenTensorHandle {name}({output_handle_name});")

    def generate_extern_kernel_alloc(self, extern_kernel, args):
        if config.abi_compatible:
            self.generate_c_shim_extern_kernel_alloc(extern_kernel, args)
        else:
            super().generate_extern_kernel_alloc(extern_kernel, args)

    def generate_c_shim_fallback_kernel(self, fallback_kernel, args):
        output_args = []
        output_raii_handles = []
        output_name_base = fallback_kernel.get_name()
        for idx, output in enumerate(fallback_kernel.outputs):
            if isinstance(output, ir.MultiOutput):
                # TODO: handle integer output (e.g., as in attention)
                name = f"{output.get_name()}"
                output_handle_name = f"{name}_handle"
                if output.indices:
                    assert (
                        output.indices[0][1] == idx
                    ), f"expected {output.indices[0][1]=} == {idx=} for {output_name_base=}"
                self.writeline(f"AtenTensorHandle {output_handle_name};")
                output_args.append(f"&{output_handle_name}")
                output_raii_handles.append(
                    f"RAIIAtenTensorHandle {name}({output_handle_name});"
                )
            elif isinstance(output, int):
                output_name = f"{output_name_base}_{idx}"
                self.writeline(f"int64_t {output_name} = {output};")
                output_args.append(f"&{output_name}")
            elif isinstance(output, sympy.Symbol):
                output_name = f"{output_name_base}_{idx}"
                self.writeline(f"auto {output_name} = {output};")
                output_args.append(f"&{output_name}")
            elif output is None:
                output_args.append("nullptr")
            else:
                raise NotImplementedError(f"unsupported type of {output=}")
        args = args + output_args
        self.generate_c_shim_extern_kernel_call(fallback_kernel.cpp_kernel_name, args)
        for raii_handle in output_raii_handles:
            self.writeline(raii_handle)

    def generate_fallback_kernel(self, fallback_kernel, args):
        if config.abi_compatible:
            self.generate_c_shim_fallback_kernel(fallback_kernel, args)
        else:
            super().generate_fallback_kernel(fallback_kernel, args)

    def generate_extern_kernel_out(
        self, kernel: str, out: str, out_view: Optional[str], args: List[str]
    ):
        if out_view:
            out_name = f"{out}_as_strided"
            self.writeline(f"auto {out_name} = {out_view};")
            args.insert(0, out_name)
        else:
            args.insert(0, out)

        if config.abi_compatible:
            self.generate_c_shim_extern_kernel_call(kernel, args)
        else:
            # TODO: add debug printing info for non-abi compatible mode extern kernel call
            self.writeline(self.wrap_kernel_call(kernel, args))

    def generate_scatter_fallback(
        self,
        output,
        inputs,
        cpp_kernel_name,
        python_kernel_name,
        src_is_tensor,
        reduce,
        kwargs,
    ):
        # No stack allocation when there is a fallback op
        self.allow_stack_allocation = False

        # TODO: needs updates to use C shim v2
        if config.abi_compatible:
            # call the ABI shim function instead of the ATen one
            if config.c_shim_version == "1":
                cpp_kernel_name = (
                    "aoti_torch_scatter_reduce_out"
                    if python_kernel_name.startswith("aten.scatter_reduce")
                    else "aoti_torch_scatter_out"
                )
            else:
                cpp_kernel_name = self.get_c_shim_func_name(cpp_kernel_name)
                # C shim only contains out-variant instead of inplace-variant
                cpp_kernel_name = cpp_kernel_name.replace("__", "_") + "_out"
            inputs_wrapped = [
                f"convert_arrayref_tensor_to_tensor({x})"
                if isinstance(x, str)
                else str(x)
                for x in inputs
            ]
            line = f"{cpp_kernel_name}(convert_arrayref_tensor_to_tensor({output}), {','.join(inputs_wrapped)}"
        else:
            line = f"{cpp_kernel_name}({','.join(map(str, inputs))}"

        if python_kernel_name.startswith("aten.scatter_reduce"):
            line += f", {','.join(kwargs)}"
        else:
            if src_is_tensor:
                if reduce:
                    line += f", {V.graph.wrapper_code.val_to_arg_str(reduce)}"
            else:
                assert (
                    reduce is None
                ), "Expect reduce to be None for aten.scatter_ with scalar src"
        line += ");"
        self.writeline(line)

    def generate_index_put_fallback(self, kernel, x, indices, values, accumulate):
        # No stack allocation when there is a fallback op
        self.allow_stack_allocation = False

        # TODO: needs updates to use C shim v2
        if config.abi_compatible:
            # See the comment in codegen_reinterpret_view about why having something like
            # RAIIAtenTensorHandle(tmp_tensor_handle_2) in a tmp array can cause the correponding
            # tensor prematurely deallocated, thus this std::vector().data() trick here.
            indices_str = (
                "std::vector<AtenTensorHandle>{"
                + (
                    ", ".join(
                        [f"convert_arrayref_tensor_to_tensor({ind})" for ind in indices]
                    )
                )
                + "}.data()"
            )
            args = [
                f"convert_arrayref_tensor_to_tensor({x})",
                indices_str,
                str(len(indices)),
                f"convert_arrayref_tensor_to_tensor({values})",
                accumulate,
            ]
            args.insert(
                0, f"convert_arrayref_tensor_to_tensor({x})"
            )  # set x as the output tensor, this fallback mutates x.
        else:
            indices_str = (
                f"{self.open_bracket}{', '.join(indices)}{self.closed_bracket}"
            )
            args = [x, indices_str, values, accumulate]
            args.insert(0, x)  # set x as the output tensor, this fallback mutates

        self.writeline(self.wrap_kernel_call(kernel, args))

    def add_benchmark_harness(self, output):
        if V.graph.aot_mode:
            return
        super().add_benchmark_harness(output)

    def codegen_sizevar(self, x: Expr) -> str:
        return self.expr_printer(V.graph.sizevars.simplify(x))

    def codegen_tuple_access(self, basename: str, name: str, index: str) -> str:
        if config.abi_compatible:
            # in the abi_compatible mode, outputs are returned via arguments
            return name
        else:
            return f"std::get<{index}>({basename})"

    def codegen_shape_tuple(self, shape: Tuple[Expr, ...]) -> str:
        parts = list(map(self.codegen_sizevar, shape))
        if len(parts) == 0:
            return "{}"
        if len(parts) == 1:
            return f"{{{parts[0]}, }}"
        return f"{{{', '.join(parts)}}}"

    def codegen_dynamic_scalar(self, node):
        (data,) = (t.codegen_reference() for t in node.inputs)
        if config.abi_compatible:
            self.codegen_tensor_item(
                node.inputs[0].get_dtype(), data, f"{node.sym}_raw"
            )
        else:
            convert_type = DTYPE_TO_ATEN[node.inputs[0].get_dtype()].replace(
                "at::k", "to"
            )
            self.writeline(f"auto {node.sym}_raw = {data}.item().{convert_type}();")

        if len(node.keypath) == 0:
            self.writeline(f"auto {node.sym} = {node.sym}_raw;")
        elif len(node.keypath == 1) and isinstance(node.keypath[0], ConvertIntKey):
            self.writeline(f"int64_t {node.sym} = {node.sym}_raw ? 1 : 0;")
        elif len(node.keypath == 1) and isinstance(node.keypath[0], DivideByKey):
            # TODO: assert divisibility here
            self.writeline(
                f"int64_t {node.sym} = {node.sym}_raw / {node.keypath[0].divisor};"
            )
        else:
            raise AssertionError(f"unrecognized keypath {node.keypath}")

        # record in unbacked_symbol_decls so we won't generate a declaration of the symbol again
        self.unbacked_symbol_decls.add(str(node.sym))

    def can_stack_allocate_buffer(self, buffer):
        return (
            self.allow_stack_allocation
            and buffer.get_device().type == "cpu"
            and self.can_prove_buffer_has_static_shape(buffer)
            and ir.is_contiguous_strides_for_shape(
                buffer.get_stride(), buffer.get_size()
            )
        )

    def make_buffer_free(self, buffer):
        return (
            ""
            if isinstance(buffer.get_layout(), ir.MultiOutputLayout)
            or (V.graph.aot_mode and buffer.get_name() in self.stack_allocated_buffers)
            or (
                config.use_minimal_arrayref_interface
                and V.graph.aot_mode
                and buffer.get_name() in V.graph.graph_inputs
            )
            else f"{buffer.get_name()}.reset();"
        )

    def make_free_by_names(self, names_to_del: List[str]):
        return " ".join(f"{name}.reset();" for name in names_to_del)

    def codegen_exact_buffer_reuse(self, old_name: str, new_name: str, del_line: str):
        if config.abi_compatible:
            return f"auto {new_name} = std::move({old_name});  // reuse"
        else:
            return super().codegen_exact_buffer_reuse(old_name, new_name, del_line)

    def generate_profiler_mark_wrapper_call(self, stack):
        self.wrapper_call.writeline(
            'RECORD_FUNCTION("inductor_wrapper_call", c10::ArrayRef<c10::IValue>());'
        )

    def write_triton_header_once(self):
        pass

    def generate_start_graph(self):
        pass

    def generate_end_graph(self):
        pass

    def generate_inf_and_nan_checker(self, nodes):
        for buf in nodes.get_names():
            # TODO: Add buf name directly into check_inf_and_nan.
            self.writeline(
                f"AOTI_TORCH_ERROR_CODE_CHECK(aoti_torch_check_inf_and_nan({buf}));"
            )

    def codegen_device(self, device):
        if config.abi_compatible:
            self.used_cached_devices.add(device.type)
            return f"cached_torch_device_type_{device.type}, {device.index if device.index else 0}"
        else:
            return (
                f"c10::Device({DEVICE_TO_ATEN[device.type]}, {device.index})"
                if device.index is not None
                else f"{DEVICE_TO_ATEN[device.type]}"
            )

    def codegen_dtype(self, dtype):
        if config.abi_compatible:
            dtype_str = str(dtype).split(".")[-1]
            self.used_cached_dtypes.add(dtype_str)
            return f"cached_torch_dtype_{dtype_str}"
        else:
            return DTYPE_TO_ATEN[dtype]

    def codegen_layout(self, layout):
        if config.abi_compatible:
            layout_str = str(layout).split(".")[-1]
            self.used_cached_layouts.add(layout_str)
            return f"cached_torch_layout_{layout_str}"
        else:
            return LAYOUT_TO_ATEN[layout]

    @functools.lru_cache(None)  # noqa: B019
    def codegen_int_array_var(
        self,
        int_array: str,
        writer=None,
        known_statically=False,
        graph=None,  # for per-graph caching
    ):
        # This is used for size/stride declaration
        # Because the memory planning is done in two passes (see the implementation
        # of self.generate), the writeline behavior is different in the two passes.
        # As a result, the emitted int array declarations may appear in a later
        # position of the generated code, so the second pass codegen should not
        # reuse int array declarations generated in the first pass
        if writer is None:
            # The first pass codegen uses `self` as the writer
            writer = self

        var = f"int_array_{next(self.int_array_id)}"
        ctype = "int64_t"
        if var not in self.declared_int_array_vars:
            self.declared_int_array_vars.add(var)
            if known_statically:
                writer.writeline(f"static constexpr {ctype} {var}[] = {int_array};")
            else:
                writer.writeline(f"const {ctype} {var}[] = {int_array};")
        return var

    def make_buffer_allocation(self, buffer):
        return self.make_allocation(
            buffer.get_name(),
            buffer.get_device(),
            buffer.get_dtype(),
            buffer.get_size(),
            buffer.get_stride(),
            buffer if self.can_stack_allocate_buffer(buffer) else None,
        )

    def make_allocation(
        self, name, device, dtype, shape, stride, buffer_if_can_stack_allocate=None
    ):
        orig_stride = stride
        device_str = self.codegen_device(device)
        dtype_code = self.codegen_dtype(dtype)
        size = self.codegen_shape_tuple(shape)
        stride = self.codegen_shape_tuple(orig_stride)
        if config.abi_compatible:
            size_array_var = self.codegen_int_array_var(
                size,
                self.wrapper_call,
                known_statically=self.is_statically_known_list_of_ints(shape),
                graph=self.get_codegened_graph(),
            )
            stride_array_var = self.codegen_int_array_var(
                stride,
                self.wrapper_call,
                known_statically=self.is_statically_known_list_of_ints(orig_stride),
                graph=self.get_codegened_graph(),
            )
            device_type, device_id = device_str.split(",")
            device_idx = "this->device_idx_" if V.graph.aot_mode else device_id
            if buffer_if_can_stack_allocate is not None:
                self.stack_allocated_buffers[name] = buffer_if_can_stack_allocate
                cpp_type = DTYPE_TO_CPP[dtype]
                numel = buffer_if_can_stack_allocate.get_numel()
                # Note: we don't zero storage because empty_strided doesn't zero either.
                self.wrapper_call.writeline(f"{cpp_type} {name}_storage[{numel}];")
                args = [
                    f"{name}_storage",
                    size_array_var,
                    stride_array_var,
                    device_type,
                    device_idx,
                ]
                return f"ArrayRefTensor<{cpp_type}> {name}({', '.join(args)});"

            args = [
                str(len(shape)),
                size_array_var,
                stride_array_var,
                dtype_code,
                device_type,
                device_idx,
                f"&{name}_handle",
            ]

            self.wrapper_call.writeline(f"AtenTensorHandle {name}_handle;")
            self.wrapper_call.writeline(
                f"AOTI_TORCH_ERROR_CODE_CHECK(aoti_torch_empty_strided({', '.join(args)}));"
            )

            return f"RAIIAtenTensorHandle {name}({name}_handle);"

        if V.graph.aot_mode and device_str.startswith("c10::Device("):
            tensor_device = f"{device_str.split(',')[0]}, this->device_idx_)"
        else:
            tensor_device = device_str

        if device.type == "cpu":
            return f"at::Tensor {name} = at::detail::empty_strided_cpu({size}, {stride}, {dtype_code});"
        if device.type == "cuda":
            return (
                f"at::Tensor {name} = at::detail::empty_strided_cuda("
                f"{size}, {stride}, {dtype_code}, c10::DeviceType::CUDA);"
            )
        return (
            f"{self.declare}{name} = {self.namespace}empty_strided("
            f"{size}, {stride}, at::TensorOptions({tensor_device}).dtype({dtype_code})){self.ending}"
        )

    def codegen_alloc_from_pool(self, name, offset, dtype, shape, stride) -> str:
        if config.abi_compatible:
            size = self.codegen_shape_tuple(shape)
            stride = self.codegen_shape_tuple(stride)
            tmp_name = f"tmp_tensor_handle_{next(self.tmp_tensor_id)}"
            args = [
                name,
                self.expr_printer(offset),  # bytes not numel
                self.codegen_dtype(dtype),
                str(len(shape)),
                self.codegen_int_array_var(
                    size, self.wrapper_call, graph=self.get_codegened_graph()
                ),
                self.codegen_int_array_var(
                    stride, self.wrapper_call, graph=self.get_codegened_graph()
                ),
                f"&{tmp_name}",
            ]
            self.wrapper_call.writeline(f"AtenTensorHandle {tmp_name};")
            self.wrapper_call.writeline(
                f"AOTI_TORCH_ERROR_CODE_CHECK(aoti_torch__alloc_from_pool({', '.join(args)}));"
            )
            return f"RAIIAtenTensorHandle({tmp_name})"

        return "alloc_from_pool({})".format(
            ", ".join(
                [
                    name,
                    self.expr_printer(offset),  # bytes not numel
                    self.codegen_dtype(dtype),
                    self.codegen_shape_tuple(shape),
                    self.codegen_shape_tuple(stride),
                ]
            )
        )

    def codegen_reinterpret_view(
        self, data, size_list, stride_list, offset, writer, dtype=None
    ) -> str:
        dim = str(len(size_list))
        original_offset = offset
        size = self.codegen_shape_tuple(size_list)
        stride = self.codegen_shape_tuple(stride_list)
        offset = self.codegen_sizevar(offset)
        call_strs = []
        if config.abi_compatible:
            final_tmp_name = None
            final_tmp_name_is_RAIIAtenTensorHandle = False

            def create_reinterpret_call():
                tmp_name = f"tmp_tensor_handle_{next(self.tmp_tensor_id)}"
                args = [
                    f"{data.get_name()}",
                    dim,
                    self.codegen_int_array_var(
                        size,
                        writer,
                        known_statically=self.is_statically_known_list_of_ints(
                            size_list
                        ),
                        graph=self.get_codegened_graph(),
                    ),
                    self.codegen_int_array_var(
                        stride,
                        writer,
                        known_statically=self.is_statically_known_list_of_ints(
                            stride_list
                        ),
                        graph=self.get_codegened_graph(),
                    ),
                    offset,
                ]
                call_str = (
                    f"auto {tmp_name} = reinterpret_tensor_wrapper({', '.join(args)});"
                )
                return tmp_name, call_str

            def create_dtypeview_call(reinterpret_call):
                tmp_AtenTensorHandle = (
                    f"tmp_{data.get_name()}_{next(self.tmp_tensor_id)}"
                )
                call_strs = [f"AtenTensorHandle {tmp_AtenTensorHandle};"]
                dtype_name = str(dtype).split(".")[-1]
                device_name = "cuda" if data.layout.device.type == "cuda" else "cpu"
                get_dtype_function = f"aoti_torch_dtype_{dtype_name}"
                dtypeview_function = f"aoti_torch_{device_name}_view_dtype"
                call_strs.append(
                    f"AOTI_TORCH_ERROR_CODE_CHECK({dtypeview_function}"
                    f"({reinterpret_call}, {get_dtype_function}(), &{tmp_AtenTensorHandle}));"
                )
                tmp_RAIIAtenTensorHandle = (
                    f"tmp_{data.get_name()}_{next(self.tmp_tensor_id)}_handle"
                )
                call_strs.append(
                    f"RAIIAtenTensorHandle {tmp_RAIIAtenTensorHandle}({tmp_AtenTensorHandle});"
                )
                return tmp_RAIIAtenTensorHandle, call_strs

            if (
                size_list == data.layout.size
                and stride_list == data.layout.stride
                and original_offset == data.layout.offset
            ):
                # pure dtypeview
                if dtype is not None and dtype != data.dtype:
                    tmp_output_name, tmp_call_strs = create_dtypeview_call(
                        data.get_name()
                    )
                    call_strs.extend(tmp_call_strs)
                    final_tmp_name = tmp_output_name
                    final_tmp_name_is_RAIIAtenTensorHandle = True
                else:
                    return f"{data.get_name()}"
            else:
                # firstly create reinterpretview
                final_tmp_name, reinterpret_call = create_reinterpret_call()
                call_strs.append(reinterpret_call)

                if dtype is not None and dtype != data.dtype:
                    # wrap it with dtypeview
                    final_tmp_name, tmp_call_strs = create_dtypeview_call(
                        reinterpret_call
                    )
                    call_strs.extend(tmp_call_strs)
            # Because the memory planning is done in two passes (see the implementation
            # of self.generate), the writeline behavior is different in the two passes.
            if writer is None:
                writer = self
            writer.writelines(call_strs)
            if (
                self.can_stack_allocate_buffer(data)
                and self.is_statically_known_list_of_ints(size_list)
                and self.is_statically_known_list_of_ints(stride_list)
                and ir.is_contiguous_strides_for_shape(stride_list, size_list)
            ):
                return final_tmp_name

            # NB, the return handle here represents a temporary tensor, which will be automatically
            # released.
            # Here's a sample usage in the cpp wrapper code:
            # ```
            # aoti_torch_addmm_out(
            #     buf1,
            #     arg1_1,
            #     RAIIAtenTensorHandle(tmp_tensor_handle_0),
            #     buf0,
            #     1L,
            #     1L));
            # ```
            # RAIIAtenTensorHandle(tmp_tensor_handle_0) will be released after the call to addmm_out.
            # This could be problematic when it's used in a different pattern, for example:
            # ````
            # AtenTensorHandle tensor_args[] = {RAIIAtenTensorHandle(tmp_tensor_handle_2), buf5, buf6};
            # aoti_torch_proxy_executor_call_function(..., tensor_args);
            # ````
            # RAIIAtenTensorHandle(tmp_tensor_handle_2) will be invalid when it's used in the latter
            # kernel call.
            #
            # This is solved by updating the proxy_executor invocation to
            # ```
            # aoti_torch_proxy_executor_call_function(...,
            #     std::vector<AtenTensorHandle>{
            #         RAIIAtenTensorHandle(tmp_tensor_handle_2), buf5, buf6
            #     }.data()
            # );
            # ```
            if not final_tmp_name_is_RAIIAtenTensorHandle:
                return f"wrap_with_raii_handle_if_needed({final_tmp_name})"
            else:
                return final_tmp_name
        else:
            args = [data.get_name(), size, stride, offset]
            return f"reinterpret_tensor({', '.join(args)})"

    def codegen_device_copy(self, src, dst):
        if config.abi_compatible:
            # aoti_torch_tensor_copy_ takes AtenTensorHandle as input,
            # while stack-allocation results in ArrayRefTensor
            # so disable stack allocation here
            self.allow_stack_allocation = False
            self.writeline(
                f"AOTI_TORCH_ERROR_CODE_CHECK(aoti_torch_tensor_copy_(expensive_copy_to_tensor_if_needed({src}), {dst}));"
            )
        else:
            self.writeline(f"{dst}.copy_({src});")

    def codegen_multi_output(self, name, value):
        # in the abi_compatible mode, outputs are retrieved by passing
        # output pointers, so we skip its codegen here.
        if not config.abi_compatible:
            super().codegen_multi_output(name, value)

    def codegen_subgraph_prefix(self, subgraph, outer_inputs, outer_outputs):
        for inner_input, outer_input in zip(subgraph.graph.graph_inputs, outer_inputs):
            if config.abi_compatible:
                # in ABI-compatible mode, we copy the underlying at::Tensor of the conditional
                # input (outer_input) into another at::Tensor to be used as a subgraph input
                # (inner_input) in the nested scope. we can't std::move here, as the codegened
                # outer input may be an expression / rvalue (e.g., reinterpret_view(x)), so we
                # can't necessarily std::move it back to the origin (x).
                self.writeline(f"AtenTensorHandle {inner_input}_handle;")
                self.writeline(
                    f"AOTI_TORCH_ERROR_CODE_CHECK(aoti_torch_assign_tensors_out({outer_input}, &{inner_input}_handle));"
                )
                self.writeline(
                    f"RAIIAtenTensorHandle {inner_input}({inner_input}_handle);"
                )
            else:
                self.writeline(
                    f"{self.declare}{inner_input} = {outer_input}{self.ending}"
                )

    def codegen_subgraph_suffix(self, subgraph, outer_inputs, outer_outputs):
        for inner_output, outer_output in zip(
            subgraph.graph.graph_outputs, outer_outputs
        ):
            src = inner_output.codegen_reference()
            if config.abi_compatible:
                # in ABI-compatible mode, we need to std::move subgraph output (inner_output)
                # to the conditional output (outer_output), as RAIIAtenTensorHandle's copy
                # constructor is deleted.
                src = f"std::move({src})"
                # in case the outer_output carried a value
                # before (e.g., in the while_loop codegen)
                self.writeline(f"{outer_output}.reset();")
            self.writeline(f"{outer_output} = {src}{self.ending}")

    def codegen_conditional(self, conditional):
        name = conditional.get_name()
        outer_inputs = [f"{buf.codegen_reference()}" for buf in conditional.operands]
        if config.abi_compatible:
            outer_outputs = []
            for out in conditional.outputs:
                # in ABI-compatible mode, ir.MultiOutput is not codegened,
                # hence pre-declare output variables directly and separately
                self.writeline(f"RAIIAtenTensorHandle {out.get_name()};")
                outer_outputs.append(out.get_name())

            if not isinstance(conditional.predicate, ir.ShapeAsConstantBuffer):
                # in ABI-compatible mode, we need to use the ABI shim function
                # to extract a C++ bool from the unrelying scalar bool Tensor
                predicate = f"{conditional.predicate.get_name()}_scalar"
                self.codegen_tensor_item(
                    torch.bool,
                    conditional.predicate.codegen_reference(),
                    predicate,
                )
            else:
                # the predicate is not a Tensor: SymBool or Python bool
                predicate = conditional.predicate.codegen_reference()
        else:
            # in non-ABI-compatible mode, we can codegen the conditional outputs
            # as array of at::Tensor instances, as the ir.MultiOutput is codegened
            outer_outputs = [f"{name}[{i}]" for i in range(len(conditional.outputs))]
            self.writeline(f"at::Tensor {name}[{len(conditional.outputs)}];")
            predicate = f"{conditional.predicate.codegen_reference()}"
            if not isinstance(conditional.predicate, ir.ShapeAsConstantBuffer):
                # move the Tensor predicate to host
                predicate = f"{predicate}.item<bool>()"

        self.writeline(f"if ({predicate}) {{")
        self.writeline(EnterSubgraphLine(self, conditional.true_subgraph.graph))
        self.codegen_subgraph(conditional.true_subgraph, outer_inputs, outer_outputs)
        self.writeline(ExitSubgraphLine(self))
        self.writeline("} else {")
        self.writeline(EnterSubgraphLine(self, conditional.false_subgraph.graph))
        self.codegen_subgraph(conditional.false_subgraph, outer_inputs, outer_outputs)
        self.writeline(ExitSubgraphLine(self))
        self.writeline("}")

    def codegen_while_loop(self, while_loop):
        name = while_loop.get_name()
        outer_carried_inputs = [
            buf.codegen_reference() for buf in while_loop.carried_inputs
        ]
        outer_additional_inputs = [
            buf.codegen_reference() for buf in while_loop.additional_inputs
        ]
        cond_result_name = f"{name}_cond_result"

        if config.abi_compatible:
            self.writeline(f"RAIIAtenTensorHandle {cond_result_name};")

            cond_outer_inputs = []
            for inp, out in zip(outer_carried_inputs, while_loop.outputs):
                # in ABI-compatible mode, the carried inputs are codegened
                # as buffers outside the while loop and set to the initial
                # values. at the end of each while_loop iteration, they
                # will be assined the carried values.
                out_name = out.get_name()
                self.writeline(f"AtenTensorHandle {out_name}_handle;")
                self.writeline(
                    f"AOTI_TORCH_ERROR_CODE_CHECK(aoti_torch_assign_tensors_out({inp}, &{out_name}_handle));"
                )
                self.writeline(f"RAIIAtenTensorHandle {out_name}({out_name}_handle);")
                cond_outer_inputs.append(out_name)

            # additional inputs will be assinged within the while_loop
            # iteration directly from the corresponding outer graph buffers
            cond_outer_inputs.extend(outer_additional_inputs)
        else:
            self.writeline(f"at::Tensor {cond_result_name};")
            self.writeline(f"at::Tensor {name}[{len(outer_carried_inputs)}];")
            for i, inp in enumerate(outer_carried_inputs):
                # set the initial state before the loop
                self.writeline(f"{name}[{i}] = {inp};")

            cond_outer_inputs = [
                *[f"{name}[{i}]" for i in range(len(outer_carried_inputs))],
                *outer_additional_inputs,
            ]

        cond_outer_outputs = [cond_result_name]
        body_outer_inputs = list(cond_outer_inputs)
        body_outer_outputs = body_outer_inputs[: len(outer_carried_inputs)]

        self.writeline("while (1) {")
        self.writeline(EnterSubgraphLine(self, while_loop.cond_subgraph.graph))
        self.codegen_subgraph(
            while_loop.cond_subgraph, cond_outer_inputs, cond_outer_outputs
        )

        if config.abi_compatible:
            cond_result = f"{cond_result_name}_scalar"
            self.codegen_tensor_item(torch.bool, cond_result_name, cond_result)
        else:
            cond_result = f"{cond_result_name}.item<bool>()"
        self.writeline(f"if (!{cond_result}) break;")

        self.writeline(ExitSubgraphLine(self))
        self.writeline(EnterSubgraphLine(self, while_loop.body_subgraph.graph))
        self.codegen_subgraph(
            while_loop.body_subgraph, body_outer_inputs, body_outer_outputs
        )
        self.writeline(ExitSubgraphLine(self))
        self.writeline("}")

    def generate_extern_kernel_args_decl_if_needed(
        self, op_overload, raw_args, output_args
    ):
        arg_types = [x.real_type for x in op_overload._schema.arguments]
        return_types = [x.type for x in op_overload._schema.returns]

        new_tensor_args = []
        new_int_args = []

        def fill_args(arg, arg_type):
            static_arg_types = (
                torch.FloatType,
                torch.BoolType,
                torch.StringType,
                torch.Type,
                torch.DeviceObjType,
            )
            inductor_tensor_buffers = (
                ir.Buffer,
                ir.ReinterpretView,
            )

            if isinstance(arg_type, torch.TensorType):
                assert isinstance(arg, inductor_tensor_buffers), f"got {type(arg)}"
                new_tensor_args.append(f"{arg.codegen_reference()}")
            elif isinstance(arg_type, torch.IntType):
                # int
                new_int_args.append(str(arg))
            elif isinstance(arg_type, torch.SymIntType):
                # SymInt
                expr = arg.node.expr if isinstance(arg, torch.SymInt) else arg
                new_int_args.append(self.expr_printer(expr))
            elif isinstance(arg_type, torch.NumberType):
                # Scalar of type int
                assert isinstance(arg, (int, float, bool))
                # Only treat int Scalar as dynamic
                if isinstance(arg, int):
                    new_int_args.append(str(arg))
            elif isinstance(arg_type, torch.ListType):
                assert isinstance(arg, (list, tuple))

                # List[Tensor]
                if isinstance(arg_type.getElementType(), torch.TensorType):
                    new_tensor_args.extend([f"{a.codegen_reference()}" for a in arg])
                # List[Optional[Tensor]]
                elif isinstance(
                    arg_type.getElementType(), torch.OptionalType
                ) and isinstance(
                    arg_type.getElementType().getElementType(), torch.TensorType
                ):
                    new_tensor_args.extend(
                        [f"{a.codegen_reference()}" for a in arg if a is not None]
                    )
                # List[int]
                elif isinstance(arg_type.getElementType(), torch.IntType):
                    new_int_args.extend([str(a) for a in arg])
                # List[SymInt]
                elif isinstance(arg_type.getElementType(), torch.SymIntType):
                    expressions = [
                        a.node.expr if isinstance(a, torch.SymInt) else a for a in arg
                    ]
                    new_int_args.extend(
                        [self.expr_printer(expr) for expr in expressions]
                    )
                # List[Scalar]
                elif isinstance(arg_type.getElementType(), torch.NumberType):
                    # Only treat int Scalar as dynamic
                    is_int_type = [isinstance(a, int) for a in arg]
                    if any(is_int_type):
                        assert all(
                            is_int_type
                        ), "AOTInductor only supports int scalars of the same type"
                        new_int_args.extend([str(a) for a in arg])
                else:
                    assert isinstance(
                        arg_type.getElementType(), static_arg_types  # type: ignore[arg-type]
                    ), f"Fall through arguments must be one of static_arg_types, got {type(arg_type)}"
            else:
                assert isinstance(
                    arg_type, static_arg_types  # type: ignore[arg-type]
                ), f"Fall through arguments must be one of static_arg_types, got {type(arg_type)}"

        for arg, arg_type in zip(raw_args, arg_types):
            if arg is not None:
                if isinstance(arg_type, torch.OptionalType):
                    fill_args(arg, arg_type.getElementType())
                else:
                    fill_args(arg, arg_type)

        def fill_output_arg(arg, return_type):
            if isinstance(return_type, torch.TensorType):
                self.writeline(f"AtenTensorHandle {arg}_handle;  // output buffer")
                self.writeline(
                    f"AOTI_TORCH_ERROR_CODE_CHECK(aoti_torch_new_uninitialized_tensor(&{arg}_handle));"
                )
                self.writeline(f"RAIIAtenTensorHandle {arg}({arg}_handle);")
                new_tensor_args.append(f"{arg}")
            elif isinstance(return_type, torch.SymIntType):
                raise NotImplementedError("NYI support for return type: SymInt")
            elif isinstance(return_type, torch.ListType) and isinstance(
                return_type.getElementType(), torch.SymIntType
            ):
                raise NotImplementedError("NYI support for return type: List[SymInt]")
            else:
                raise AssertionError(f"Unsupported return type found: {return_type}")

        # TODO: Only support tensor(s) returns for now, SymInt is not implemented yet
        for return_type in return_types:
            if isinstance(return_type, (torch.TensorType)):
                pass
            elif isinstance(return_type, torch.OptionalType):
                assert isinstance(return_type.getElementType(), torch.TensorType)
            elif isinstance(return_type, torch.ListType):
                assert isinstance(return_type.getElementType(), torch.TensorType)
            else:
                raise NotImplementedError(
                    f"return type {return_type} is not yet supported."
                )

        for output_arg in output_args:
            assert output_arg is not None, "Optional return types are not yet supported"
            if isinstance(output_arg, (list, tuple)):
                for out in output_arg:
                    fill_output_arg(out, torch.TensorType.get())
            else:
                fill_output_arg(output_arg, torch.TensorType.get())

        return new_tensor_args, new_int_args

    def generate_extern_kernel_alloc_and_find_schema_if_needed(
        self,
        buf_name: str,
        python_kernel_name: str,
        cpp_kernel_name: str,
        codegen_args: List[str],
        cpp_op_schema: str,
        cpp_kernel_key: str,
        cpp_kernel_overload_name: str = "",
        op_overload: Optional[torch._ops.OpOverload] = None,
        raw_args=None,
        outputs=None,
    ):
        # No stack allocation when there is a fallback op
        self.allow_stack_allocation = False

        def extract_output_name(out):
            assert out is not None, "None, i.e. optional output is not supported"
            if isinstance(out, (ir.MultiOutput, ir._CollectiveKernel)):
                return out.get_name()
            elif isinstance(out, (list, tuple)):
                return type(out)(extract_output_name(o) for o in out)
            else:
                raise AssertionError(f"Unexpected output: {type(out)}")

        # output_args has the same pytree structure as outputs
        output_args = None
        if config.abi_compatible:
            output_args = extract_output_name(outputs)
            if isinstance(output_args, str):
                output_args = [output_args]

        if V.graph.aot_mode and config.abi_compatible:
            assert op_overload is not None
            assert raw_args is not None
            assert outputs is not None

            return self.generate_extern_kernel_alloc_and_find_schema_if_needed_with_proxy_executor(
                cpp_kernel_key,
                op_overload,
                raw_args,
                output_args,
            )
        else:
            return self.generate_extern_kernel_alloc_and_find_schema_if_needed_jit(
                buf_name,
                python_kernel_name,
                cpp_kernel_name,
                codegen_args,
                cpp_op_schema,
                cpp_kernel_key,
                cpp_kernel_overload_name,
                op_overload,
                raw_args,
                output_args,
            )

    def generate_scoped_gil_acquire(self, declarations_before_scope, lines_in_scope):
        scoped_lines = IndentedBuffer()
        for declaration in declarations_before_scope:
            scoped_lines.writeline(declaration)

        scoped_lines.writeline("{")
        with scoped_lines.indent():
            scoped_lines.writeline("py::gil_scoped_acquire acquire;")
            scoped_lines.writelines(lines_in_scope.split("\n"))
        scoped_lines.writelines("}")
        return scoped_lines._lines

    def load_custom_op_wrapper(self):
        # TODO: need to support control flow
        if self.custom_op_wrapper_loaded:
            return

        lines = """
RAIIPyObject codecache_module(PyImport_ImportModule("torch._inductor.codecache"));
if (codecache_module.get() == NULL) {
    throw std::runtime_error("Failed to load torch._inductor.codecache");
}
custom_op_wrapper = PyObject_GetAttrString(codecache_module, "custom_op_wrapper");
if (custom_op_wrapper.get() == NULL) {
    throw std::runtime_error("Failed to load torch._inductor.codecache.custom_op_wrapper");
}"""

        declarations_before_scope = ["RAIIPyObject custom_op_wrapper;"]
        scope_gil_acquire = self.generate_scoped_gil_acquire(
            declarations_before_scope, lines
        )
        self.writelines(scope_gil_acquire)

        self.custom_op_wrapper_loaded = True

    def generate_py_arg(self, py_args_var, idx, raw_arg, arg_type):
        def generate_py_arg_inner(raw_arg, arg_type):
            if isinstance(arg_type, torch.TensorType):
                # Store AtenTensorHandle as void*
                return f"PyCapsule_New(reinterpret_cast<void*>({raw_arg.codegen_reference()}.get()), NULL, NULL)"
            elif isinstance(arg_type, torch.IntType):
                # int
                return f"PyLong_FromLongLong({raw_arg})"
            elif isinstance(arg_type, torch.SymIntType):
                # SymInt
                expr = (
                    raw_arg.node.expr if isinstance(raw_arg, torch.SymInt) else raw_arg
                )
                return f"PyLong_FromLongLong({self.expr_printer(expr)})"
            elif isinstance(arg_type, torch.FloatType):
                return f"PyFloat_FromDouble({raw_arg})"
            elif isinstance(arg_type, torch.BoolType):
                return f"PyBool_FromLong({1 if raw_arg else 0})"
            elif isinstance(arg_type, torch.StringType):
                return f'PyUnicode_FromString("{raw_arg}")'
            elif isinstance(arg_type, torch.NumberType):
                # Union[bool, int, float, complex]
                # torch/_prims_common/__init__.py
                if isinstance(raw_arg, int):
                    return f"PyLong_FromLongLong({raw_arg})"
                elif isinstance(raw_arg, float):
                    return f"PyFloat_FromDouble({raw_arg})"
                elif isinstance(raw_arg, bool):
                    return f"PyBool_FromLong({1 if raw_arg else 0})"
                elif isinstance(raw_arg, complex):
                    return f"PyComplex_FromDoubles({raw_arg.real, raw_arg.imag})"
                elif isinstance(raw_arg, torch.SymInt):
                    expr = raw_arg.node.expr
                    return f"PyLong_FromLongLong({self.expr_printer(expr)})"
                else:
                    raise NotImplementedError(
                        f"arg type {arg_type} with raw_arg {raw_arg}, {type(raw_arg)} is not yet supported by custom_op_wrapper"
                    )
            else:
                raise NotImplementedError(
                    f"arg type {arg_type} is not yet supported by custom_op_wrapper"
                )

        lines = ""
        if isinstance(arg_type, torch.ListType):
            assert isinstance(raw_arg, (list, tuple)), str(raw_arg) + " is not a list"
            lines += f"PyObject* {py_args_var}_{idx} = PyList_New({len(raw_arg)});\n"
            for i, elem in enumerate(raw_arg):
                lines += f"PyList_SetItem({py_args_var}_{idx}, {i}, {generate_py_arg_inner(elem, arg_type.getElementType())});\n"
            lines += f"PyTuple_SetItem({py_args_var}, {idx}, {py_args_var}_{idx});\n"
        else:
            lines += f"PyTuple_SetItem({py_args_var}, {idx}, {generate_py_arg_inner(raw_arg, arg_type)});\n"
        return lines

    def generate_extern_kernel_alloc_and_find_schema_if_needed_jit(
        self,
        buf_name: str,
        python_kernel_name: str,
        cpp_kernel_name: str,
        codegen_args: List[str],
        cpp_op_schema: str,
        cpp_kernel_key: str,
        cpp_kernel_overload_name: str = "",
        op_overload: Optional[torch._ops.OpOverload] = None,
        raw_args=None,
        output_args: Optional[List[str]] = None,
    ):
        if not config.abi_compatible:
            # Will update this to use an OSS version ProxyExecutor
            if cpp_kernel_key not in self.extern_call_ops:
                self.writeline(
                    f"static auto op_{cpp_kernel_key} = c10::Dispatcher::singleton()"
                )
                self.writeline(
                    f'\t.findSchemaOrThrow("{cpp_kernel_name}", "{cpp_kernel_overload_name}")'
                )
                self.writeline(f"\t.typed<{cpp_op_schema}>();")
                self.extern_call_ops.add(cpp_kernel_key)

            self.writeline(
                f"auto {buf_name} = op_{cpp_kernel_key}.call({', '.join(codegen_args)});"
            )
        else:
            # In the JIT mode, because of the ABI-compatible requirement, we can't directly call
            # c10::Dispatcher to find the custom op and call it. Instead, we go back to Python
            # to invoke this custom op.
            self.load_custom_op_wrapper()

            assert output_args is not None, "output_args should not be None"
            num_args = len(raw_args)
            py_args_var = f"py_args_{next(self.arg_var_id)}"
            # First arg is always the python op name
            lines = f"""
RAIIPyObject {py_args_var}(PyTuple_New({num_args+1}));
if ({py_args_var}.get() == NULL) {{
    throw std::runtime_error("PyTuple_New {py_args_var} failed");
}}
PyTuple_SetItem({py_args_var}, 0, PyUnicode_FromString("{python_kernel_name}"));
"""

            assert op_overload is not None, "op_overload should not be None"
            for idx, (raw_arg, schema_arg) in enumerate(
                zip(raw_args, op_overload._schema.arguments)
            ):
                lines += self.generate_py_arg(
                    py_args_var, idx + 1, raw_arg, schema_arg.real_type
                )

            lines += f"""
// Call the custom op in Python
RAIIPyObject py_{buf_name}(PyObject_CallObject(custom_op_wrapper, {py_args_var}));
if (py_{buf_name}.get() == NULL) {{
    throw std::runtime_error("PyObject_CallObject {python_kernel_name} failed");
}}"""

            if len(output_args) == 1:
                # result is a single tensor
                lines += f"""
{output_args[0]} = reinterpret_cast<AtenTensorHandle>(PyCapsule_GetPointer(py_{buf_name}.get(), NULL));"""
            else:
                # result is a tuple of tensors
                for idx, output_arg in enumerate(output_args):
                    lines += f"""
{output_arg} =
    reinterpret_cast<AtenTensorHandle>(PyCapsule_GetPointer(PyList_GET_ITEM(py_{buf_name}.get(), {idx}), NULL));"""

            declarations_before_scope = [
                f"RAIIAtenTensorHandle {output_arg};"
                for idx, output_arg in enumerate(output_args)
            ]
            scope_gil_acquire = self.generate_scoped_gil_acquire(
                declarations_before_scope, lines
            )
            self.writelines(scope_gil_acquire)

    def generate_extern_kernel_alloc_and_find_schema_if_needed_with_proxy_executor(
        self,
        cpp_kernel_key,
        op_overload,
        raw_args,  # contains both args and flatten kwargs
        output_args: Optional[List[str]] = None,
    ):
        (
            tensor_call_args,
            int_call_args,
        ) = self.generate_extern_kernel_args_decl_if_needed(
            op_overload, raw_args, output_args
        )

        tensor_call_args_str = ", ".join(tensor_call_args)
        int_call_args_str = ", ".join(int_call_args)

        extern_kernel_node_index = len(V.graph.extern_kernel_nodes) - 1

        self.writeline(
            f"aoti_torch_proxy_executor_call_function(proxy_executor, "
            f"{extern_kernel_node_index}, "
            f"{len(int_call_args)}, "
            f"std::vector<int64_t>{{{int_call_args_str}}}.data(), "
            f"{len(tensor_call_args)}, "
            f"std::vector<AtenTensorHandle>{{{tensor_call_args_str}}}.data());"
        )

        self.extern_call_ops.add(cpp_kernel_key)

    def generate_reset_kernel_saved_flags(self):
        pass

    def generate_save_uncompiled_kernels(self):
        pass

    def c_type_for_prim_type(self, type_) -> str:
        assert (
            config.abi_compatible
        ), "c_type_for_prim_type is only used in ABI compatible mode"
        if isinstance(type_, torch.OptionalType):
            return f"{self.c_type_for_prim_type(type_.getElementType())}*"
        elif isinstance(type_, torch.TensorType):
            return "AtenTensorHandle"
        elif isinstance(type_, (torch.IntType, torch.SymIntType)):
            return "int64_t"
        elif isinstance(
            type_, (torch.BoolType, torch.SymBoolType, torch.EnumType)
        ) or repr(type_) in ("ScalarType", "Layout"):
            return "int32_t"
        elif isinstance(type_, torch.FloatType):
            return "double"
        else:
            raise AssertionError(f"Unexpected type in c_type_for_prim_type: {type_=}")

    def val_to_arg_str_for_prim_type(self, val, type_) -> str:
        # TODO: not using type_ as the first step of refactoring. Will update this later.
        if isinstance(val, bool):
            if config.abi_compatible:
                return "1" if val else "0"
            else:
                return "true" if val else "false"
        elif isinstance(val, int):
            # uint64_t is long on Linux, but long long on MacOS and Windows
            return f"{val}LL" if sys.platform in ["darwin", "win32"] else f"{val}L"
        elif isinstance(val, str):
            return f'"{val}"'
        elif isinstance(
            val, (ir.Buffer, ir.ReinterpretView, ir.StorageBox, ir.TensorBox)
        ):
            return val.codegen_reference()
        elif isinstance(val, torch.device):
            return self.codegen_device(val)
        elif isinstance(val, torch.dtype):
            return self.codegen_dtype(val)
        elif isinstance(val, float) and val in [float("inf"), float("-inf")]:
            if val == float("inf"):
                return "std::numeric_limits<float>::infinity()"
            else:
                return "-std::numeric_limits<float>::infinity()"
        elif isinstance(val, (list, tuple)):
            # FIXME: This happens because type_ is not always properly set to torch.ListType
            return f"{{{', '.join(self.val_to_arg_str(x, None) for x in val)}}}"
        elif isinstance(val, SymTypes):
            return self.expr_printer(val.node.expr)
        elif isinstance(val, sympy.Expr):
            return self.expr_printer(val)
        else:
            return repr(val)

    def val_to_arg_str(self, val, type_=None) -> str:
        if val is None:
            # None needs special care. It either represent nullopt or an empty tensor
            if config.abi_compatible:
                if type_ is None or isinstance(type_, torch.OptionalType):
                    if type_ is not None and isinstance(
                        type_.getElementType(),
                        (
                            torch.ListType,
                            torch.TupleType,
                            torch.DeviceObjType,
                        ),
                    ):
                        return "0, 0"
                    else:
                        return "0"  # nullptr is not available in C
                elif isinstance(type_, torch.TensorType):
                    # create an empty tensor, the equivalent of at::Tensor()
                    var_name = f"var_{next(self.arg_var_id)}"
                    self.writeline(f"AtenTensorHandle {var_name}_handle;")
                    self.writeline(
                        f"AOTI_TORCH_ERROR_CODE_CHECK(aoti_torch_new_uninitialized_tensor(&{var_name}_handle));"
                    )
                    self.writeline(
                        f"RAIIAtenTensorHandle {var_name}({var_name}_handle);"
                    )
                    return var_name
                else:
                    raise AssertionError("Can not map None to a known data type")
            else:
                return "std::nullopt"

        if isinstance(type_, torch.OptionalType):
            element_type = type_.getElementType()
            if config.abi_compatible:
                if not isinstance(element_type, torch.TensorType):
                    var_name = f"var_{next(self.arg_var_id)}"
                    if isinstance(
                        element_type,
                        (torch.ListType, torch.TupleType, torch.DeviceObjType),
                    ):
                        # type_ is something like Optional[List] or Optional[Device]
                        arg_str = self.val_to_arg_str(val, element_type)
                        # For datatypes with auxiliary info, we need to hoist out the extra arguments.
                        # NOTE: This only works if there is one additional argument, though it can easily be generalized.
                        main_value, aux = arg_str.rsplit(", ")
                        self.writeline(f"auto {var_name} = {main_value};")
                        return f"&{var_name}, {aux}"
                    else:
                        self.writeline(
                            f"{self.c_type_for_prim_type(element_type)} {var_name} = {self.val_to_arg_str(val, element_type)};"
                        )
                        return f"&{var_name}"
                elif config.c_shim_version == "2":
                    # type_ is Optional[Tensor]
                    # Similar to other data type, use pointer to denote optional tensor arg in v2 C shim
                    base_handle = self.val_to_arg_str(val, element_type)
                    if config.use_minimal_arrayref_interface:
                        base_handle = (
                            f"convert_arrayref_tensor_to_tensor({base_handle})"
                        )
                    if base_handle.startswith(
                        (
                            "convert_arrayref_tensor_to_tensor",
                            "wrap_with_raii_handle_if_needed",
                        )
                    ):
                        # wrap_with_raii_handle_if_needed creates a temp RAIIAtenTensorHandle, so we need to
                        # explicitly store it. Otherwise, it will be destroyed before the fallback kernel call.
                        tmp_var_name = f"var_{next(self.arg_var_id)}"
                        self.writeline(
                            f"RAIIAtenTensorHandle {tmp_var_name} = {base_handle};"
                        )
                        base_handle = tmp_var_name
                    var_name = f"var_{next(self.arg_var_id)}"
                    self.writeline(
                        f"AtenTensorHandle {var_name} = {base_handle}.get();"
                    )
                    return f"&{var_name}"
            else:
                return self.val_to_arg_str(val, element_type)

        elif isinstance(type_, torch.ListType):
            assert isinstance(
                val, (list, tuple)
            ), f"{val} does not match with arg type {type_}"
            element_type = type_.getElementType()
            if config.abi_compatible:
                var_name = f"var_array_{next(self.var_array_id)}"
                if len(val) == 0:
                    # Zero-size array is not supported in the C or C++ standard, so
                    # we declare a null pointer for it.
                    self.writeline(
                        f"const {self.c_type_for_prim_type(element_type)}* {var_name} = nullptr;"
                    )
                else:
                    result = f"{{{', '.join(self.val_to_arg_str(x, element_type) for x in val)}}}"
                    self.writeline(
                        f"const {self.c_type_for_prim_type(element_type)} {var_name}[] = {result};"
                    )
                # Need to pass the array length because we can't use std::vector
                return f"{var_name}, {len(val)}"
            else:
                return f"{{{', '.join(self.val_to_arg_str(x, element_type) for x in val)}}}"

        return self.val_to_arg_str_for_prim_type(val, type_)<|MERGE_RESOLUTION|>--- conflicted
+++ resolved
@@ -82,11 +82,8 @@
         raw_args=None,
         grid_fn: str = "grid",
         triton_meta=None,
-<<<<<<< HEAD
+        grid_extra_kwargs="",
         autotune_configs=None,
-=======
-        grid_extra_kwargs="",
->>>>>>> 636dba19
     ):
         """
         Generates kernel call code.
