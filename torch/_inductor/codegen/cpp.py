# mypy: allow-untyped-defs
import contextlib
import dataclasses
import functools
import itertools
import logging
import math
import re
import sys
from copy import copy, deepcopy
from enum import Enum
from typing import Any, cast, Dict, List, Optional, Sequence, Set, Tuple, Union

import sympy

import torch
import torch.fx
from torch._inductor import dependencies
from torch._prims_common import is_float_dtype
from torch.utils import _pytree as pytree
from torch.utils._sympy.functions import CeilDiv, FloorDiv, ModularIndexing
from torch.utils._sympy.symbol import free_symbol_is_type, symbol_is_type, SymT
from torch.utils._sympy.value_ranges import ValueRanges
from ..._dynamo.utils import counters

from .. import codecache, config, cpp_builder, cpu_vec_isa, ir, metrics
from ..codegen.wrapper import WrapperCodeGen
from ..scheduler import (
    BaseSchedulerNode,
    BaseScheduling,
    ForeachKernelSchedulerNode,
    FusedSchedulerNode,
    Scheduler,
    SchedulerNode,
)
from ..utils import (
    cache_on_self,
    get_bounds_index_expr,
    get_fused_kernel_name,
    is_welford_reduction,
    parallel_num_threads,
    Placeholder,
    sympy_index_symbol,
    sympy_index_symbol_with_prefix,
    sympy_product,
    sympy_subs,
)

from ..virtualized import NullKernelHandler, ops, OpsValue, V
from .common import (
    _deduce_output_dtype_by_name,
    BackendFeature,
    BracesBuffer,
    CppWrapperKernelArgs,
    CSE,
    CSEVariable,
    DataTypePropagation,
    DeferredLine,
    DTYPE_TO_COMPUTATION_DTYPE,
    IndentedBuffer,
    Kernel,
    KernelArgs,
    OpOverrides,
    OptimizationContext,
)

from .cpp_utils import (
    cexpr,
    cexpr_index,
    DTYPE_TO_CPP,
    INDEX_TYPE,
    LocalBufferContext,
    unify_mask_base_type,
    value_to_cpp,
)

_IS_WINDOWS = sys.platform == "win32"
schedule_log = torch._logging.getArtifactLogger(__name__, "schedule")

NATIVE_OMP_RTYPES = {"+", "*", "^", "||", "min", "max"}
RTYPE_TO_CPP = {
    "sum": "+",
    "prod": "*",
    "xor_sum": "^",
    "min": "min",
    "max": "max",
    "argmin": "argmin",
    "argmax": "argmax",
    "any": "||",
    "welford_reduce": "welford",
    "welford_combine": "welford",
}
VECTORIZABLE_RTYPES = {
    "max",
    "min",
    "sum",
    "prod",
    "xor_sum",
    "welford_reduce",
    "welford_combine",
}

PYTHON_TO_CPP = {
    "Tensor": "at::Tensor",
    "int": "long",
    "float": "double",
    "bool": "bool",
    "str": "std::string",
    "ScalarType": "c10::ScalarType",
    "MemoryFormat": "at::MemoryFormat",
    "Layout": "at::Layout",
    "Device": "at::Device",
    "number": "at::Scalar",
}

CONTAINER_PYTHON_TO_CPP = {
    "List": "std::vector",
    "Optional": "c10::optional",
}

DTYPE_LOWP_FP = [
    torch.bfloat16,
    torch.float16,
]


def reduction_init(reduction_type, dtype):
    if dtype in DTYPE_LOWP_FP:
        # Since load promotes all half-precision inputs to float, the initial
        # constant for reduction must be promoted as well
        dtype = torch.float32
    if reduction_type in ("xor_sum", "sum", "any"):
        return 0
    if reduction_type == "prod":
        return 1
    if reduction_type in {"max", "argmax"}:
        return (
            f"-std::numeric_limits<{DTYPE_TO_CPP[dtype]}>::infinity()"
            if is_float_dtype(dtype)
            else f"std::numeric_limits<{DTYPE_TO_CPP[dtype]}>::min()"
        )
    if reduction_type in {"min", "argmin"}:
        return (
            f"std::numeric_limits<{DTYPE_TO_CPP[dtype]}>::infinity()"
            if is_float_dtype(dtype)
            else f"std::numeric_limits<{DTYPE_TO_CPP[dtype]}>::max()"
        )
    if is_welford_reduction(reduction_type):
        return f"Welford<{DTYPE_TO_CPP[dtype]}>()"
    raise AssertionError(reduction_type)


def reduction_acc_type(reduction_type, dtype):
    assert reduction_type not in {"argmin", "argmax"}
    scalar_type = DTYPE_TO_CPP[DTYPE_TO_COMPUTATION_DTYPE[dtype]]
    if is_welford_reduction(reduction_type):
        return f"Welford<{scalar_type}>"

    return scalar_type


def reduction_combine(reduction_type, var, next_value):
    if reduction_type == "sum":
        return f"{var} + {next_value}"
    if reduction_type == "prod":
        return f"{var} * {next_value}"
    if reduction_type == "xor_sum":
        return f"{var} ^ {next_value}"
    if reduction_type == "any":
        return f"{var} || {next_value}"
    if reduction_type in ("min", "max"):
        return f"{reduction_type}_propagate_nan({var}, {next_value})"
    if reduction_type == "welford_reduce":
        return f"welford_combine({var}, {next_value})"
    if reduction_type == "welford_combine":
        if isinstance(next_value, tuple):
            mean, m2, weight = next_value
        else:
            mean, m2, weight = reduction_project(reduction_type, next_value)
        return f"welford_combine({var}, {{{mean}, {m2}, {weight}}})"
    raise AssertionError(reduction_type)


def reduction_project(reduction_type, acc):
    if is_welford_reduction(reduction_type):
        return f"{acc}.mean", f"{acc}.m2", f"{acc}.weight"
    elif reduction_type in {"argmin", "argmax"}:
        return f"{acc}.index"
    return acc


index_value_name_counter = 1


def argmax_argmin_prefix(reduction_type, src_dtype, tmpvar):
    global index_value_name_counter
    num_threads = (
        "max_threads" if config.cpp.dynamic_threads else parallel_num_threads()
    )
    struct_name = f"IndexValue_{index_value_name_counter}"
    index_value_name_counter += 1

    # A small annoyance, due to it being a little cumbersome to just throw {} into strings
    prefix = [
        f"struct {struct_name} {{size_t index; {DTYPE_TO_CPP[src_dtype]} value;}};",
        f"{struct_name} {tmpvar}{{0, {reduction_init(reduction_type, src_dtype)}}};",
    ]
    local_init = [
        f"{struct_name} {tmpvar}_local{{0, {reduction_init(reduction_type, src_dtype)}}};",
    ]
    tmpvar_per_thd = f"{tmpvar}_arr[{num_threads}]"
    parallel_prefix = [
        f"{struct_name} {tmpvar_per_thd};",
    ]
    return prefix, parallel_prefix, local_init


@functools.lru_cache
def stride_at(index: sympy.Expr, var: sympy.Symbol):
    replacement = {var: var + 1}
    new_index = sympy_subs(index, replacement)  # type: ignore[arg-type]
    return sympy.simplify(new_index - index)


@functools.lru_cache
def simplify_index_in_vec_range(index: sympy.Expr, var: sympy.Expr, vec_length: int):
    """
    Simplifies the index expression within the range of a vectorized loop.
    Given a vectorized loop variable `var` in the range of a loop with `vec_length`,
    this function transforms the `index` into an equivalent form. It handles
    simplifications for cases where `var` can be expressed as `vec_length * a + b`,
    where `b` ranges from 0 to `vec_length - 1`. The function reduces occurrences
    of `FloorDiv` and `ModularIndexing` in the `index` with best-effort optimizations.

    NOTE:
    The simplified index expression is intended for analysis purposes only, not
    for code generation. It replaces `FloorDiv` and `ModularIndexing` with free variables
    which are not dependent on the loop variable `var` in the vectorized range. Check
    https://github.com/pytorch/pytorch/pull/117221#discussion_r1449746217 for more details.

    Examples:
    1. If `var` is `x3` and `vec_length` is 16, and `x3 = 16*a + b`, then
       `FloorDiv(x3, div)` or `ModularIndexing(x3, div, mod)` becomes a free variable
       when `div` is divisible by 16.
    2. `ModularIndexing(x3, 1, mod)` can be simplified to `x3 + c` where `c` is a free
       variable when `mod` is divisible by 16.
    """

    div_freevar_id = 0
    mod_freevar_id = 0

    def visit_indexing_div(divisor):
        nonlocal div_freevar_id
        result = FloorDiv(var, divisor)
        if sympy.gcd(divisor, vec_length) == vec_length:
            result = sympy.Symbol(f"{var}_div_c{div_freevar_id}")
            div_freevar_id += 1
        return result

    def visit_modular_indexing(divisor, modulus):
        nonlocal mod_freevar_id
        result = ModularIndexing(var, divisor, modulus)
        if sympy.gcd(divisor, vec_length) == vec_length:
            result = sympy.Symbol(f"{var}_mod_c{mod_freevar_id}")
            mod_freevar_id += 1
        elif divisor == 1 and sympy.gcd(modulus, vec_length) == vec_length:
            result = var + sympy.Symbol(f"{var}_mod_c{mod_freevar_id}")
            mod_freevar_id += 1
        return result

    original_index = index

    div = sympy.Wild("divisor", integer=True)
    if index.has(FloorDiv):
        index = index.replace(FloorDiv(var, div), visit_indexing_div)

    mod = sympy.Wild("modulus", integer=True)
    if index.has(ModularIndexing):
        index = index.replace(ModularIndexing(var, div, mod), visit_modular_indexing)

    index = sympy.simplify(index)
    if index != original_index:
        return simplify_index_in_vec_range(index, var, vec_length)

    return index


@functools.lru_cache
def stride_at_vec_range(index: sympy.Expr, var: sympy.Symbol, vec_length: int):
    index_vec_simplified = simplify_index_in_vec_range(index, var, vec_length)
    return stride_at(index_vec_simplified, var)


class OuterLoopFusedSchedulerNode(FusedSchedulerNode):
    @classmethod
    def fuse(  # type: ignore[override]
        cls, node1: BaseSchedulerNode, node2: BaseSchedulerNode, outer_loop_fusion_depth
    ):
        assert node1.scheduler is node2.scheduler
        assert all(
            type(node)
            in (
                OuterLoopFusedSchedulerNode,
                SchedulerNode,
                FusedSchedulerNode,
            )
            for node in (node1, node2)
        )
        if any(type(node) is OuterLoopFusedSchedulerNode for node in (node1, node2)):
            return cls(
                node1.scheduler,
                (
                    list(node1.get_outer_nodes())
                    if type(node1) is OuterLoopFusedSchedulerNode
                    else [
                        node1,
                    ]
                )
                + (
                    list(node2.get_outer_nodes())
                    if type(node2) is OuterLoopFusedSchedulerNode
                    else [
                        node2,
                    ]
                ),
                outer_loop_fusion_depth,
            )
        else:
            return cls(node1.scheduler, [node1, node2], outer_loop_fusion_depth)  # type: ignore[list-item]

    def __init__(
        self,
        scheduler: "Scheduler",
        outer_fused_nodes: List[Union[FusedSchedulerNode, SchedulerNode]],
        outer_loop_fusion_depth,
    ):
        self.outer_fused_nodes: List[
            Union[FusedSchedulerNode, SchedulerNode]
        ] = outer_fused_nodes
        self.outer_loop_fusion_depth = outer_loop_fusion_depth
        flatten_snodes = []
        for _node in self.outer_fused_nodes:
            assert isinstance(_node, (SchedulerNode, FusedSchedulerNode))
            flatten_snodes.extend(list(_node.get_nodes()))
        super().__init__(scheduler, flatten_snodes)  # type: ignore[arg-type]

    def get_outer_nodes(self):
        return self.outer_fused_nodes

    def check_outer_fusion_loop_level_attr(
        self, cpp_kernel_proxy_list, outer_loop_fusion_depth
    ):
        # This function ensures that the same tiling split is applied at each loop level within the outer loop fusion depth.
        # In the fusion stage, we only examine nodes with same vars and reduce.
        # However, for nodes with same vars and reduce, the loops may still have different tile splits.
        # For example (test_expr_vec_non_contiguous in test_cpu_repro.py):
        #   * buf0 tiling along the 2nd loop level, buf1 tiling along the 3rd loop level.
        # If the check failed, we should fall back to standard loop codegen.
        def _inner(
            left_loop_level: LoopLevel,
            right_loop_level: LoopLevel,
            loop_fusion_depth: int,
        ) -> bool:
            # Check if same loop level attr
            outer_loops_attr_compare_list = [
                "var",
                "size",
                "offset",
                "steps",
            ]
            if not (
                all(
                    getattr(left_loop_level, attr_compare)
                    == getattr(right_loop_level, attr_compare)
                    for attr_compare in outer_loops_attr_compare_list
                )
            ):
                return False

            assert loop_fusion_depth >= 1
            if (loop_fusion_depth := loop_fusion_depth - 1) > 0:
                # If the next loop level is expected to undergo outer loop fusion,
                # there should be no kernel present at the current loop level.
                assert (
                    left_loop_level.kernel is None and right_loop_level.kernel is None
                )
                # Check next loop level attr
                if any(
                    # Assume no main/tail loop split at any outer loop fusion depth
                    # Given no clear performance benefit for this complex case
                    len(loop_level.inner) != 1
                    for loop_level in [left_loop_level, right_loop_level]
                ) or not _inner(
                    left_loop_level.inner[0],
                    right_loop_level.inner[0],
                    loop_fusion_depth,
                ):
                    return False

            return True

        for idx in range(len(cpp_kernel_proxy_list) - 1):
            left_loop_nest = cpp_kernel_proxy_list[idx].loop_nest
            right_loop_nest = cpp_kernel_proxy_list[idx + 1].loop_nest
            if any(
                # Assume no main/tail loop split at any outer loop fusion depth
                len(loop_nest.root) != 1
                for loop_nest in [left_loop_nest, right_loop_nest]
            ) or not _inner(
                left_loop_nest.root[0], right_loop_nest.root[0], outer_loop_fusion_depth
            ):
                return False

        return True

    def merge_outer_fusion_kernels(
        self,
        cpp_kernel_proxy_list,
    ):
        loop_nest_list: List[LoopNestWithSplit] = [
            kernel.loop_nest for kernel in cpp_kernel_proxy_list
        ]
        kernel_group = cpp_kernel_proxy_list[0].kernel_group

        def _merge_outer_fusion_loop_levels(
            loop_level_nested_list: List[List["LoopLevel"]],
            outer_loop_fusion_depth,
        ):
            assert outer_loop_fusion_depth >= 1
            # Assume no main/tail loop split at any outer loop fusion depth
            assert all(
                len(loop_level_list) == 1 for loop_level_list in loop_level_nested_list
            )
            if (outer_loop_fusion_depth := outer_loop_fusion_depth - 1) >= 1:
                # Further merge the next loop level
                next_loop_level_nested_list = [
                    loop_level_list[0].inner
                    for loop_level_list in loop_level_nested_list
                ]
                _merge_outer_fusion_loop_levels(
                    next_loop_level_nested_list,
                    outer_loop_fusion_depth,
                )
            else:
                outer_loop_fused_kernel = OuterLoopFusedKernel(kernel_group)
                loop_level_of_first_kernel = loop_level_nested_list[0][0]
                for kernel_idx in range(len(loop_level_nested_list)):
                    outer_loop_fused_kernel.inner.append(
                        deepcopy(loop_level_nested_list[kernel_idx][0]),
                    )
                loop_level_of_first_kernel.inner = []
                loop_level_of_first_kernel.kernel = outer_loop_fused_kernel

        # Merge the List[LoopNestWithSplit] from cpp_kernel_proxy_list
        # into cpp_kernel_proxy_list[0].loop_nest
        _merge_outer_fusion_loop_levels(
            [_loop_nest.root for _loop_nest in loop_nest_list],  # type: ignore[misc]
            self.outer_loop_fusion_depth,
        )
        return cpp_kernel_proxy_list[0]


class RecordOptimizationContext:
    def __init__(self, func_name: str = ""):
        self.func_name = func_name
        self.current_node: Optional[torch.fx.Node] = None
        self.opt_ctx: Optional[OptimizationContext] = None

    def __enter__(self):
        assert V.interpreter
        assert V.interpreter.current_node

        self.current_node = V.interpreter.current_node
        assert self.current_node is not None
        if OptimizationContext.key in self.current_node.meta:
            self.opt_ctx = self.current_node.meta[OptimizationContext.key]
        else:
            self.opt_ctx = OptimizationContext()
        assert self.opt_ctx is not None
        self.opt_ctx.ops_name = self.func_name
        return self

    def __exit__(self, exc_type, exc_val, exc_tb):
        assert self.current_node
        assert self.opt_ctx
        self.current_node.meta[OptimizationContext.key] = self.opt_ctx

    def get_opt_ctx(self):
        return self.opt_ctx

    def get_fx_node(self):
        assert self.current_node
        return self.current_node


def get_opt_ctx(node: torch.fx.Node) -> OptimizationContext:
    return node.meta.get(OptimizationContext.key, None)


def get_current_node_opt_ctx() -> OptimizationContext:
    assert V.interpreter.current_node
    return get_opt_ctx(V.interpreter.current_node)


class CppCSEVariable(CSEVariable):
    def __init__(self, name, bounds: ValueRanges[Any]):
        super().__init__(name, bounds)
        self.is_vec = False
        self.dtype: Optional[torch.dtype] = None
        self.dependent_itervars: Set[sympy.Symbol] = set()

    def __repr__(self):
        return (
            f"CppCSEVariable(name: {self.name}, bounds: {self.bounds}, is_vec: {self.is_vec}, dtype: {self.dtype}, "
            f"dependent_itervars: {self.dependent_itervars})"
        )

    def update_on_args(self, name, args, kwargs):
        if name == "load":
            # args[2] is index
            self._set_dependent_itervars(args[2])
        else:
            # propagate relevant itervars and is_vec from args
            self.dependent_itervars.update(
                *[
                    arg.dependent_itervars
                    for arg in args
                    if isinstance(arg, CppCSEVariable)
                ]
            )
            if name == "index_expr":
                self._set_dependent_itervars(args[0])
            if any(arg.is_vec for arg in args if isinstance(arg, CppCSEVariable)):
                self.is_vec = True
        # NOTE [Deduce dtype of CppCSEVariable at runtime]
        if (
            output_dtype := _deduce_output_dtype_by_name(
                name,
                *args,
                **kwargs,
            )
        ) is not None:
            self.dtype = output_dtype
        elif name == "masked":
            assert (
                hasattr(V.interpreter, "current_node")
                and V.interpreter.current_node.target.startswith("masked_subblock")
                and get_current_node_opt_ctx() is not None
            )
            self.dtype = get_current_node_opt_ctx().dtype
        else:
            # Induce output dtype by inputs' dtype
            assert all(
                arg.dtype is not None for arg in args if isinstance(arg, CppCSEVariable)
            )
            self.dtype = functools.reduce(
                torch.promote_types,  # type: ignore[arg-type]
                [arg.dtype for arg in args if isinstance(arg, CppCSEVariable)],
            )
        assert self.dtype is not None

    def _set_dependent_itervars(self, index: sympy.Expr):
        """
        Set the relevant itervars for this variable based on the `index` expression.
        This includes the itervars directly used in the `index` as well as relevant itervars
        of other cse variables used in the `index`.
        """
        for s in index.free_symbols:
            if s in V.kernel.itervars:
                self.dependent_itervars.add(s)  # type: ignore[arg-type]
            elif s.name in V.kernel.cse.varname_map:  # type: ignore[attr-defined]
                self.dependent_itervars.update(
                    V.kernel.cse.varname_map[s.name].dependent_itervars  # type: ignore[attr-defined]
                )

    def depends_on(self, itervar: sympy.Symbol):
        return itervar in self.dependent_itervars


class CppOverrides(OpOverrides):
    """Map element-wise ops to C++"""

    @staticmethod
    def add(a, b):
        return f"decltype({a})({a} + {b})"

    @staticmethod
    def sub(a, b):
        return f"decltype({a})({a} - {b})"

    @staticmethod
    def mul(a, b):
        return f"decltype({a})({a} * {b})"

    @staticmethod
    def to_dtype(x, dtype, src_dtype=None):
        assert isinstance(x, CppCSEVariable)
        if src_dtype is None:
            src_dtype = x.dtype
        expr = V.kernel.get_to_dtype_expr(x, dtype, src_dtype)
        csevar = V.kernel.cse.generate(V.kernel.compute, expr)
        csevar.update_on_args("to_dtype", (x, dtype), {"src_dtype": src_dtype})
        if dtype in [torch.bfloat16, torch.float16] and src_dtype == torch.float:
            """
            https://github.com/pytorch/pytorch/issues/115260
            For FusedSchedulerNode[node1, node2], the node2 loads what node1 stores and the buffer is
            in low-precision floating point data type. When the output of node1 also serves as the output of the
            kernel, the result of nodes would be different from the case when output of node1 is not the output
            of the kernel (where we don't need to insert `to_dtype` for legalization). To address the problem, on
            storing the lowp node1 output, we also add the inverse dtype conversion to high precision data type
            to the cse cache.

            Example (pseudo code):
                node1_output = ...
                node1_output_lowp = to_dtype(node1_output, dtype=torch.bfloat16)
                store(buf, node1_output_lowp)
                node2_input_lowp = load(buf)
                node2_input = to_dtype(node2_input_lowp, dtype=torch.float)

            Without cse cache trick:
                node1_output = ...
                node1_output_lowp = to_dtype(node1_output, dtype=torch.bfloat16)
                store(buf, node1_output_lowp)
                node2_input_lowp = node_output_lowp # hit store cache
                node2_input = to_dtype(node2_input_lowp, dtype=torch.float)

            With cse cache trick:
                node1_output = ...
                node1_output_lowp = to_dtype(node1_output, dtype=torch.bfloat16)
                # also add `to_dtype(node1_input_lowp, dtype=torch.float)` -> `node1_output` to cse cache
                store(buf, node1_output_lowp)
                node2_input_lowp = node_output_lowp # hit store cache
                node2_input = node1_output # hit cse cache
            """
            V.kernel.cache_dtype_convert(x, src_dtype, csevar, dtype)
        return csevar

    @staticmethod
    def to_dtype_bitcast(x, dtype, src_dtype):
        assert dtype in DTYPE_TO_CPP, f"{dtype} missing from {__name__}.DTYPE_TO_CPP"
        if src_dtype in (torch.float16, torch.bfloat16):
            # c10::bit_cast requires the source and target have the bitwidth.
            # Because the input tensor's dtype could be promoted, e.g. from float16 to
            # float, we have to cast the tensor to its original source dtype before
            # invoking bit_cast. We also need to convert the bit-casted tensor
            # back to float to make sure we keep using higher precision values
            # for the rest of the computation.
            cast_x = f"c10::convert<{DTYPE_TO_CPP[src_dtype]}>({x})"
            cast_x = f"c10::bit_cast<{DTYPE_TO_CPP[dtype]}>({cast_x})"
            return f"c10::convert<{DTYPE_TO_CPP[torch.float32]}>({cast_x})"
        else:
            return f"c10::bit_cast<{DTYPE_TO_CPP[dtype]}>({x})"

    @staticmethod
    def abs(x):
        return f"std::abs({x})"

    @staticmethod
    def sin(x):
        return f"std::sin({x})"

    @staticmethod
    def cos(x):
        return f"std::cos({x})"

    @staticmethod
    def neg(x):
        return f"decltype({x})(-{x})"

    @staticmethod
    def exp(x):
        # return f"Sleef_expf_u10({x})"
        return f"std::exp({x})"

    @staticmethod
    def exp2(x):
        return f"std::exp2({x})"

    @staticmethod
    def expm1(x):
        return f"std::expm1({x})"

    @staticmethod
    def erf(x):
        return f"std::erf({x})"

    @staticmethod
    def erfc(x):
        return f"std::erfc({x})"

    @staticmethod
    def erfinv(x):
        return f"calc_erfinv({x})"

    @staticmethod
    def sqrt(x):
        return f"std::sqrt({x})"

    @staticmethod
    def rsqrt(x):
        return f"1 / std::sqrt({x})"

    @staticmethod
    def log1p(x):
        bug = config.cpp.inject_log1p_bug_TESTING_ONLY
        if bug == "accuracy":
            return f"{x} + decltype({x})(1)"
        elif bug is None:
            return f"std::log1p({x})"
        else:
            raise AssertionError(
                f"unrecognized config cpp.inject_log1p_bug_TESTING_ONLY = {bug!r}"
            )

    @staticmethod
    def tan(x):
        return f"std::tan({x})"

    @staticmethod
    def tanh(x):
        return f"std::tanh({x})"

    @staticmethod
    def signbit(x):
        return f"std::signbit({x})"

    @staticmethod
    def pow(a, b):
        return f"std::pow({a}, {b})"

    @staticmethod
    def log(x):
        return f"std::log({x})"

    @staticmethod
    def round(x):
        return f"std::nearbyint({x})"

    @staticmethod
    def floor(x):
        return f"std::floor({x})"

    @staticmethod
    def floordiv(a, b):
        # a and b are integer type
        quot = f"{a} / {b}"
        rem = f"{a} % {b}"
        return f"(({a} < 0) != ({b} < 0) ? ({rem} != 0 ? {quot} - 1 : {quot}) : {quot})"

    @staticmethod
    def ceil(x):
        return f"std::ceil({x})"

    @staticmethod
    def trunc(x):
        return f"std::trunc({x})"

    @staticmethod
    def truncdiv(a, b):
        # a and b are integer type
        return f"{a} / {b}"

    @staticmethod
    def fmod(a, b):
        return f"std::fmod({a}, {b})"

    @staticmethod
    def isinf(x):
        return f"std::isinf({x})"

    @staticmethod
    def isnan(x):
        return f"std::isnan({x})"

    @staticmethod
    def lgamma(x):
        return f"std::lgamma({x})"

    @staticmethod
    def acos(x):
        return f"std::acos({x})"

    @staticmethod
    def acosh(x):
        return f"std::acosh({x})"

    @staticmethod
    def cosh(x):
        return f"std::cosh({x})"

    @staticmethod
    def sinh(x):
        return f"std::sinh({x})"

    @staticmethod
    def asin(x):
        return f"std::asin({x})"

    @staticmethod
    def asinh(x):
        return f"std::asinh({x})"

    @staticmethod
    def atan2(x, y):
        return f"std::atan2({x}, {y})"

    @staticmethod
    def atan(x):
        return f"std::atan({x})"

    @staticmethod
    def atanh(x):
        return f"std::atanh({x})"

    @staticmethod
    def copysign(x, y):
        return f"std::copysign({x}, {y})"

    @staticmethod
    def frexp(x):
        cache_keys = f"frexp({x})[0]", f"frexp({x})[1]"
        if all(cache_key in V.kernel.cse.cache for cache_key in cache_keys):
            return tuple(V.kernel.cse.cache[cache_key] for cache_key in cache_keys)

        code = BracesBuffer()
        exponent = V.kernel.cse.newvar()
        mantissa = V.kernel.cse.newvar()
        code.writeline(f"int32_t {exponent};")
        code.writeline(f"auto {mantissa} = std::frexp({x}, &{exponent});")
        V.kernel.compute.splice(code)
        cse_vars = (mantissa, exponent)
        for cache_key, cse_var in zip(cache_keys, cse_vars):
            V.kernel.cse.cache[cache_key] = cse_var
        return mantissa, exponent

    @staticmethod
    def hypot(x, y):
        return f"std::hypot({x}, {y})"

    @staticmethod
    def log10(x):
        return f"std::log10({x})"

    @staticmethod
    def log2(x):
        return f"std::log2({x})"

    @staticmethod
    def nextafter(x, y):
        return f"std::nextafter({x}, {y})"

    @staticmethod
    def relu(x):
        bug = config.cpp.inject_relu_bug_TESTING_ONLY
        if bug == "compile_error":
            return "compile error!"
        elif bug == "runtime_error":
            return f"{x}; throw 1"
        elif bug == "accuracy":
            return f"{x} + decltype({x})(1)"
        elif bug is None:
            return f"std::max({x}, decltype({x})(0))"
        else:
            raise AssertionError(
                f"unrecognized config cpp.inject_relu_bug_TESTING_ONLY = {bug!r}"
            )

    @staticmethod
    def minimum(a, b):
        return f"min_propagate_nan({a}, {b})"

    @staticmethod
    def maximum(a, b):
        return f"max_propagate_nan({a}, {b})"

    @staticmethod
    def where(a, b, c):
        return f"{a} ? {b} : {c}"

    @staticmethod
    def mod(a, b):
        return f"mod({a}, {b})"

    @staticmethod
    def constant(val, dtype):
        if dtype in DTYPE_LOWP_FP:
            # Since load promotes all half-precision inputs to float, constants
            # must be promoted as well
            dtype = torch.float32
        return value_to_cpp(val, DTYPE_TO_CPP[dtype])

    @staticmethod
    def index_expr(expr, dtype):
        idx_str = cexpr(V.kernel.rename_indexing(expr))
        var = V.kernel.cse.generate(
            V.kernel.compute, idx_str, bounds=get_bounds_index_expr(expr)
        )
        return ops.to_dtype(var, dtype)

    @staticmethod
    def masked(mask, body, other):
        code = BracesBuffer()

        # Write masked operation into a lambda
        body_var = V.kernel.cse.newvar()
        code.writeline(f"auto {body_var} = [&]")
        with V.kernel.swap_buffers(code), code.indent():
            result = body()
            code.writeline(f"return {result};")
        code.writeline(";")
        V.kernel.compute.splice(code)

        # Use the lambda's return type as the type of other
        other_code = value_to_cpp(other, f"decltype({body_var}())")
        return f"{mask} ? {body_var}() : {other_code}"

    @staticmethod
    def logical_and(a, b):
        return f"{a} && {b}"

    @staticmethod
    def logical_not(a):
        return f"!{a}"

    @staticmethod
    def logical_or(a, b):
        return f"{a} || {b}"

    @staticmethod
    def logical_xor(a, b):
        return f"{a} != {b}"

    @staticmethod
    def bitwise_and(a, b):
        return f"decltype({a})({a} & {b})"

    @staticmethod
    def bitwise_not(a):
        return f"decltype({a})(~{a})"

    @staticmethod
    def bitwise_or(a, b):
        return f"decltype({a})({a} | {b})"

    @staticmethod
    def bitwise_xor(a, b):
        return f"decltype({a})({a} ^ {b})"

    @staticmethod
    def bitwise_left_shift(a, b):
        return f"decltype({a})({a} << {b})"

    @staticmethod
    def bitwise_right_shift(a, b):
        return f"decltype({a})({a} >> {b})"

    @staticmethod
    def rand(seed: sympy.Expr, offset: sympy.Expr):
        return f"normalized_rand_cpu({seed}, {offset})"

    @staticmethod
    def randn(seed: sympy.Expr, offset: sympy.Expr):
        return f"randn_cpu({seed}, {offset})"

    @staticmethod
    def randint64(seed: sympy.Expr, offset: sympy.Expr, low, high):
        return f"randint64_cpu({seed}, {offset}, {low}, {high})"

    @staticmethod
    def sigmoid(x):
        return f"decltype({x})(1) / (decltype({x})(1) + std::exp(-{x}))"

    @staticmethod
    def sign(x):
        code = BracesBuffer()
        scalar_zero = f"decltype({x})(0)"
        scalar_one = f"decltype({x})(1)"
        code.writeline("[&]()")
        with code.indent():
            code.writeline(f"auto left = {x} > 0 ? {scalar_one} : {scalar_zero};")
            code.writeline(f"auto right = {x} < 0 ? {scalar_one} : {scalar_zero};")
            code.writeline("return left - right;")
        code.writeline("()")
        return code


CppOverrides._initialize_pointwise_overrides("cpp")


def get_promote_dtype(args):
    return (
        functools.reduce(
            torch.promote_types,  # type: ignore[arg-type]
            [n.dtype for n in args if isinstance(n, CppCSEVariable)],
        )
        if all(n.dtype is not None for n in args if isinstance(n, CppCSEVariable))
        else None  # not enough info to calculate the promote dtype
    )


def promote_vec_args(new_args):
    def promote_vec_arg(arg, promote_type):
        if (
            isinstance(arg, CppCSEVariable)
            and arg.dtype
            and promote_type
            and arg.dtype != promote_type
        ):
            assert arg.is_vec, "expect vec arg"
            arg = ops.to_dtype(arg, promote_type)
            arg = arg.value if isinstance(arg, OpsValue) else arg
            arg.dtype = promote_type
        return arg

    promote_type = get_promote_dtype(new_args)
    if (
        all(
            new_arg.dtype is not None
            for new_arg in new_args
            if isinstance(new_arg, CppCSEVariable)
        )
        and promote_type
    ):
        new_args = list(
            map(
                functools.partial(
                    promote_vec_arg,
                    promote_type=promote_type,
                ),
                new_args,
            )
        )
    return new_args


class CppVecOverrides(CppOverrides):
    """Map element-wise ops to aten vectorization C++"""

    def __new__(cls, *args, **kargs):
        self = super().__new__(cls)

        def wrap(func):
            # `CppVecKernel` generates both scalar ops and vector ops according to
            # whether the inputs are scalars or vectors while all ops in `CppVecOverrides`
            # (except for some ops explained below) assume the inputs are vectors. We wrap the ops in
            # `CppVecOverrides` to broadcast scalar inputs to vectors if needed or fallback to
            # `CppOverrides` when all inputs are scalars.
            #
            # Notes on ops handled separately in their own functions:
            # `ops.masked`:
            #     needs recursive handling of masked body.
            # `ops.index_expr`:
            #     needs to further analyze the dependency of the index expression on
            #     the tiling itervar.
            def wrapper(*args, **kwargs):
                scalars = [
                    arg
                    for arg in args
                    if isinstance(arg, (int, sympy.Expr))
                    or (isinstance(arg, CppCSEVariable) and not arg.is_vec)
                ]
                vectors = [
                    arg
                    for arg in args
                    if isinstance(arg, CppCSEVariable) and arg.is_vec
                ]
                new_args = list(args)
                if scalars and vectors:
                    # broadcast scalar args to vector if needed
                    new_args = []
                    # Fix a data type mismatch in test_torchinductor.py::test_max_pool2d5_cpu.
                    # In which, a floordiv node has vec arg of int8 and scalar node of int32.
                    # In data type propagation, we set the output arg as int32.
                    # However, in previous implementation, we cast scalar to vec data type int8
                    # for calculation which causes following node data type mis match.
                    # We should cast vec/scalar arg to promote data type instead.
                    promote_type = get_promote_dtype(args)
                    for arg in args:
                        if isinstance(arg, (int, sympy.Expr)):
                            if isinstance(arg, sympy.Expr) and not arg.is_number:
                                arg = ops.index_expr(arg, torch.int64)
                            else:
                                arg = ops.constant(arg, torch.int64)
                            arg = arg.value if isinstance(arg, OpsValue) else arg
                        if (
                            isinstance(arg, CppCSEVariable)
                            and func is not CppVecOverrides.randn
                        ):
                            assert isinstance(V.kernel, CppVecKernel)
                            # align scalar data type to the vector for binary ops
                            if (
                                len(args) == 2
                                and promote_type
                                and arg.dtype != promote_type
                            ):
                                arg = ops.to_dtype(arg, promote_type)
                                arg = arg.value if isinstance(arg, OpsValue) else arg
                                # See NOTE [dtype of CppCSEVariable]: we have to fix arg.dtype since
                                # the dtype from optimization context could be wrong.
                                assert isinstance(arg, CppCSEVariable)
                                arg.dtype = promote_type
                            if not arg.is_vec:
                                new_arg = V.kernel.broadcast(arg)
                            else:
                                new_arg = arg
                            new_args.append(new_arg)
                        else:
                            new_args.append(arg)
                if vectors:
                    # We have saw several data type mismatch issues related with index_expr in
                    # the lowering phase of torch.int8. torch.int32, torch.int64.
                    # 1. int32 and int64 in test_torchinductor.py::test_max_pool2d_with_indices_backward3_cpu
                    # 2. int8 and int32 in test_torchinductor.py::test_max_pool2d5_cpu
                    # 3. int32 and fp32 in test_torchinductor_dynamic_shapes.py::test_avg_pool2d8_dynamic_shapes_cpu
                    if len(new_args) == 2:
                        new_args = promote_vec_args(new_args)
                    elif func == CppVecOverrides.where:
                        new_args[1:] = promote_vec_args(new_args[1:])
                    return func(*new_args, **kwargs)
                else:
                    # fallback to scalar ops
                    scalar_ops = super(CppVecOverrides, self)
                    scalar_func = getattr(
                        scalar_ops, func.__name__, scalar_ops.__getattr__(func.__name__)  # type: ignore[attr-defined]
                    )
                    assert scalar_func is not None
                    return scalar_func(*args, **kwargs)

            return wrapper

        for name, method in vars(CppVecOverrides).items():
            if getattr(method, "__class__", None) == staticmethod and name not in [
                "masked",
                "index_expr",
            ]:
                setattr(self, name, wrap(method.__func__))
        return self

    @staticmethod
    def add(a, b):
        return f"{a} + {b}"

    @staticmethod
    def sub(a, b):
        return f"{a} - {b}"

    @staticmethod
    def mul(a, b):
        return f"{a} * {b}"

    @staticmethod
    def truediv(a, b):
        return f"{a} / {b}"

    @staticmethod
    def abs(x):
        return f"{x}.abs()"

    @staticmethod
    def sin(x):
        return f"{x}.sin()"

    @staticmethod
    def cos(x):
        return f"{x}.cos()"

    @staticmethod
    def exp(x):
        return f"{x}.exp()"

    @staticmethod
    def exp2(x):
        return f"{x}.exp2()"

    @staticmethod
    def expm1(x):
        # decompose for a better performance
        vec_one = f"decltype({x})(1)"
        return f"{x}.exp() - {vec_one}"

    @staticmethod
    def erf(x):
        return f"{x}.erf()"

    @staticmethod
    def erfc(x):
        return f"{x}.erfc()"

    @staticmethod
    def erfinv(x):
        return f"{x}.erfinv()"

    @staticmethod
    def sqrt(x):
        return f"{x}.sqrt()"

    @staticmethod
    def eq(x, y):
        assert isinstance(V.kernel, CppVecKernel)
        assert isinstance(x, CppCSEVariable)
        assert x.dtype is not None
        return f"{V.kernel._get_mask_type(x.dtype)}({x} == {y})"

    @staticmethod
    def ne(x, y):
        assert isinstance(V.kernel, CppVecKernel)
        assert isinstance(x, CppCSEVariable)
        if x.dtype == torch.bool:
            assert y.dtype == torch.bool
            x_cast, y_cast = unify_mask_base_type(V.kernel.compute, (x, y))
            return f"{x_cast} != {y_cast}"
        else:
            assert x.dtype is not None
            return f"{V.kernel._get_mask_type(x.dtype)}({x} != {y})"

    @staticmethod
    def lt(x, y):
        assert isinstance(V.kernel, CppVecKernel)
        assert isinstance(x, CppCSEVariable)
        assert x.dtype is not None
        return f"{V.kernel._get_mask_type(x.dtype)}({x} < {y})"

    @staticmethod
    def gt(x, y):
        assert isinstance(V.kernel, CppVecKernel)
        assert isinstance(x, CppCSEVariable)
        assert x.dtype is not None
        return f"{V.kernel._get_mask_type(x.dtype)}({x} > {y})"

    @staticmethod
    def le(x, y):
        assert isinstance(V.kernel, CppVecKernel)
        assert isinstance(x, CppCSEVariable)
        assert x.dtype is not None
        return f"{V.kernel._get_mask_type(x.dtype)}({x} <= {y})"

    @staticmethod
    def ge(x, y):
        assert isinstance(V.kernel, CppVecKernel)
        assert isinstance(x, CppCSEVariable)
        assert x.dtype is not None
        return f"{V.kernel._get_mask_type(x.dtype)}({x} >= {y})"

    @staticmethod
    def and_(x, y):
        return f"{x} & {y}"

    @staticmethod
    def rsqrt(x):
        return f"{x}.rsqrt()"

    @staticmethod
    def pow(a, b):
        return f"{a}.pow({b})"

    @staticmethod
    def log(x):
        return f"{x}.log()"

    @staticmethod
    def round(x):
        return f"{x}.round()"

    @staticmethod
    def floor(x):
        return f"{x}.floor()"

    @staticmethod
    def ceil(x):
        return f"{x}.ceil()"

    @staticmethod
    def trunc(x):
        return f"{x}.trunc()"

    @staticmethod
    def fmod(a, b):
        return f"{a}.fmod({b})"

    @staticmethod
    def lgamma(x):
        return f"{x}.lgamma()"

    @staticmethod
    def logical_and(a, b):
        return f"{a} & {b}"

    @staticmethod
    def logical_not(a):
        return f"~{a}"

    @staticmethod
    def logical_or(a, b):
        return f"{a} | {b}"

    @staticmethod
    def logical_xor(a, b):
        return f"{a} ^ {b}"

    @staticmethod
    def bitwise_and(a, b):
        return f"{a} & {b}"

    @staticmethod
    def bitwise_not(a):
        return f"~{a}"

    @staticmethod
    def bitwise_or(a, b):
        return f"{a} | {b}"

    @staticmethod
    def bitwise_xor(a, b):
        return f"{a} ^ {b}"

    @staticmethod
    def bitwise_left_shift(a, b):
        return f"{a} << {b}"

    @staticmethod
    def bitwise_right_shift(a, b):
        return f"{a} >> {b}"

    @staticmethod
    def load_seed(name, offset):
        assert isinstance(V.kernel, CppVecKernel)
        return f"{V.kernel.load(name, offset)}"

    @staticmethod
    def randn(seed, offset):
        assert isinstance(V.kernel, CppVecKernel)
        code = BracesBuffer()
        code.writeline("[&]()")
        with code.indent():
            code.writeline(
                f"{DTYPE_TO_CPP[offset.dtype]} offset[{V.kernel.tiling_factor}];"
            )
            code.writeline(
                f"{DTYPE_TO_CPP[torch.float32]} result[{V.kernel.tiling_factor}];"
            )
            code.writeline(f"{offset}.store(offset);")
            code.writeline(
                f"for( {DTYPE_TO_CPP[offset.dtype]} offset_idx = 0; offset_idx < {V.kernel.tiling_factor}; offset_idx++ )"
            )
            with code.indent():
                code.writeline(
                    f"result[offset_idx] = randn_cpu({seed}, offset[offset_idx]);"
                )
            code.writeline("return at::vec::Vectorized<float>::loadu(result);")
        code.writeline("()")
        return code

    @staticmethod
    def tan(a):
        return f"{a}.tan()"

    @staticmethod
    def tanh(a):
        vec_one = f"decltype({a})(1)"
        vec_two = f"decltype({a})(2)"
        vec_minus_two = f"decltype({a})(-2)"
        return f"{vec_two} / ({vec_one} + ({vec_minus_two} * {a}).exp()) - {vec_one}"

    @staticmethod
    def reciprocal(a):
        return f"{a}.reciprocal()"

    @staticmethod
    def atan(x):
        return f"{x}.atan()"

    @staticmethod
    def acos(x):
        return f"{x}.acos()"

    @staticmethod
    def asin(x):
        return f"{x}.asin()"

    @staticmethod
    def cosh(x):
        return f"{x}.cosh()"

    @staticmethod
    def sinh(x):
        return f"{x}.sinh()"

    @staticmethod
    def log10(x):
        return f"{x}.log10()"

    @staticmethod
    def log2(x):
        return f"{x}.log2()"

    @staticmethod
    def nextafter(x, y):
        return f"{x}.nextafter({y})"

    @staticmethod
    def copysign(a, b):
        return f"{a}.copysign({b})"

    @staticmethod
    def atan2(a, b):
        return f"{a}.atan2({b})"

    @staticmethod
    def hypot(a, b):
        return f"{a}.hypot({b})"

    @staticmethod
    def atanh(x):
        # For real x, atanh(x) = 1/2 * log((1+x)/(1-x))
        vec_one = f"decltype({x})(1)"
        vec_one_half = f"decltype({x})(0.5)"
        return f"{vec_one_half} * (({vec_one} + {x})/({vec_one} - {x})).log()"

    @staticmethod
    def asinh(x):
        # For real x, asinh(x) = log(x + sqrt(1 + x**2))
        vec_one = f"decltype({x})(1)"
        return f"({x} + ({vec_one} + {x}*{x}).sqrt()).log()"

    @staticmethod
    def acosh(x):
        return f"{x}.acosh()"

    @staticmethod
    def relu(x):
        bug = config.cpp.inject_relu_bug_TESTING_ONLY
        if bug == "compile_error":
            return "compile error!"
        elif bug == "runtime_error":
            return f"{x}; throw 1"
        elif bug == "accuracy":
            return f"{x} + decltype({x})(1)"
        elif bug is None:
            return f"at::vec::clamp_min({x}, decltype({x})(0))"
        else:
            raise AssertionError(
                f"unrecognized config cpp.inject_relu_bug_TESTING_ONLY = {bug!r}"
            )

    # TODO: this seems to be dead
    @staticmethod
    def sigmoid(x):
        return f"decltype({x})(1)/(decltype({x})(1) + {x}.neg().exp())"

    @staticmethod
    def neg(x):
        return f"{x}.neg()"

    @staticmethod
    def floordiv(a, b):
        # a and b are integer type
        _t = f"decltype({a})"
        quot = f"{a} / {b}"
        has_rem = f"({a} % {b} != {_t}(0))"
        is_neg = f"(({a} < {_t}(0)) != ({b} < {_t}(0)))"
        return f"{_t}::blendv({quot}, {quot} - {_t}(1), {has_rem} & {is_neg})"

    @staticmethod
    def truncdiv(a, b):
        # a and b are integer type
        return f"{a} / {b}"

    @staticmethod
    def minimum(a, b):
        if a.dtype == torch.bool:
            assert b.dtype == torch.bool
            a_cast, b_cast = unify_mask_base_type(V.kernel.compute, (a, b))
            return f"{a_cast} & {b_cast}"
        else:
            return f"at::vec::minimum({a}, {b})"

    @staticmethod
    def maximum(a, b):
        if a.dtype == torch.bool:
            assert b.dtype == torch.bool
            a_cast, b_cast = unify_mask_base_type(V.kernel.compute, (a, b))
            return f"{a_cast} | {b_cast}"
        else:
            return f"at::vec::maximum({a}, {b})"

    @staticmethod
    def square(a):
        return f"{a} * {a}"

    @staticmethod
    def where(a, b, c):
        assert isinstance(V.kernel, CppVecKernel)
        if b.dtype == torch.bool:
            assert c.dtype == torch.bool
            blendv_a, blendv_b, blendv_c = unify_mask_base_type(
                V.kernel.compute, (a, b, c)
            )
            return f"decltype({blendv_b})::blendv({blendv_c}, {blendv_b}, {blendv_a})"
        else:
            return f"decltype({b})::blendv({c}, {b}, {V.kernel._get_mask_cast(a, b.dtype)})"

    @staticmethod
    def sign(x):
        code = BracesBuffer()
        vec_zero = f"decltype({x})(0)"
        vec_one = f"decltype({x})(1)"
        blendv_l = f"decltype({x})::blendv({vec_zero}, {vec_one}, {vec_zero} < {x})"
        blendv_r = f"decltype({x})::blendv({vec_zero}, {vec_one}, {x} < {vec_zero})"
        code.writeline("[&]()")
        with code.indent():
            code.writeline(f"auto left = {blendv_l};")
            code.writeline(f"auto right = {blendv_r};")
            code.writeline("return left - right;")
        code.writeline("()")
        return code

    @staticmethod
    def to_dtype(x, dtype, src_dtype=None):
        assert dtype in [
            torch.bool,
            torch.float,
            torch.bfloat16,
            torch.float16,
            torch.uint8,
            torch.int8,
            torch.int32,
            torch.int64,
        ], f"{__name__} does not support {dtype}"
<<<<<<< HEAD
        assert isinstance(x, CppCSEVariable)
        src_dtype = x.dtype
        src_cpp_type = DTYPE_TO_CPP[src_dtype]
        src_num_vectors = V.kernel._get_num_vectors(src_dtype)
        dst_cpp_type = DTYPE_TO_CPP[dtype]
        dst_num_vectors = V.kernel._get_num_vectors(dtype)
        if src_dtype != torch.bool and dtype == torch.bool:
            return f"{V.kernel._get_mask_type(src_dtype)}::from<{src_cpp_type},{src_num_vectors}>({x})"
        if src_dtype == torch.bool and dtype != torch.bool:
            return f"{x}.to<{dst_cpp_type},{dst_num_vectors}>()"
        if src_dtype != dtype:
            if src_num_vectors == dst_num_vectors == 1:
                return f"at::vec::convert<{dst_cpp_type}>({x})"
            else:
                return f"at::vec::convert<{dst_cpp_type},{dst_num_vectors},{src_cpp_type},{src_num_vectors}>({x})"
        return f"({x})"
=======
        node: torch.fx.Node = V.interpreter.current_node
        assert node and isinstance(node, torch.fx.Node)
        opt_ctx_x = get_opt_ctx(node.args[1])
        assert opt_ctx_x
        assert opt_ctx_x.dtype is not None
        assert isinstance(V.kernel, CppVecKernel)
        src_dtype = opt_ctx_x.dtype
        expr = V.kernel.get_to_dtype_expr(x, dtype, src_dtype)
        csevar = V.kernel.cse.generate(V.kernel.compute, expr)
        csevar.update_on_args("to_dtype", (x, dtype), {"src_dtype": src_dtype})
        if dtype in [torch.bfloat16, torch.float16] and src_dtype == torch.float:
            V.kernel.cache_dtype_convert(x, src_dtype, csevar, dtype)
        return csevar
>>>>>>> 7919f0b9

    @staticmethod
    def log1p(x):
        bug = config.cpp.inject_log1p_bug_TESTING_ONLY
        if bug == "accuracy":
            return f"{x} + decltype({x})(1)"
        elif bug is None:
            return f"{x}.log1p()"
        else:
            raise AssertionError(
                f"unrecognized config cpp.inject_log1p_bug_TESTING_ONLY = {bug!r}"
            )

    @staticmethod
    def masked(mask, body, other):
        assert isinstance(V.kernel, CppVecKernel)
        code = BracesBuffer()
        var = V.kernel.cse.newvar()
        with V.kernel.masked(mask) as new_mask:
            code.writeline(f"auto {var} = [&]")
            with V.kernel.swap_buffers(code), code.indent():
                result = body()
                code.writeline(f"return {result};")
        code.writeline(";")
        V.kernel.compute.splice(code)

        dtype = result.dtype
        body_code = f"{var}()"
        body_code_vec = (
            body_code
            if result.is_vec
            else f"{V.kernel._get_vec_type(dtype)}({body_code})"
        )
        other_code = value_to_cpp(other, DTYPE_TO_CPP[dtype])
        # loading bool as VecMask<float, N>
        other_code_vec = (
            f"{V.kernel._get_mask_type()}::from({other_code})"
            if dtype == torch.bool
            else f"{V.kernel._get_vec_type(dtype)}({other_code})"
        )
        assert isinstance(new_mask, CppCSEVariable), new_mask
        if new_mask.is_vec:
            code = BracesBuffer()
            code.writeline("[&]")
            with V.kernel.swap_buffers(code), code.indent():
                code.writeline(f"if ({new_mask}.all_zero())")
                with code.indent():
                    code.writeline(f"return {other_code_vec};")
                code.writeline("else")
                with code.indent():
                    # Create cse variable to reuse kernel.overrides.where
                    body_vec_var = V.kernel.cse.generate(
                        V.kernel.compute,
                        body_code_vec,
                    )
                    other_vec_var = V.kernel.cse.generate(
                        V.kernel.compute,
                        other_code_vec,
                    )
                    assert isinstance(body_vec_var, CppCSEVariable), body_vec_var
                    assert isinstance(other_vec_var, CppCSEVariable), other_vec_var
                    body_vec_var.dtype = dtype
                    other_vec_var.dtype = dtype
                    code.writeline(
                        f"return {V.kernel.overrides.where(new_mask, body_vec_var, other_vec_var)};"
                    )
            code.writeline("()")
            csevar = V.kernel.cse.generate(
                V.kernel.compute,
                code,
            )
        elif result.is_vec:
            csevar = V.kernel.cse.generate(
                V.kernel.compute, f"{mask} ? {body_code_vec} : {other_code_vec}"
            )
        else:
            csevar = V.kernel.cse.generate(
                V.kernel.compute, f"{mask} ? {body_code} : {other_code}"
            )
        # `result` is explicitly added to the args for correct propagation
        # of relevant itervars and vectorization status.
        csevar.update_on_args("masked", (mask, body, other, result), {})
        return csevar

    @staticmethod
    def index_expr(expr, dtype):
        assert isinstance(V.kernel, CppVecKernel)
        index = V.kernel.rename_indexing(expr)
        tiling_var = V.kernel.itervars[V.kernel.tiling_idx]
        stride = V.kernel._try_get_const_stride(index, tiling_var)
        if stride == 0:
            return CppOverrides.index_expr(expr, dtype)
        elif stride is not None:
            idx = V.kernel.cse.generate(
                V.kernel.compute, cexpr(index), bounds=get_bounds_index_expr(expr)
            )
            value = ops.to_dtype(idx, dtype)
            if isinstance(value, OpsValue):
                value = value.value
            csevar = V.kernel.arange(value, stride)
        else:
            csevar = V.kernel._load_or_store_non_contiguous(  # type: ignore[assignment]
                None, index, dtype, V.kernel.compute
            )
        csevar.update_on_args("index_expr", (expr, dtype), {})
        return csevar


CppVecOverrides._initialize_pointwise_overrides("cppvec")


class CppTile2DOverrides(CppVecOverrides):
    @staticmethod
    def index_expr(expr, dtype):
        assert isinstance(V.kernel, CppTile2DKernel)
        expr = V.kernel.transform_indexing(expr)
        return CppVecOverrides.index_expr(expr, dtype)


class CppKernel(Kernel):
    overrides = CppOverrides  # type: ignore[assignment]
    sexpr = cexpr
    newvar_prefix = "auto "
    suffix = ";"

    def __init__(self, args, num_threads):
        super().__init__(args)
        self.call_ranges: Optional[Tuple[sympy.Expr, ...]] = None
        self.ranges: List[sympy.Expr] = []
        self.itervars: List[sympy.Symbol] = []
        self.reduction_depth = None
        self.reduction_prefix = IndentedBuffer()
        self.reduction_suffix = IndentedBuffer()
        self.parallel_reduction_prefix = IndentedBuffer()
        self.parallel_reduction_suffix = IndentedBuffer()
        self.local_reduction_init = IndentedBuffer()
        self.local_reduction_stores = IndentedBuffer()
        self.is_reduction = False
        self.non_parallel_reduction_prefix = IndentedBuffer()
        self.reduction_cse = CSE(self.newvar_prefix, self.suffix, name_prefix="tmp_acc")
        self.preloads = IndentedBuffer()
        self.poststores = IndentedBuffer()
        self.num_threads = num_threads  # num_threads the kernel specialized for
        self.reduction_omp_dec: Dict[Tuple[str, str], str] = {}

    def _gen_parallel_reduction_buffers(
        self,
        acc,
        acc_type,
        reduction_type,
        dtype,
        reduction_combine_fn=reduction_combine,
        reduction_init_fn=reduction_init,
        welford_weight_reciprocal_vec_fn=None,
    ):
        if config.cpp.dynamic_threads and not self.parallel_reduction_prefix:
            self.parallel_reduction_prefix.writeline(
                "int max_threads = omp_get_max_threads();"
            )
        acc_local = f"{acc}_local"
        num_threads = (
            "max_threads" if config.cpp.dynamic_threads else parallel_num_threads()
        )
        acc_per_thread = f"{acc}_arr[{num_threads}]"
        acc_local_in_array = acc_per_thread.replace(f"[{num_threads}]", "[tid]")
        self.local_reduction_init.writeline(
            f"{acc_type} {acc_local} = {reduction_init_fn(reduction_type, dtype)};"
        )
        self.parallel_reduction_prefix.writeline(f"{acc_type} {acc_per_thread};")
        self.parallel_reduction_prefix.writelines(
            [
                f"for (int tid = 0; tid < {num_threads}; tid++)",
                "{",
                f"    {acc_local_in_array} = {reduction_init_fn(reduction_type, dtype)};",
                "}",
            ],
        )
        self.local_reduction_stores.writelines(
            [
                f"{acc_local_in_array} = {acc_local};",
            ]
        )
        self.parallel_reduction_suffix.writelines(
            [
                f"for (int tid = 0; tid < {num_threads}; tid++)",
                "{",
                f"    {acc} = {reduction_combine_fn(reduction_type, acc, acc_local_in_array)};",
                "}",
            ],
        )
        if (
            reduction_type == "welford_reduce"
            and welford_weight_reciprocal_vec_fn
            and hasattr(self, "weight_recp_vec_range")
            and "vec" in f"{acc_type}"
        ):
            self.local_reduction_init.writeline(
                welford_weight_reciprocal_vec_fn(dtype, num_threads)
            )

    def get_reduction_var_pattern(self, line: str):
        return re.search("tmp_acc[0-9]+", line)

    def update_stores_with_parallel_reduction(self):
        for i, line in enumerate(self.stores._lines):
            if isinstance(line, str):
                m = self.get_reduction_var_pattern(line)
                if m:
                    var_name = m.group(0)
                    self.stores._lines[i] = line.replace(var_name, f"{var_name}_local")

    @contextlib.contextmanager
    def masked(self, mask):
        """Context manager to add an additional mask to loads and stores."""
        prior = self._load_mask
        if prior:
            mask = ops.and_(mask, prior)
            if isinstance(mask, OpsValue):
                mask = mask.value
                assert isinstance(mask, CppCSEVariable)
                # see NOTE [dtype of CppCSEVariable]
                # mask's dtype should be bool
                mask.dtype = torch.bool

        self._load_mask = mask
        try:
            yield mask
        finally:
            self._load_mask = prior

    def scale_index_with_offset(
        self, index: sympy.Expr, scale=1, itervar_idx=-1, offset=0
    ):
        var = self.itervars[itervar_idx]
        replacement = {var: var * scale + offset}
        new_index = sympy_subs(index, replacement)
        return new_index

    def index_to_str(self, index: sympy.Expr) -> str:
        """
        Convert an index expr to a string that can be used in cpp code.
        e.g. a sympy expression "s2" may actually appear as "ks1" in the cpp kernel.
        """
        return cexpr(self.rename_indexing(index))

    def index_indirect_depends_on(self, index: sympy.Expr, itervar: sympy.Symbol):
        """
        Check if an index has free symbol CppCSEVariable that depends on `itervar`.
        """
        return any(
            self.cse.varname_map[s.name].depends_on(itervar)  # type: ignore[attr-defined]
            for s in index.free_symbols
            if s.name in self.cse.varname_map  # type: ignore[attr-defined]
            and isinstance(self.cse.varname_map[s.name], CppCSEVariable)  # type: ignore[attr-defined]
        )

    def index_depends_on(self, index: sympy.Expr, itervar: sympy.Symbol):
        return itervar in index.free_symbols or self.index_indirect_depends_on(
            index, itervar
        )

    def var_ranges(self):
        return dict(zip(self.itervars, self.ranges))

    def check_bounds(
        self,
        expr: sympy.Expr,
        size: sympy.Expr,
        lower: bool,
        upper: bool,
    ):
        if not (lower or upper):
            return

        indirect = free_symbol_is_type(expr, SymT.TMP)
        if indirect:
            # indexing in compute
            csevar = ops.index_expr(expr, torch.int32).value
            buffer = V.kernel.compute
        else:
            # indexing in loads
            prior_compute = V.kernel.compute
            try:
                V.kernel.compute = self.loads
                csevar = ops.index_expr(expr, torch.int32).value
            finally:
                V.kernel.compute = prior_compute
            buffer = self.loads

        size_str = V.kernel.sexpr(self.rename_indexing(size)) if upper else None

        line = self.indirect_assert(csevar, "0" if lower else None, size_str)
        self.cse.generate(buffer, line, assignment=False)

    def load(self, name: str, index: sympy.Expr):
        var = self.args.input(name)
        index = self.rename_indexing(index)
        line = f"{var}[{cexpr_index(index)}]"
        if V.graph.get_dtype(name) in [torch.float16]:
            line = f"static_cast<float>({line})"
        csevar = self.cse.generate(self.loads, line)
        csevar.update_on_args("load", (self, name, index), {})
        return csevar

    def store(self, name, index, value, mode=None):
        assert "buf" in name
        var = self.args.output(name)
        index = self.rename_indexing(index)
        if mode is None:
            line = f"{var}[{cexpr_index(index)}] = {value};"
        elif mode == "atomic_add":
            if not config.cpp.dynamic_threads and self.num_threads == 1:
                line = f"{var}[{cexpr_index(index)}] += {value};"
            else:
                dtype = V.graph.get_dtype(name)
                # mirroring static_cast<float>(...) in load:
                value = f"static_cast<{DTYPE_TO_CPP[dtype]}>({value})"
                line = f"atomic_add(&{var}[{cexpr_index(index)}], {value});"
        else:
            raise NotImplementedError(f"store mode={mode}")
        self.stores.writeline(DeferredLine(name, line))

    def reduction(self, dtype, src_dtype, reduction_type, value):
        argmax_or_argmin = reduction_type in {"argmax", "argmin"}

        reduction_key = src_dtype, reduction_type, value
        if reduction_key in self.reduction_cse.reduction_cache:
            return self.reduction_cse.reduction_cache[reduction_key]

        acc = self.reduction_cse.generate(
            self.loads, f"reduction {reduction_key}", write=False
        )
        self.is_reduction = True
        if argmax_or_argmin:
            prefix, parallel_prefix, local_init = argmax_argmin_prefix(
                reduction_type, src_dtype, acc
            )
            self.local_reduction_init.writelines(local_init)
            self.reduction_prefix.writelines(prefix)
            self.parallel_reduction_prefix.writelines(parallel_prefix)
            compare_op = (
                "greater_or_nan" if reduction_type == "argmax" else "less_or_nan"
            )
            assert self.reduction_depth is not None
            index = self.itervars[self.reduction_depth]
            for i in range(self.reduction_depth + 1, len(self.itervars)):
                index = index * self.ranges[i] + self.itervars[i]
            self.stores.writelines(
                [
                    f"if(!({compare_op}({acc}.value, {value}, {acc}.index, {cexpr_index(index)}))) {{",
                    f"    {acc}.index = {cexpr_index(index)}; {acc}.value = {value};",
                    "}",
                ]
            )
            acc_local = f"{acc}_local"
            num_threads = parallel_num_threads()
            acc_per_thread = f"{acc}_arr[{num_threads}]"
            acc_local_in_array = acc_per_thread.replace(f"[{num_threads}]", "[tid]")
            self.parallel_reduction_suffix.writelines(
                [
                    f"for (int tid = 0; tid < {num_threads}; tid++)",
                    "{",
                    f"    if(!({compare_op}({acc}.value, {acc_local_in_array}.value, {acc}.index, {acc_local_in_array}.index))) {{",
                    f"        {acc}.index = {acc_local_in_array}.index; {acc}.value = {acc_local_in_array}.value;",
                    "    }",
                    "}",
                ],
            )
            self.local_reduction_stores.writelines(
                [
                    f"{acc_local_in_array} = {acc_local};",
                ]
            )
        else:
            acc_type = reduction_acc_type(reduction_type, dtype)

            self.reduction_prefix.writeline(
                f"{acc_type} {acc} = {reduction_init(reduction_type, dtype)};"
            )
            self.stores.writeline(
                f"{acc} = {reduction_combine(reduction_type, acc, value)};"
            )
            self._gen_parallel_reduction_buffers(acc, acc_type, reduction_type, dtype)
        result = reduction_project(reduction_type, acc)
        self.reduction_cse.reduction_cache[reduction_key] = result
        return result

    def store_reduction(self, name, index, value):
        index = self.rename_indexing(index)
        var = self.args.output(name)
        self.reduction_suffix.writeline(
            DeferredLine(name, f"{var}[{cexpr_index(index)}] = {value};")
        )

    def set_ranges(self, lengths, reduction_lengths):
        if self.call_ranges:
            assert self.call_ranges == tuple(lengths) + tuple(
                reduction_lengths
            ), f"{self.call_ranges} == {tuple(lengths)} + {tuple(reduction_lengths)}"
            assert self.reduction_depth == len(lengths)
        else:
            self.call_ranges = tuple(lengths) + tuple(reduction_lengths)
            self.ranges = [self.rename_indexing(x) for x in self.call_ranges]
            self.itervars = [
                sympy_index_symbol_with_prefix(SymT.XBLOCK, n)
                for n in range(len(self.ranges))
            ]
            self.reduction_depth = len(lengths)
        return (
            self.itervars[: self.reduction_depth],
            self.itervars[self.reduction_depth :],
        )

    def size_hint(self):
        return V.graph.sizevars.size_hint(
            sympy_product(self.call_ranges), fallback=8192
        )

    def codegen_loops_impl(self, loop_nest, code, worksharing):
        threads = parallel_num_threads()
        assert self.call_ranges is not None
        kernels = loop_nest.get_kernels()
        has_outer_loop_kernel = any(
            isinstance(kernel, OuterLoopFusedKernel) for kernel in kernels
        )
        if has_outer_loop_kernel:
            assert len(kernels) == 1
            assert isinstance(kernels[0], OuterLoopFusedKernel)
            par_depth = kernels[0].decide_parallel_depth(
                loop_nest.max_parallel_depth(), threads
            )
        else:
            par_depth = self.decide_parallel_depth(
                loop_nest.max_parallel_depth(), threads
            )

        with contextlib.ExitStack() as stack:
            if par_depth:
                if loop_nest.is_reduction_only():
                    # need to close the worksharing scope to define reduction vars outside it
                    worksharing.close()
                else:
                    worksharing.parallel(threads)
                loop_nest.mark_parallel(par_depth)
            elif threads > 1:
                if worksharing.single():
                    stack.enter_context(code.indent())

            def gen_loop_kernel(loop: LoopLevel):
                def is_parallel_reduction(loop):
                    root = loop.get_root()
                    return root.is_reduction and root.parallel

                kernels = loop.get_kernels()
                assert len(kernels) == 1
                if not isinstance(
                    kernels[0], OuterLoopFusedKernel
                ) and is_parallel_reduction(loop):
                    kernels[0].update_stores_with_parallel_reduction()
                gen_kernel(kernels[0])

            def gen_kernel(kernel):
                if isinstance(kernel, OuterLoopFusedKernel):
                    for loop in kernel.inner:
                        if loop.inner:
                            gen_loops(loop.inner, loop.is_reduction)
                        else:
                            with contextlib.ExitStack() as stack:
                                # If there is any kernel existing at the final outer loop fusion level,
                                # the kernel code should be placed within its respective indent to prevent
                                # the duplication of variable definitions.
                                stack.enter_context(code.indent())
                                gen_loop_kernel(loop)
                else:
                    with contextlib.ExitStack() as stack:
                        assert kernel
                        if hasattr(kernel, "codegen_inner_loops"):
                            code.splice(kernel.preloads)
                            kernel.codegen_inner_loops(code)
                            stack.enter_context(code.indent())
                        code.splice(kernel.loads)
                        code.splice(kernel.compute)
                        code.splice(kernel.stores)
                    if hasattr(kernel, "codegen_inner_loops"):
                        code.splice(kernel.poststores)

            def get_reduction_code_buffer(loops, buffer="prefix"):
                assert buffer in ("prefix", "suffix", "local")
                for loop in loops:
                    for kernel in loop.get_kernels():
                        if buffer == "local":
                            return (
                                kernel.local_reduction_init,
                                kernel.local_reduction_stores,
                            )
                        elif buffer == "suffix":
                            suffix = kernel.reduction_suffix
                            if loop.parallel:
                                suffix = kernel.parallel_reduction_suffix + suffix
                            return suffix
                        else:
                            prefix = kernel.reduction_prefix
                            if loop.parallel:
                                prefix = prefix + kernel.parallel_reduction_prefix
                            else:
                                prefix = prefix + kernel.non_parallel_reduction_prefix
                            return prefix

            def gen_loops(loops: List[LoopLevel], in_reduction=False):
                with contextlib.ExitStack() as stack_outer:
                    local_reduction_init = local_reduction_stores = None
                    if loops:
                        loop = loops[0]
                        if loop.is_reduction and not in_reduction:
                            reduction_prefix = get_reduction_code_buffer(loops)
                            if reduction_prefix:
                                stack_outer.enter_context(code.indent())
                            code.splice(reduction_prefix)
                        if loop_nest.is_reduction_only() and loop.parallel:
                            (
                                local_reduction_init,
                                local_reduction_stores,
                            ) = get_reduction_code_buffer(loops, "local")
                            worksharing.parallel(threads)
                            if local_reduction_init:
                                assert local_reduction_stores
                                code.splice(local_reduction_init)

                    for loop in loops:
                        gen_loop(loop)

                    if loops:
                        loop = loops[0]
                        if loop_nest.is_reduction_only() and loop.parallel:
                            if local_reduction_stores:
                                code.splice(local_reduction_stores)
                            worksharing.close()
                        if loop.is_reduction and not in_reduction:
                            code.splice(get_reduction_code_buffer(loops, "suffix"))

            def gen_loop(loop: LoopLevel):
                with contextlib.ExitStack() as stack:
                    loop_lines = loop.lines()
                    if loop_lines is None:
                        return
                    code.writelines(loop_lines)
                    stack.enter_context(code.indent())
                    # generate inner loops or loop body
                    if loop.inner:
                        gen_loops(loop.inner, loop.is_reduction)
                    else:
                        gen_loop_kernel(loop)

            stack.enter_context(code.indent())
            if loop_nest.root:
                if (
                    has_outer_loop_kernel
                    and isinstance(V.local_buffer_context, LocalBufferContext)
                    and V.local_buffer_context.local_buffers
                ):
                    # Allocate local buffer
                    local_buffers = V.local_buffer_context.local_buffers
                    for local_buffer in local_buffers.values():
                        # For dynamic size, rename s to ks
                        local_buf_size = sympy_product(
                            [
                                self.rename_indexing(size_val)
                                for size_val in local_buffer.get_layout().size
                            ]
                        )
                        local_buf_dtype = DTYPE_TO_CPP[local_buffer.get_layout().dtype]
                        allocate = f"std::make_unique<{local_buf_dtype} []>({cexpr(local_buf_size)})"
                        local_buffer_name = local_buffer.get_name()
                        code.splice(
                            f"std::unique_ptr<{local_buf_dtype} []> buf_{local_buffer_name} = {allocate};"
                        )
                        code.splice(
                            f"{local_buf_dtype}* {local_buffer_name} = buf_{local_buffer_name}.get();"
                        )
                gen_loops(loop_nest.root)
            else:
                gen_kernel(loop_nest.kernel)

    def codegen_loops(self, code, worksharing):
        loop_nest = LoopNestWithSplit.build(self)
        self.codegen_loops_impl(loop_nest, code, worksharing)

    @property
    def assert_function(self) -> str:
        if V.graph.aot_mode:
            # TODO: Using AOTI_TORCH_CHECK is causing performance drop for some models
            # compared with JIT Inductor which uses TORCH_CHECK
            return "AOTI_TORCH_CHECK"
        else:
            return "TORCH_CHECK"

    def decide_parallel_depth(self, max_parallel_depth, threads):
        assert self.call_ranges is not None
        ranges = self.call_ranges[:max_parallel_depth]
        seq = self.size_hint()
        par = 1
        depth = 0
        for expr in ranges:
            hint = V.graph.sizevars.size_hint(expr, fallback=8192)
            if par >= 2 * threads or par == threads:
                break
            if seq // threads < config.cpp.min_chunk_size:
                # not enough work
                break
            depth += 1
            par *= hint
            seq /= hint
        # if we assume thread number is dynamic, make sure we
        # have at least one parallel scope and let OMP runtime
        # to manage the serial vs. parallel.
        if config.cpp.dynamic_threads and depth == 0 and len(ranges) > 0:
            depth = 1
        return depth

    @contextlib.contextmanager
    def write_to_suffix(self):
        prior = (self.loads, self.compute, self.stores, self.cse)
        self.loads = IndentedBuffer()
        self.compute = IndentedBuffer()
        self.stores = IndentedBuffer()
        self.cse = self.cse.clone()
        yield
        self.reduction_suffix.splice(self.loads)
        self.reduction_suffix.splice(self.compute)
        self.reduction_suffix.splice(self.stores)
        (self.loads, self.compute, self.stores, self.cse) = prior

    def create_cse_var(self, *args, **kwargs):
        return CppCSEVariable(*args, **kwargs)

    def get_to_dtype_expr(self, src, dtype, src_dtype):
        return f"c10::convert<{DTYPE_TO_CPP[dtype]}>({src})"

    def cache_dtype_convert(self, dst, dst_dtype, src, src_dtype):
        expr = self.get_to_dtype_expr(src, dst_dtype, src_dtype)
        self.cse.cache[expr] = dst


class CppVecKernel(CppKernel):
    overrides = CppVecOverrides  # type: ignore[assignment]

    def __init__(
        self,
        args,
        num_threads,
        tiling_factor=0,
        tiling_idx=-1,
        tiling_dtype=torch.float,
    ):
        super().__init__(args, num_threads)
        self.vec_isa = cpu_vec_isa.pick_vec_isa()
        assert self.vec_isa
        if tiling_factor == 0:
            tiling_factor = self.vec_isa.nelements(dtype=tiling_dtype)
        self.tiling_factor = tiling_factor
        self.tiling_idx = tiling_idx

    def _try_get_const_stride(self, index: sympy.Expr, itervar: sympy.Symbol):
        if self.index_indirect_depends_on(index, itervar):
            return None
        for indirect_var in (
            self.cse.varname_map[s.name]  # type: ignore[attr-defined]
            for s in index.free_symbols
            if symbol_is_type(s, SymT.TMP)
        ):
            assert isinstance(indirect_var, CppCSEVariable)
            if indirect_var.is_vec:
                return None
        stride = stride_at_vec_range(index, itervar, self.tiling_factor)
        return stride if stride.is_number else None

    def _get_num_vectors(self, dtype: torch.dtype) -> int:
        num_vectors = math.ceil(
            self.tiling_factor * dtype.itemsize * 8 / self.vec_isa.bit_width()
        )
        assert num_vectors >= 1
        return num_vectors

    def _get_vec_type(self, dtype: torch.dtype) -> str:
        num_vectors = self._get_num_vectors(dtype)
        if num_vectors == 1:
            return f"at::vec::Vectorized<{DTYPE_TO_CPP[dtype]}>"
        else:
            return f"at::vec::VectorizedN<{DTYPE_TO_CPP[dtype]},{num_vectors}>"

    def _get_mask_type(self, dtype: torch.dtype = torch.float) -> str:
        if dtype == torch.bool:
            return ""
        num_vectors = self._get_num_vectors(dtype)
        return f"at::vec::VecMask<{DTYPE_TO_CPP[dtype]},{num_vectors}>"

    def _get_mask_cast(self, mask: CppCSEVariable, dtype: torch.dtype) -> str:
        assert mask.dtype == torch.bool, repr(mask)
        num_vectors = self._get_num_vectors(dtype)
        return f"{mask}.template cast<{DTYPE_TO_CPP[dtype]},{num_vectors}>()"

    def get_reduction_var_pattern(self, line: str):
        return re.search("tmp_acc[0-9]+_vec", line)

    def _get_vec_load_line(
        self,
        var: str,
        index: sympy.Expr,
        dtype: torch.dtype,
        load_mask: Optional[CppCSEVariable] = None,
    ):
        """
        Get a load line str that loads a vector from `var` at `index` of type `dtype`.
        If `load_mask` is not None, we do a masked load accordingly.
        Notes on the `dtype`:
        1. We always load `self.tiling_factor` number of elements regardless of the `dtype`.
           It means we load half of the vector lanes for 16-bit data types and quarter of the
           vector lanes for 8-bit data types.
        2. `torch.bool` and `torch.uint8` could mean masks and we load them as float mask vectors.
        """
        cpp_type = DTYPE_TO_CPP[dtype]
        num_vectors = self._get_num_vectors(dtype)
        load_mask_str = None
        if load_mask:
            if not load_mask.is_vec:
                # TODO: avoid hard-code torch.float
                load_mask_str = f"{self._get_mask_type(torch.float)}::from({load_mask})"
            else:
                load_mask_str = f"{self._get_mask_cast(load_mask, torch.float)}"
        loadbuf = f"{var} + {cexpr_index(index)}" if index != 0 else var
        if dtype == torch.bool:
            # TODO: should we consider load mask here?
            line = f"{self._get_mask_type()}::from({loadbuf})"
        else:
            line = (
                f"{load_mask_str}.template loadu<{cpp_type},{num_vectors}>({loadbuf})"
                if load_mask_str
                else f"{self._get_vec_type(dtype)}::loadu({loadbuf}, {self.tiling_factor})"
            )
        return line

    def _load_or_store_non_contiguous(
        self,
        var: Optional[str],
        index: sympy.Expr,
        dtype: torch.dtype,
        buffer: Optional[IndentedBuffer] = None,
        store_value: Optional[Union[str, CppCSEVariable]] = None,
    ) -> Optional[CppCSEVariable]:
        """
        Load or store a vector in a non-contiguous way. The vector is initialized from an array that is
        filled in an inner loop over the tiling factor.
        :param var: buffer to load from or store to, i.e. `var[transformed(index)]`. If None, we load the index
                    as index expression, i.e. `transformed(index)`.
        :param index: index into the `var` or the index expression by its own if `var` is None.
                      The `index` could contain indirect indexing or the tiling itervar. When used in
                      the inner loop, the index is transformed as follows:
                      1. the index is linearized along the tiling dim.
                      2. the indirect indexing vector variables are transformed into arrays over the tiling dim.
        :param dtype: data type of `var` or `index` if `var` is None.
        :param buffer: the code buffer to write the generated code to. If None, we write to `self.loads`.
        :param store_value: the value to store. If None, we load the vector.
        :return: a CppCSEVariable that represents the loaded vector or None if it is a store.
        """
        assert not store_value or var is not None, "store var must be provided"

        if buffer is None:
            buffer = self.loads

        def get_result_size(dtype: torch.dtype) -> int:
            if dtype.itemsize < 4:
                return self.tiling_factor * (4 // dtype.itemsize)
            else:
                return self.tiling_factor

        def vec_to_array(vec_var: CppCSEVariable) -> CppCSEVariable:
            assert vec_var.is_vec
            code = BracesBuffer()
            code.writeline("[&]")
            with code.indent():
                vec_dtype = vec_var.dtype
                assert vec_dtype is not None
                if vec_dtype == torch.bool:
                    vec_dtype = torch.float
                result_size = get_result_size(vec_dtype)
                code.writeline(
                    f"__at_align__ std::array<{DTYPE_TO_CPP[vec_dtype]}, {result_size}> tmpbuf;"
                )
                line = f"{vec_var}.store(tmpbuf.data());"
                code.writeline(line)
                code.writeline("return tmpbuf;")
            code.writeline("()")
            csevar = self.cse.generate(buffer, code)
            assert isinstance(csevar, CppCSEVariable)
            return csevar

        code = BracesBuffer()
        code.writeline("[&]")
        with code.indent():
            result_size = get_result_size(dtype)
            result_declare = (
                f"__at_align__ std::array<{DTYPE_TO_CPP[dtype]}, {result_size}> tmpbuf;"
            )
            code.writeline(result_declare)
            if store_value:
                code.writeline(f"{store_value}.store(tmpbuf.data());")
            itervar_inner = sympy_index_symbol(
                f"{self.itervars[self.tiling_idx]}_inner"
            )
            replacements = {}
            for indirect_var in (
                self.cse.varname_map[s.name]  # type: ignore[attr-defined]
                for s in index.free_symbols
                if symbol_is_type(s, SymT.TMP)
            ):
                assert isinstance(indirect_var, CppCSEVariable)
                if indirect_var.is_vec:
                    array_var = vec_to_array(indirect_var)
                    replacements[indirect_var] = f"{array_var}[{itervar_inner}]"
            index = self.scale_index_with_offset(
                index, itervar_idx=self.tiling_idx, offset=itervar_inner
            )
            load_mask = None
            if self._load_mask is not None:
                assert not store_value, "unexpected store with load mask"
                assert isinstance(self._load_mask, CppCSEVariable), self._load_mask
                if self._load_mask.is_vec:
                    load_mask = f"{self._load_mask}.is_masked({itervar_inner})"
                else:
                    load_mask = f"{self._load_mask} != 0"
            if cpp_builder.is_gcc():
                code.writeline(f"#pragma GCC unroll {self.tiling_factor}")
            else:
                code.writeline(f"#pragma unroll {self.tiling_factor}")
            code.writeline(
                f"for (long {itervar_inner} = 0; {itervar_inner} < {self.tiling_factor}; {itervar_inner}++)"
            )
            with code.indent(), contextlib.ExitStack() as stack:
                index_c = cexpr_index(index)
                for indirect_var in replacements:
                    index_c = re.sub(
                        r"\b" + f"{indirect_var}" + r"\b",
                        replacements[indirect_var],
                        index_c,
                    )
                rhs = f"{var}[{index_c}]" if var is not None else f"{index_c}"
                if load_mask:
                    code.writeline(f"if ({load_mask})")
                    stack.enter_context(code.indent())
                if store_value:
                    code.writeline(f"{rhs} = tmpbuf[{itervar_inner}];")
                else:
                    code.writeline(f"tmpbuf[{itervar_inner}] = {rhs};")
            if not store_value:
                load_line = self._get_vec_load_line("tmpbuf.data()", 0, dtype)  # type: ignore[arg-type]
                code.writeline(f"return {load_line};")
        code.writeline("()")
        if store_value:
            code.writeline(";")
            buffer.splice(code)
            return None
        else:
            csevar = self.cse.generate(buffer, code)
            assert isinstance(csevar, CppCSEVariable)
            csevar.is_vec = True
            return csevar

    def load(self, name: str, index: sympy.Expr):
        var = self.args.input(name)
        index = self.rename_indexing(index)
        dtype = V.graph.get_dtype(name)
        tiling_var = self.itervars[self.tiling_idx]
        stride = self._try_get_const_stride(index, tiling_var)
        if stride == 0:
            # load scalar and lazily broadcast it on demand
            return super().load(name, index)
        elif stride == 1:
            # load contiguously
            line = self._get_vec_load_line(var, index, dtype, self._load_mask)
            csevar = self.cse.generate(self.loads, line)  # type: ignore[assignment]
        else:
            csevar = self._load_or_store_non_contiguous(var, index, dtype)  # type: ignore[assignment]
        assert isinstance(csevar, CppCSEVariable)
        csevar.update_on_args("load", (self, name, index), {})
        csevar.is_vec = True
        return csevar

    def _get_store_line(
        self,
        value: Union[str, CppCSEVariable],
        var: str,
        index: sympy.Expr,
        dtype: torch.dtype,
    ):
        """
        Get a store line buffer that stores `value` into `var` at `index` of `dtype`. It handles
        both contiguous and non-contiguous store cases.
        :param value: Vectorized type templaterized on `dtype`.
        :param var: buffer to store into.
        :index: index into the `var`.
        """
        # when value's type is str (e.g., welford reduction), caller should make sure
        # it is a vector
        assert isinstance(value, str) or (
            isinstance(value, CppCSEVariable) and value.is_vec
        ), value
        tiling_var = self.itervars[self.tiling_idx]
        var_expr = f"{var} + {cexpr_index(index)}"
        stride = self._try_get_const_stride(index, tiling_var)
        code = IndentedBuffer()
        if stride == 1:
            if dtype == torch.float:
                code.writeline(f"{value}.store({var_expr});")
            else:
                code.writeline(f"{value}.store({var_expr}, {self.tiling_factor});")
        else:
            self._load_or_store_non_contiguous(
                var, index, dtype, buffer=code, store_value=value
            )
        return code

    def store(self, name, index, value, mode=None):
        assert "buf" in name
        assert mode is None
        assert isinstance(value, CppCSEVariable), value
        if not value.is_vec:
            # this happens when we store a scalar into a vectorized buffer like "fill"
            value = self.broadcast(value)
        var = self.args.output(name)
        index = self.rename_indexing(index)
        code = self._get_store_line(value, var, index, V.graph.get_dtype(name))
        self.stores.splice(code.map(lambda x: DeferredLine(name, x)))

    def reduction(self, dtype, src_dtype, reduction_type, value):
        assert reduction_type in {
            "max",
            "min",
            "sum",
            "prod",
            "xor_sum",
            "welford_reduce",
            "welford_combine",
        }
        assert dtype == src_dtype
        assert dtype in [torch.float, torch.int64]
        assert isinstance(value, CppCSEVariable), value

        if not value.is_vec:
            value = self.broadcast(value)

        reduction_key = src_dtype, reduction_type, value
        if reduction_key in self.reduction_cse.reduction_cache:
            return self.reduction_cse.reduction_cache[reduction_key]

        vec_ns = "at::vec"
        vec = f"{vec_ns}::Vectorized<{DTYPE_TO_CPP[dtype]}>"
        acc_type = reduction_acc_type(reduction_type, dtype)
        acc_type_vec = self.reduction_acc_type_vec(reduction_type, dtype)

        acc = self.reduction_cse.generate(
            self.loads, f"reduction {reduction_key}", write=False
        )
        acc_vec = f"{acc}_vec"
        self.is_reduction = True
        self.reduction_prefix.writeline(
            f"{acc_type} {acc} = {reduction_init(reduction_type, dtype)};"
        )
        self.reduction_prefix.writeline(
            f"{acc_type_vec} {acc_vec} = {self.reduction_init_vec(reduction_type, dtype)};"
        )
        # save the reciprocal of weights for welford reduce if using static shape
        reduction_size = functools.reduce(
            lambda x, y: x * y, self.ranges[self.reduction_depth :]
        )
        if reduction_type == "welford_reduce":
            reduction_factor = (
                self.tiling_factor if self.tiling_idx >= self.reduction_depth else 1
            )
            self.weight_recp_vec_range = FloorDiv(reduction_size, reduction_factor)
            self.non_parallel_reduction_prefix.writeline(
                self.welford_weight_reciprocal_vec(dtype, None)
            )
            self.stores.writeline(
                f"{acc_vec} = {self.reduction_combine_vec(reduction_type, acc_vec, value, True)};"
            )
        else:
            self.stores.writeline(
                f"{acc_vec} = {self.reduction_combine_vec(reduction_type, acc_vec, value)};"
            )
        self._gen_parallel_reduction_buffers(
            acc,
            acc_type,
            reduction_type,
            dtype,
        )
        self._gen_parallel_reduction_buffers(
            acc_vec,
            acc_type_vec,
            reduction_type,
            dtype,
            reduction_combine_fn=self.reduction_combine_vec,
            reduction_init_fn=self.reduction_init_vec,
            welford_weight_reciprocal_vec_fn=self.welford_weight_reciprocal_vec,
        )
        tmpvar: Union[str, CSEVariable]
        if self.tiling_idx >= self.reduction_depth:
            # Horizontal reduction
            if is_welford_reduction(reduction_type):
                assert (
                    self._get_num_vectors(dtype) == 1
                ), "Welford reduction does not support VectorizedN (N>1)"
                next_value = f"welford_vec_reduce_all({acc_vec})"
            else:
                reduce_all_body = (
                    "{ return "
                    + self.reduction_combine_vec(reduction_type, "x", "y")
                    + "; }"
                )
                vec = f"at::vec::Vectorized<{DTYPE_TO_CPP[dtype]}>"
                vec_reduce_all_func = f"at::vec::vec_reduce_all<{DTYPE_TO_CPP[dtype]}>"
                next_value = f"{vec_reduce_all_func}([]({vec}& x, {vec}& y) {reduce_all_body}, {acc_vec})"

            self.reduction_suffix.writeline(
                f"{acc} = {reduction_combine(reduction_type, acc, next_value)};"
            )
            tmpvar = acc
        else:
            tmpvar = acc_vec

        result = reduction_project(reduction_type, tmpvar)
        self.reduction_cse.reduction_cache[reduction_key] = result
        return result

    def store_reduction(self, name, index, value):
        index = self.rename_indexing(index)
        var = self.args.output(name)
        out_dtype = V.graph.get_dtype(name)
        dtype = torch.float if out_dtype.is_floating_point else torch.int64
        code = IndentedBuffer()
        if self.tiling_idx >= self.reduction_depth:
            # Horizontal reduction
            code.writeline(
                f"{var}[{cexpr_index(index)}] = static_cast<{DTYPE_TO_CPP[out_dtype]}>({value});"
            )
        else:
            # Vertical reduction
            if out_dtype != dtype:
                converted_value = f"{DTYPE_TO_CPP[out_dtype]}_{value}"
                code.writeline(
                    f"auto {converted_value} = at::vec::convert<{DTYPE_TO_CPP[out_dtype]}>({value});"
                )
                value = converted_value
            code.splice(self._get_store_line(value, var, index, out_dtype))
        self.reduction_suffix.splice(code.map(lambda x: DeferredLine(name, x)))

    def broadcast(self, scalar_var: CppCSEVariable) -> CppCSEVariable:
        assert not scalar_var.is_vec
        if scalar_var.dtype == torch.bool:
            vec_var = self.cse.generate(
                self.compute, f"{self._get_mask_type()}::from({scalar_var.name})"
            )
        else:
            assert scalar_var.dtype is not None
            vec_var = self.cse.generate(
                self.compute,
                f"{self._get_vec_type(scalar_var.dtype)}({scalar_var.name})",
            )
        assert isinstance(vec_var, CppCSEVariable)
        vec_var.dtype = scalar_var.dtype
        vec_var.dependent_itervars = scalar_var.dependent_itervars
        vec_var.is_vec = True
        return vec_var

    def arange(self, index: CppCSEVariable, stride: sympy.Symbol) -> CppCSEVariable:
        assert not index.is_vec
        assert index.dtype is not None
        csevar = self.cse.generate(
            self.compute,
            f"{self._get_vec_type(index.dtype)}::arange({index}, {stride})",
        )
        assert isinstance(csevar, CppCSEVariable)
        csevar.dtype = index.dtype
        csevar.is_vec = True
        return csevar

    def reduction_init_vec(self, reduction_type, dtype):
        scalar_type = DTYPE_TO_COMPUTATION_DTYPE[dtype]
        vec_type = self._get_vec_type(scalar_type)

        if is_welford_reduction(reduction_type):
            return f"Welford<{vec_type}>()"

        scalar_init = reduction_init(reduction_type, dtype)
        return f"{vec_type}({scalar_init})"

    def reduction_acc_type_vec(self, reduction_type, dtype):
        assert reduction_type not in {"argmin", "argmax"}
        scalar_type = DTYPE_TO_COMPUTATION_DTYPE[dtype]
        vec_type = self._get_vec_type(scalar_type)
        if is_welford_reduction(reduction_type):
            return f"Welford<{vec_type}>"

        return vec_type

    def welford_weight_reciprocal_vec(self, dtype, num_threads=None):
        vec_num_range_thread = (
            CeilDiv(self.weight_recp_vec_range, num_threads)
            if num_threads
            else self.weight_recp_vec_range
        )
        vec_num_range_thread_expr = cexpr_index(vec_num_range_thread)
        return f"static WeightRecp<{self._get_vec_type(dtype)}> weight_recps({vec_num_range_thread_expr});"

    def reduction_combine_vec(
        self, reduction_type, var, next_value, use_weight_recps=False
    ):
        if reduction_type == "max":
            return f"at::vec::maximum({var}, {next_value})"
        elif reduction_type == "min":
            return f"at::vec::minimum({var}, {next_value})"
        elif reduction_type == "sum":
            return f"{var} + {next_value}"
        elif reduction_type == "prod":
            return f"{var} * {next_value}"
        elif reduction_type == "xor_sum":
            return f"{var} ^ {next_value}"
        elif reduction_type == "welford_reduce":
            if use_weight_recps:
                return f"welford_combine({var}, {next_value}, &weight_recps)"
            else:
                return f"welford_combine({var}, {next_value})"
        elif reduction_type == "welford_combine":
            if isinstance(next_value, tuple):
                # When reading a value from Inductor IR we have a tuple of variable names
                mean, m2, weight = next_value
            else:
                # When combining intermediate accumulators we have a Welford<T> struct
                mean, m2, weight = reduction_project(reduction_type, next_value)
            return f"welford_combine({var}, {{{mean}, {m2}, {weight}}})"
        else:
            raise NotImplementedError

    def indirect_assert(self, var, lower, upper, mask=None):
        assert not mask, "do not support mask in indirect_indexing assertion"
        assert isinstance(var, CppCSEVariable)
        assert var.dtype is not None
        if not var.is_vec:
            return super().indirect_assert(var, lower, upper, mask)
        lower_scalar = lower
        upper_scalar = upper
        if lower:
            lower = f"{self._get_vec_type(var.dtype)}({lower})"
        if upper:
            upper = f"{self._get_vec_type(var.dtype)}({upper})"
        if lower and upper:
            cond = f"({lower} <= {var}) & ({var} < {upper})"
            cond_print = f"{lower_scalar} <= {var} < {upper_scalar}"
        elif lower:
            cond = f"{lower} <= {var}"
            cond_print = f"{lower_scalar} <= {var}"
        else:
            assert upper
            cond = f"{var} < {upper}"
            cond_print = f"{var} < {upper_scalar}"
        cond = f"({self._get_mask_type(var.dtype)}({cond})).all_masked()"
        return f'{self.assert_function}({cond}, "index out of bounds: {cond_print}")'

    def get_to_dtype_expr(self, src, dtype, src_dtype):
        assert isinstance(src, CppCSEVariable)
        if not src.is_vec:
            return super().get_to_dtype_expr(src, dtype, src_dtype)
        src_cpp_type = DTYPE_TO_CPP[src_dtype]
        src_num_vectors = self._get_num_vectors(src_dtype)
        dst_cpp_type = DTYPE_TO_CPP[dtype]
        dst_num_vectors = self._get_num_vectors(dtype)
        expr = f"({src})"
        if src_dtype != torch.bool and dtype == torch.bool:
            expr = f"{self._get_mask_type(src_dtype)}::from<{src_cpp_type},{src_num_vectors}>({src})"
        elif src_dtype == torch.bool and dtype != torch.bool:
            expr = f"{src}.to<{dst_cpp_type},{dst_num_vectors}>()"
        elif src_dtype != dtype:
            if src_num_vectors == dst_num_vectors == 1:
                expr = f"at::vec::convert<{dst_cpp_type}>({src})"
            else:
                expr = f"at::vec::convert<{dst_cpp_type},{dst_num_vectors},{src_cpp_type},{src_num_vectors}>({src})"
        return expr


class CppTile2DKernel(CppVecKernel):
    """
    A vector kernel that handles the 2d tiles with the tile size defined in `tiling_factor` on
    the inner-most loop level and one of the outer loop level (`outer_tiling_idx`). When the data
    tile is accessed in a contiguous way from the outer loop axis, a transposition is applied on the
    tile to make the access contiguous from the inner-most loop axis. Then, the same vectorization
    logic from its parent `CppVecKernel` is leveraged for load/store/compute. The transposed tile load
    and store are generated into kernel.preloads and kernel.poststores buffers.

    The loop structure looks like below:
    for ...
      for i_outer ...
        for ...
          for inner_most ...
            // generated by CppTile2DKernel
            float tmp0[16*16]; at::vec::transpose_mxn<...>(tmp0, in_ptr0 + ..., ...); // into kernel.preloads
            float tmp1[16*16]; // into kernel.preloads
            for i_inner ... { // the kernel inner loop
              vectorized loads/compute/stores (e.g., load tmp0, store tmp1) // into kernel.loads/compute/stores
            }
            at::vec::transpose_mxn(out_ptr0 + ..., tmp1, ...) // into kernel.poststores
          for inner_most ... (tail)
            // generated by CppVecKernel
            ...
      for i_outer ... (tail)
        for ...
          for ...
            // generated by CppKernel
            ...
    """

    overrides = CppTile2DOverrides  # type: ignore[assignment]

    def __init__(self, args, num_threads, tiling_factor, tiling_indices, tiling_dtype):
        super().__init__(
            args, num_threads, tiling_factor, tiling_indices[1], tiling_dtype
        )
        self.tiling_indices = tiling_indices

    def inner_itervar(self):
        return sympy_index_symbol(f"{self.itervars[self.outer_idx]}_inner")

    def need_vec_transpose(self, index):
        outer_var = self.itervars[self.outer_idx]
        inner_var = self.itervars[self.tiling_idx]
        outer_stride = stride_at_vec_range(index, outer_var, self.tiling_factor)
        inner_stride = stride_at_vec_range(index, inner_var, self.tiling_factor)
        return (
            self._load_mask is None  # TODO: support transposition with mask
            and outer_stride == 1
            and index.has(inner_var)
            and not inner_stride.has(inner_var)
            and not inner_stride.has(outer_var)
        )

    def gen_transposed_tile_load_store(self, name, var, index, is_store):
        # transposed tile load/store outside the kernel inner loop
        dtype = V.graph.get_dtype(name)
        factor = self.tiling_factor
        src = f"{var} + {cexpr_index(index)}"
        dst = "__place_holder__"
        ld_src = f"{cexpr_index(stride_at_vec_range(index, self.itervars[self.tiling_idx], self.tiling_factor))}"
        ld_dst = f"{factor}"
        if is_store:
            src, dst = dst, src
            ld_src, ld_dst = ld_dst, ld_src

        need_define = True
        load_or_store = f"at::vec::transpose_mxn<{DTYPE_TO_CPP[dtype]},{factor},{factor}>({src}, {ld_src}, {dst}, {ld_dst});"
        if is_store:
            tile_var = self.cse.newvar()
        elif load_or_store not in self.cse.cache:
            tile_var = self.cse.generate(self.preloads, load_or_store, write=False)
        else:
            need_define = False
            tile_var = self.cse.cache[load_or_store]

        if need_define:
            define_line = f"{DTYPE_TO_CPP[dtype]} {tile_var}[{factor}*{factor}] __attribute__ ((aligned ({factor})));"
            self.preloads.writeline(define_line)

        load_or_store = load_or_store.replace("__place_holder__", str(tile_var))
        if is_store:
            self.poststores.writeline(DeferredLine(name, load_or_store))
        else:
            self.preloads.writeline(load_or_store)

        return tile_var

    def load(self, name: str, index: sympy.Expr):
        var = self.args.input(name)
        index = self.rename_indexing(index)

        inner = self.inner_itervar()
        if self.need_vec_transpose(index):
            tile_var = self.gen_transposed_tile_load_store(
                name, var, index, is_store=False
            )
            # vector load inside the kernel inner loop
            loadbuf = f"{tile_var} + {cexpr_index(inner * self.tiling_factor)}"
            dtype = V.graph.get_dtype(name)
            line = self._get_vec_load_line(loadbuf, 0, dtype)  # type: ignore[arg-type]
            csevar = self.cse.generate(self.loads, line)
            csevar.update_on_args("load", (self, name, index), {})
            assert isinstance(csevar, CppCSEVariable)
            csevar.is_vec = True
            return csevar
        else:
            new_index = self.transform_indexing(index)
            return super().load(name, new_index)

    def store(self, name, index, value, mode=None):
        assert "buf" in name
        var = self.args.output(name)

        inner = self.inner_itervar()
        index = self.rename_indexing(index)
        assert mode is None
        if self.need_vec_transpose(index):
            tile_var = self.gen_transposed_tile_load_store(
                name, var, index, is_store=True
            )
            # vector store inside the kernel inner loop
            storebuf = f"{tile_var} + {cexpr_index(inner * self.tiling_factor)}"
            if V.graph.get_dtype(name) in DTYPE_LOWP_FP:
                line = f"{value}.store({storebuf}, {self.tiling_factor});"
            elif V.graph.get_dtype(name) in (torch.uint8, torch.int8):
                line = f"{value}.store({storebuf}, {self.tiling_factor});"
            else:
                line = f"{value}.store({storebuf});"
            self.stores.writeline(DeferredLine(name, line))
        else:
            new_index = self.transform_indexing(index)
            super().store(name, new_index, value, mode)

    def codegen_inner_loops(self, code):
        inner = self.inner_itervar()
        code.writeline(
            f"for (long {inner} = 0; {inner} < {self.tiling_factor}; {inner}++)"
        )

    def set_ranges(self, group, reduction_group):
        vars = super().set_ranges(group, reduction_group)
        # do vertical reduction as the tail loop
        self.outer_idx, self.tiling_idx = (
            self.tiling_indices
            if self.tiling_indices[1] < self.reduction_depth
            else reversed(self.tiling_indices)
        )
        return vars

    def transform_indexing(self, index: sympy.Expr) -> sympy.Expr:
        return self.scale_index_with_offset(
            index,
            itervar_idx=self.outer_idx,
            offset=self.inner_itervar(),
        )


class CppVecKernelChecker(CppVecKernel):
    def __init__(self, args, num_threads, tiling_factor, tiling_idx=-1):
        super().__init__(args, num_threads, tiling_factor, tiling_idx)

        # Since this kernel is only for checker but does not generate any
        # code, so we need to decrease the kernel count.
        metrics.generated_kernel_count -= 1

        # Used to record the graph wrapper code as the wrapper_code status could be
        # changed during graph run.
        self._orig_wrapper_code = None

        self.simd_vec = True

        self.fast_vec_list = []
        for k, v in CppVecOverrides.__dict__.items():
            if isinstance(v, staticmethod):
                self.fast_vec_list.append(k)
        self.exit_stack = contextlib.ExitStack()

        # Cache all the load result
        self.supported_dtypes: List[torch.dtype] = [
            torch.float,
            torch.bfloat16,
            torch.float16,
            torch.bool,
            torch.uint8,
            torch.int8,
            torch.int32,
            torch.int64,
        ]

    def disable_vec(self, msg=None):
        if schedule_log.isEnabledFor(logging.DEBUG):
            schedule_log.debug("Disabled vectorization: %s", msg)
        self.simd_vec = False

    def load(self, name: str, index: sympy.Expr):
        with RecordOptimizationContext(__name__) as node_ctx:
            load_dtype = V.graph.get_dtype(name)
            opt_ctx: OptimizationContext = node_ctx.get_opt_ctx()
            assert opt_ctx

            opt_ctx.dtype = load_dtype
            var = self.cse.newvar()

            if len(self.itervars) == 0:
                self.disable_vec("not a loop")
                return var

            if load_dtype not in self.supported_dtypes and (
                index.has(self.itervars[self.tiling_idx])
                or free_symbol_is_type(index, SymT.TMP)
            ):
                self.disable_vec(f"{load_dtype} not supported by load")
                return var

            return var

    def store(self, name, index, value, mode=None):
        with RecordOptimizationContext(__name__) as node_ctx:
            if len(self.itervars) == 0:
                self.disable_vec("not a loop")
                return self.simd_vec

            store_dtype = V.graph.get_dtype(name)

            opt_ctx: OptimizationContext = node_ctx.get_opt_ctx()
            assert opt_ctx
            opt_ctx.dtype = store_dtype

            if store_dtype not in self.supported_dtypes:
                self.disable_vec(f"{store_dtype} not supported by store")
                return self.simd_vec

            assert "buf" in name
            index = self.rename_indexing(index)

            if mode:
                self.disable_vec(f"store mode: {mode}")
                return self.simd_vec

            return self.simd_vec

    def reduction(self, dtype, src_dtype, reduction_type, value):
        if not (
            (dtype == torch.float and src_dtype == torch.float)
            or (dtype == torch.int64 and src_dtype == torch.int64)
            and reduction_type in VECTORIZABLE_RTYPES
        ):
            self.disable_vec(
                f"reduction: dtype {dtype}, src_dtype {src_dtype}, reduction_type {reduction_type}"
            )
        if is_welford_reduction(reduction_type):
            return tuple([self.simd_vec] * 3)
        return self.simd_vec

    def check_bounds(
        self, expr: sympy.Expr, size: sympy.Expr, lower: bool, upper: bool
    ):
        return self.simd_vec

    def store_reduction(self, name, index, value):
        return self.simd_vec

    def __exit__(self, exc_type, exc_val, exc_tb):
        # Restore the wrapper_code
        V.graph.wrapper_code = self._orig_wrapper_code  # type: ignore[assignment]
        self.exit_stack.__exit__(exc_type, exc_val, exc_tb)

    def __enter__(self):
        # Record the graph wrapper code. The wrapper_code status could be
        # changed during graph run. Regarding this checker, we also need to
        # run the graph but we don't expect to change any status that would
        # impact the code generation. Hence, we record the graph wrapper code
        # and replace it with a dummy wrapper_code and then restore to the
        # original one as long as the checker is finished.
        self._orig_wrapper_code = V.graph.wrapper_code
        V.graph.wrapper_code = WrapperCodeGen()

        parent_handler = V.MockHandler()

        class VecCheckerProxy:
            @staticmethod
            def __getattr__(name):  # type: ignore[misc]
                def inner(*args, **kwargs):
                    if name not in self.fast_vec_list:
                        self.disable_vec(f"op: {name}")

                    parent_val = getattr(parent_handler, name)(*args, **kwargs)
                    return pytree.tree_map(lambda _: self.simd_vec, parent_val)

                return inner

            @staticmethod
            def load(name: str, index: sympy.Expr):
                return self.load(name, index)

            @staticmethod
            def store(name, index, value, mode=None):
                return self.store(name, index, value, mode=mode)

            @staticmethod
            def reduction(dtype, src_dtype, reduction_type, value):
                return self.reduction(dtype, src_dtype, reduction_type, value)

            @staticmethod
            def store_reduction(name, index, value):
                return self.store_reduction(name, index, value)

            @staticmethod
            def check_bounds(
                expr: sympy.Expr, size: sympy.Expr, lower: bool, upper: bool
            ):
                return self.check_bounds(expr, size, lower, upper)

            @staticmethod
            def constant(val, dtype):
                with RecordOptimizationContext(__name__) as node_ctx:
                    opt_ctx: OptimizationContext = node_ctx.get_opt_ctx()
                    assert opt_ctx
                    f32_iinfo = torch.finfo(torch.float32)
                    if dtype == torch.double:
                        if (
                            (val <= f32_iinfo.max and val >= f32_iinfo.min)
                            or (val == torch.inf)
                            or (val == -torch.inf)
                        ):
                            opt_ctx.dtype = torch.float32

                    if opt_ctx.dtype not in self.supported_dtypes:
                        self.disable_vec(f"constant dtype: {opt_ctx.dtype}")
                    return val

            @staticmethod
            def index_expr(expr, dtype):
                return self.cse.newvar()

            @staticmethod
            def indirect_indexing(index_var, size, check=True):
                return sympy_index_symbol(str(index_var))

            @staticmethod
            def masked(mask, body, other):
                body()
                return self.cse.newvar()

            @staticmethod
            def to_dtype(x, dtype, src_dtype=None):
                if dtype not in self.supported_dtypes:
                    self.disable_vec(f"to_dtype: {dtype}")
                return x

        self.exit_stack.enter_context(V.set_ops_handler(VecCheckerProxy()))
        self.exit_stack.enter_context(V.set_kernel_handler(self))
        return self


class CppKernelProxy(CppKernel):
    def __init__(self, kernel_group):
        super().__init__(kernel_group.args, kernel_group.ws.num_threads)
        self.kernel_group = kernel_group
        self.loop_nest = None
        self.call_ranges = None
        self.picked_vec_isa: cpu_vec_isa.VecISA = cpu_vec_isa.pick_vec_isa()

    def data_type_propagation(self, nodes):
        for _node in nodes:
            assert isinstance(_node, SchedulerNode)
            DataTypePropagation.propagate_scheduler_node(_node)

    # Check if all the nodes of a given fx graph can support BF16/FP16
    def is_lowp_fp_scheduler(self, scheduler_node: SchedulerNode):
        if not isinstance(scheduler_node._body, ir.LoopBody):
            return True

        _lowp_fp_type: Optional[torch.dtype] = None

        # Propagate the dtype to check if all the fx node is bf16/fp16
        DataTypePropagation.propagate_scheduler_node(scheduler_node)

        sub_blocks = [scheduler_node._body.root_block] + list(
            scheduler_node._body.subblocks.values()
        )
        for sub_block in sub_blocks:
            for _node in sub_block.graph.nodes:
                # TODO(Eikan): Regarding get_index and index_expr, we should conclude the
                # the data type as well.
                if _node.op == "placeholder" or _node.target in (
                    "get_index",
                    "index_expr",
                ):
                    continue

                # Fast path if all operations can support bf16/fp16 without converting to fp32
                if _node.target not in [
                    "load",
                    "store",
                    "abs",
                    "neg",
                    "output",
                ]:
                    return False

                if hasattr(_node, "meta") and _node.meta:
                    assert OptimizationContext.key in _node.meta
                    opt_ctx: OptimizationContext = _node.meta[OptimizationContext.key]
                    if not opt_ctx.dtype or opt_ctx.dtype not in DTYPE_LOWP_FP:
                        return False
                    if _lowp_fp_type:
                        assert (
                            _lowp_fp_type == opt_ctx.dtype
                        ), "scheduler node do not support bf16/fp16 mix"
                    else:
                        _lowp_fp_type = opt_ctx.dtype
                else:
                    return False

        scheduler_node._lowp_fp_type = _lowp_fp_type  # type: ignore[attr-defined]
        return True

    def legalize_lowp_fp_dtype_loopbody(self, loop_body: ir.LoopBody):
        def add_to_dtype(sub_graph: torch.fx.Graph):
            def is_lowp_fp_load(node: torch.fx.Node):
                if node.target not in ["load"]:
                    return False
                assert len(node.args) == 3
                load_dtype = V.graph.get_dtype(node.args[1])  # type: ignore[arg-type]
                return load_dtype in DTYPE_LOWP_FP

            def is_lowp_fp_store(node: torch.fx.Node):
                if node.target != "store":
                    return False
                _, store_var, _, _, _ = node.args
                store_dtype = V.graph.get_dtype(store_var)  # type: ignore[arg-type]
                return store_dtype in DTYPE_LOWP_FP

            sub_graph_nodes = list(sub_graph.nodes)
            to_lowp_fp_legalized_nodes = []
            for _node in sub_graph_nodes:
                if is_lowp_fp_load(_node):
                    # No need to promote to float if all users are direct stores
                    if all(user.target == "store" for user in _node.users):
                        continue
                    ops = _node.args[0]
                    with sub_graph.inserting_after(_node):
                        to_type_node = sub_graph.call_method(
                            "to_dtype", args=(ops, _node, torch.float)
                        )
                        to_type_node_args = to_type_node.args
                        _node.replace_all_uses_with(to_type_node)
                        to_type_node.args = to_type_node_args
                        metrics.cpp_to_dtype_count += 1
                elif is_lowp_fp_store(_node):
                    ops, name, _, value_var, _ = _node.args
                    # No need to promote to float if it is a user of a load which are all directly stored
                    if value_var.target == "load" and all(
                        user.target == "store" for user in value_var.users
                    ):
                        continue
                    dtype = V.graph.get_dtype(name)
                    with sub_graph.inserting_before(_node):
                        to_type_node = sub_graph.call_method(
                            "to_dtype", args=(ops, value_var, dtype)
                        )
                        _node.replace_input_with(value_var, to_type_node)
                        metrics.cpp_to_dtype_count += 1
                elif _node.target == "reduction":
                    (
                        ops,
                        dtype,
                        src_dtype,
                        reduction_type,
                        value,
                    ) = _node.args
                    if src_dtype in DTYPE_LOWP_FP:
                        # Since we always convert the load/store value to float if the tensor is bfloat16/float16.
                        # Therefore, the reduction should never work with bfloat16/float16 value. Hence, we update
                        # the bfloat16/float16 reduction by
                        #     1) updating the src_dtype to float
                        # and 2) updating the dtype to float if it is bfloat16/float16.
                        assert dtype in [
                            torch.float,
                            torch.bfloat16,
                            torch.float16,
                            torch.int64,
                        ]
                        _node.args = (
                            ops,
                            torch.float if dtype in DTYPE_LOWP_FP else dtype,
                            torch.float,
                            reduction_type,
                            value,
                        )
                elif _node.target == "to_dtype" and _node.args[-1] in DTYPE_LOWP_FP:
                    (ops, x, _) = _node.args
                    # The legalization always loads the BF16/FP16 tensor as FP32 for computation
                    # and converts back to BF16/FP16 after the computation.
                    # Hence, there should be no computation w/ BF16/FP16.
                    # Therefore, we update the to_dtype by replacing the bf16/fp16 dtype with fp32.
                    # Save the legalized to_dtype node for the elimination(eliminate_to_dtype step):
                    #  1) Eliminate the redundant to_dtype node if we have a pattern as follows:
                    #     graph():
                    #       %lowp_fp_legalized = call_method[target=to_dtype](args = (%ops, %input, torch.float))
                    #       %to_dtype2 = call_method[target=to_dtype](args = (%ops, %lowp_fp_legalized, torch.bfloat16/float16))
                    # Regarding the first to_dtype, it is redundant because
                    # the second to_type also converts to the torch.bfloat16/torch.float16.
                    # Hence, we remove the first to_type.
                    to_lowp_fp_legalized_nodes.append(_node)
                    _node.args = (ops, x, torch.float)
                else:
                    pass

            def eliminate_to_dtype(sub_graph: torch.fx.Graph):
                def _eliminate_duplicate_to_node(sub_graph: torch.fx.Graph):
                    # Eliminate the redundant to_dtype node. Let's consider a pattern as follows:
                    #   graph():
                    #     %to_dtype1 = call_method[target=to_dtype](args = (%ops, %input, torch.float), kwargs = {})
                    #     %to_dtype2 = call_method[target=to_dtype](args = (%ops, %to_dtype1, torch.float), kwargs = {})
                    # Regarding the first to_dtype, it is redundant because the second to_type also converts to the
                    # torch.float. Hence, we remove the first to_type
                    def _used_by_to(to_node: torch.fx.Node):
                        return all(usr.target == "to_dtype" for usr in to_node.users)

                    all_to_nodes = [
                        node for node in sub_graph.nodes if node.target == "to_dtype"
                    ]
                    all_to_nodes_and_users = [
                        {node: node.users} for node in all_to_nodes if _used_by_to(node)
                    ]
                    for node_users in all_to_nodes_and_users:
                        for node, users in node_users.items():
                            if node in sub_graph.nodes and (
                                all(usr.args[-1] == node.args[-1] for usr in users)
                                or (
                                    node in to_lowp_fp_legalized_nodes
                                    and all(
                                        usr.args[-1] in DTYPE_LOWP_FP for usr in users
                                    )
                                )
                            ):
                                val_node = node.all_input_nodes[-1]
                                node.replace_all_uses_with(val_node)
                                sub_graph.erase_node(node)

                    # For debug mode, the graph of LoopBody will attach a new GraphModule as
                    # owning_module for debugging while the release mode will not. The lint will
                    # check whether the graph has owning_module to decide if it needs to check
                    # call_module. LoopBody might contain get_index as a module call. But it
                    # is just a function. Hence, it cannot pass the lint check for debug mode.
                    # We bypass the check if the owning_module is None. Eventually, we should call
                    # get_index via call_function but not call_module.
                    if sub_graph.owning_module is None:
                        sub_graph.lint()

                _eliminate_duplicate_to_node(sub_graph)

            eliminate_to_dtype(sub_graph)

        sub_blocks = [loop_body.root_block] + list(loop_body.subblocks.values())
        for sub_block in sub_blocks:
            add_to_dtype(sub_block.graph)

    def legalize_lowp_fp_dtype(self, nodes):
        if all(
            isinstance(_node, SchedulerNode) and self.is_lowp_fp_scheduler(_node)
            for _node in nodes
        ):
            # Mark the load node to load bf16/fp16
            for _node in nodes:
                sub_blocks = [_node._body.root_block] + list(
                    _node._body.subblocks.values()
                )
                for sub_block in sub_blocks:
                    for fx_node in sub_block.graph.nodes:
                        if fx_node.target in ["load", "store"]:
                            assert fx_node.meta
                            assert OptimizationContext.key in fx_node.meta
                            opt_ctx: OptimizationContext = fx_node.meta[
                                OptimizationContext.key
                            ]
                            assert opt_ctx.dtype in DTYPE_LOWP_FP

            # Bypass the legalization as the kernel can run with bf16/fp16 directly
            return

        for _node in nodes:
            assert isinstance(_node, SchedulerNode)
            assert isinstance(_node._body, ir.LoopBody)
            node: SchedulerNode = _node

            def is_memory_copy_scheduler_node(node: SchedulerNode):
                op_counts = node.read_writes.op_counts
                return (
                    len(op_counts) == 2 and "load" in op_counts and "store" in op_counts
                )

            should_legalize = not is_memory_copy_scheduler_node(node)
            if should_legalize:
                body: ir.LoopBody = node._body
                self.legalize_lowp_fp_dtype_loopbody(body)

    def codegen_functions(self, fn_list, var_sizes_list, vec_dtype=torch.float):
        # TODO(jgong5): remove vec_dtype arg with alternative tiling factors for various dtypes
        assert len(fn_list) == len(var_sizes_list)
        kernel_group = self.kernel_group
        group, reduction_group = max(var_sizes_list, key=lambda sizes: len(sizes[1]))

        self.set_ranges(group, reduction_group)

        def codegen_kernel(cls, *args):
            with kernel_group.new_kernel(cls, *args) as kernel:
                # Ugly hack to maintain the metrics kernel count since
                # we only count in CppKernelProxy, not those contained in it
                metrics.generated_kernel_count -= 1

                run(kernel)
                return kernel

        def run(kernel):
            vars, reduction_vars = kernel.set_ranges(group, reduction_group)
            in_suffix = False
            for fn, var_sizes in zip(fn_list, var_sizes_list):
                if var_sizes in [
                    (group, reduction_group),
                    (tuple(itertools.chain(group, reduction_group)), ()),
                ]:
                    assert not in_suffix
                    fn(vars, reduction_vars)
                else:
                    in_suffix = True
                    assert var_sizes == (
                        group,
                        (),
                    ), f"unexpected group: {var_sizes} != {group}, {reduction_group}"
                    # we can fuse in some extra pointwise into the suffix
                    with kernel.write_to_suffix():
                        fn(vars, ())

        scalar_kernel = codegen_kernel(CppKernel)
        V.graph.removed_buffers |= scalar_kernel.removed_buffers
        V.graph.inplaced_to_remove |= scalar_kernel.inplaced_to_remove
        self.loop_nest = LoopNestWithSplit.build(scalar_kernel)

        if not self.picked_vec_isa:
            return

        def select_tiling_indices(tiling_factor):
            all_index = []
            for fn, var_sizes in zip(fn_list, var_sizes_list):
                rw = dependencies.extract_read_writes(fn, *var_sizes)
                all_index += [dep.index for dep in itertools.chain(rw.reads, rw.writes)]
            contig_vars = set()
            contig_vars_list = []
            non_contig_stride_const = set()
            non_contig_stride_other = set()
            for index in all_index:
                for var in index.free_symbols:
                    if not re.search(r"^d\d+$", var.name):
                        continue
                    stride = stride_at_vec_range(index, var, tiling_factor)
                    if stride == 0:
                        continue
                    elif stride == 1:
                        contig_vars.add(int(var.name[1:]))
                        contig_vars_list.append(int(var.name[1:]))
                    elif all(symbol_is_type(s, SymT.SIZE) for s in stride.free_symbols):
                        non_contig_stride_const.add(int(var.name[1:]))
                    else:
                        non_contig_stride_other.add(int(var.name[1:]))
            contig_only = (
                contig_vars - non_contig_stride_const - non_contig_stride_other
            )
            if len(contig_vars) == 0:
                # no contiguous vars
                return [len(self.itervars) - 1]
            if contig_only:
                return sorted(contig_only)[-1:]
            contig_and_const_stride = (
                contig_vars & non_contig_stride_const
            ) - non_contig_stride_other
            contig_vars_sorted = sorted(contig_vars)
            if (
                len(contig_vars_sorted) == 2
                and contig_vars_sorted[-1] in contig_and_const_stride
                and contig_vars_sorted[-1] == len(self.itervars) - 1
            ):
                return contig_vars_sorted
            return sorted(contig_vars_sorted, key=contig_vars_list.count)[-1:]

        def select_tiling(dtype: torch.dtype = torch.float):
            # TODO(jgong5): support alternative tiling factors and data types
            tiling_factor = self.picked_vec_isa.nelements(dtype=dtype)
            tiling_indices = select_tiling_indices(tiling_factor)
            if tiling_indices:
                could_vec = True
                for tiling_indice in tiling_indices:
                    with CppVecKernelChecker(
                        deepcopy(self.kernel_group.args),
                        parallel_num_threads(),
                        tiling_factor,
                        tiling_indice,
                    ) as vec_checker:
                        run(vec_checker)
                        could_vec = could_vec and vec_checker.simd_vec
                        if not could_vec:
                            break
                if could_vec:
                    if len(tiling_indices) == 1:
                        return [tiling_factor], tiling_indices
                    if len(tiling_indices) == 2:
                        return [tiling_factor, tiling_factor], tiling_indices
            return [], []

        # Kernels share the same global contexts like V.graph.wrapper_code, V.kernel.args.
        # But the generated scalar kernel has updated these global contexts. Hence, the other kernels
        # should not do this again to avoid context conflict. By now, we only control the
        # config.inplace_buffers. In the future, we could maintain more contexts.
        with torch._inductor.config.patch(inplace_buffers=False):
            tiling_factors, tiling_indices = select_tiling(vec_dtype)
            assert len(tiling_factors) == len(tiling_indices)
            if len(tiling_indices) == 1:
                vec_kernel = codegen_kernel(
                    CppVecKernel, tiling_factors[0], tiling_indices[0], vec_dtype
                )
                metrics.generated_cpp_vec_kernel_count += 1
                main_loop, tail_loop = self.loop_nest.split_with_tiling(
                    tiling_indices[0], factor=tiling_factors[0]
                )
                main_loop.set_kernel(vec_kernel)
                tail_loop.set_kernel(scalar_kernel)
                main_loop.simd_vec = True
                tail_loop.simd_omp = True
                # We chop the loop into two cubes by the nelements - main loop and tail loop.
                # Regarding the main loop, it is straightforward that it could be vectorized with
                # nelements. But for the tail loop, it still could be vectorized. For example,
                # if the nelements is 8(256bits), then the tail loop still could be vectorized
                # as 4(128bits).
                tail_loop.simd_nelements = tiling_factors[0] // 2
            elif len(tiling_indices) == 2:
                assert (
                    tiling_indices[1] == len(self.itervars) - 1
                    and tiling_factors[0] == tiling_factors[1]
                )
                tile2d_kernel = codegen_kernel(
                    CppTile2DKernel, tiling_factors[0], tiling_indices, vec_dtype
                )
                vec_kernel = codegen_kernel(
                    CppVecKernel, tiling_factors[0], tiling_indices[0], vec_dtype
                )
                metrics.generated_cpp_vec_kernel_count += 2
                outer_main_loop, outer_tail_loop = self.loop_nest.split_with_tiling(
                    tiling_indices[0], factor=tiling_factors[0]
                )
                outer_tail_loop.set_kernel(scalar_kernel)
                (
                    inner_main_loop,
                    inner_tail_loop,
                ) = outer_main_loop.split_with_tiling(
                    tiling_indices[1] - tiling_indices[0], factor=tiling_factors[0]
                )
                inner_main_loop.set_kernel(tile2d_kernel)
                inner_tail_loop.set_kernel(vec_kernel)

    def codegen_loop_bodies(self, loop_bodies, var_sizes_list):
        for body in loop_bodies:
            self.legalize_lowp_fp_dtype_loopbody(body)
            DataTypePropagation.propagate_loopbody(body)
        self.codegen_functions(loop_bodies, var_sizes_list)

    def codegen_nodes(self, nodes: List[SchedulerNode]):
        # Legalize BF16 node by adding to_dtype explicitly
        self.legalize_lowp_fp_dtype(nodes)
        self.data_type_propagation(nodes)

        assert len(nodes) >= 1
        first_node = nodes[0]
        vec_dtype = (
            first_node._lowp_fp_type  # type: ignore[attr-defined]
            if all(
                hasattr(_node, "_lowp_fp_type")
                and _node._lowp_fp_type == first_node._lowp_fp_type  # type: ignore[attr-defined]
                for _node in nodes
            )
            else torch.float
        )

        def fn(node, *index_vars):
            node.decide_inplace_update()
            node.mark_run()
            if isinstance(V.kernel, NullKernelHandler):
                return node._body(*index_vars)
            else:
                return node.codegen(index_vars)

        fn_list = [functools.partial(fn, node) for node in nodes]

        if (
            isinstance(V.local_buffer_context, LocalBufferContext)
            and V.local_buffer_context.local_buffers
        ):
            fn_list = [
                V.local_buffer_context.localize_function(
                    fn,
                )
                for fn in fn_list
            ]

        var_sizes_list = [node.group[1] for node in nodes]
        self.codegen_functions(fn_list, var_sizes_list, vec_dtype)

    def codegen_loops(self, code, worksharing):
        self.codegen_loops_impl(self.loop_nest, code, worksharing)


class OuterLoopFusedKernel(CppKernel):
    def __init__(self, kernel_group):
        super().__init__(kernel_group.args, kernel_group.ws.num_threads)
        self.inner: List[LoopLevel] = []

    def decide_parallel_depth(self, max_parallel_depth, threads) -> int:
        kernels_parallel_depth = []
        nested_kernels: List[List[CppKernel]] = [
            loop.get_kernels() for loop in self.inner
        ]
        for kernels in nested_kernels:
            # For any ScalarKernel, VecKernel, or Tile2DKernel,
            # they should all have the same call_ranges
            call_ranges = kernels[0].call_ranges
            assert call_ranges is not None
            assert all(kernel.call_ranges == call_ranges for kernel in kernels)
            kernels_parallel_depth.append(
                kernels[0].decide_parallel_depth(len(call_ranges), threads)
            )
        return min(
            max_parallel_depth,
            max(kernels_parallel_depth),
        )


class ReasonFusedNodes(Enum):
    SAME_VARS_REDUCE = "same_vars_reduce"
    COMPATIBLE_REDUCTION = "compatible_reduction"
    COMPATIBLE_RANGES_NO_REDUCTION = "compatible_ranges_no_reduction"


class CppScheduling(BaseScheduling):
    # ctypes limits the number of args to 1024, refer to:
    # https://github.com/python/cpython/commit/a285af7e626d1b81cf09f8b2bf7656f100bc1237
    # We set a conservative threshold here.
    MAX_FUSED_KERNEL_ARGS_NUM = 500
    backend_features = dict.fromkeys(
        [
            BackendFeature.INPLACE_BUFFERS,
            BackendFeature.REDUCE_TO_SINGLE_ELEMENT,
        ]
    )

    @classmethod
    def get_backend_features(cls, device: torch.device):
        return cls.backend_features

    def __init__(self, scheduler):
        super().__init__()
        self.scheduler = scheduler
        if scheduler:
            self.reset_kernel_group()
        self._ready_to_flush = False

    def _set_flush_status(self, status: bool):
        self._ready_to_flush = status

    def group_fn(self, sizes):
        return tuple(tuple(map(V.graph.sizevars.simplify, s)) for s in sizes)

    def reset_kernel_group(self):
        from .cpp_wrapper_cpu import CppWrapperCpu

        self.kernel_group: Union[CppWrapperKernelGroup, KernelGroup]
        if isinstance(V.graph.wrapper_code, CppWrapperCpu):
            self.kernel_group = CppWrapperKernelGroup()
        else:
            self.kernel_group = KernelGroup()

    def fuse(self, node1, node2):
        if node1.is_foreach() or node2.is_foreach():
            return ForeachKernelSchedulerNode.fuse(node1, node2)
        elif node1.is_template():
            assert not node2.is_template()
            return FusedSchedulerNode.fuse(node1, node2)
        else:
            if (
                self._why_fuse_nodes(node1, node2)
                == ReasonFusedNodes.COMPATIBLE_RANGES_NO_REDUCTION
            ):
                assert isinstance(node1, (SchedulerNode, FusedSchedulerNode))
                assert isinstance(node2, (SchedulerNode, FusedSchedulerNode))

                _, (vars1, reduce1) = node1.group
                _, (vars2, reduce2) = node2.group
                assert reduce1 == () and reduce2 == (), (reduce1, reduce2)

                def get_indexing_ranges_exprs(node):
                    if isinstance(node, FusedSchedulerNode):
                        assert len(node.snodes) > 0, node.snodes
                        var_ranges = None
                        indexing_exprs = set()
                        for snode in node.snodes:
                            v, exprs = get_indexing_ranges_exprs(snode)
                            if var_ranges is None:
                                var_ranges = v
                            assert var_ranges == v, (var_ranges, v, node.snodes)
                            indexing_exprs.update(exprs)
                        return var_ranges, list(indexing_exprs)
                    else:
                        assert isinstance(node, SchedulerNode)
                        comp_buffer = node.node
                        assert isinstance(comp_buffer, ir.ComputedBuffer)
                        _, body, _ = comp_buffer.get_default_sizes_body()
                        return body.var_ranges, list(body.indexing_exprs.values())

                node_to_recomp = node1 if len(vars1) < len(vars2) else node2
                assert isinstance(node_to_recomp, SchedulerNode)

                ref_node = node2 if len(vars1) < len(vars2) else node1

                extra_indexing_constraints = get_indexing_ranges_exprs(ref_node)

                node_to_recomp.recompute_size_and_body(
                    extra_indexing_constraints=extra_indexing_constraints
                )

                _, (vars1, _) = node1.group
                _, (vars2, _) = node2.group
                assert vars1 == vars2, (vars1, vars2)
                return FusedSchedulerNode.fuse(node1, node2)
            elif self.can_fuse_vertical_outer_loop(node1, node2):
                return OuterLoopFusedSchedulerNode.fuse(
                    node1, node2, self._get_outer_loop_fusion_depth(node1, node2)
                )
            else:
                return FusedSchedulerNode.fuse(node1, node2)

    def _why_fuse_nodes(self, node1, node2) -> Optional[ReasonFusedNodes]:
        _, (vars1, reduce1) = node1.group
        _, (vars2, reduce2) = node2.group

        if vars1 == vars2 and reduce1 == reduce2:
            return ReasonFusedNodes.SAME_VARS_REDUCE
        if reduce1 == () and vars1 == vars2 + reduce2:
            return ReasonFusedNodes.COMPATIBLE_REDUCTION
        if self._can_fuse_nodes_with_compatible_ranges(node1, node2):
            return ReasonFusedNodes.COMPATIBLE_RANGES_NO_REDUCTION
        # TODO(jansel): allow fusion pointwise (vars1, ()) suffix?
        return None

    def _can_fuse_nodes_with_compatible_ranges(self, node1, node2):
        # Here we try to fuse SchedulerNode/FusedSchedulerNode with compatible ranges
        # e.g. (s0, s1, s2) and (s0 * s1 * s2)
        _, (vars1, reduce1) = node1.group
        _, (vars2, reduce2) = node2.group

        c1 = reduce1 == () and reduce2 == ()
        c2 = math.prod(vars1) == math.prod(vars2)
        c3 = len(vars1) == 1 or len(vars2) == 1
        if not (c1 and c2 and c3):
            return False

        node_to_recomp = node1 if len(vars1) < len(vars2) else node2
        ref_node = node2 if len(vars1) < len(vars2) else node1

        # We can not recompute sizes and body for nodes other than SchedulerNode
        # TODO: we can extend fusion support with compatible ranges for FusedSchedulerNode
        if isinstance(node_to_recomp, FusedSchedulerNode):
            return False

        # It may happen that node1 and node2 compatible number of elements
        # but different original ranges, for example:
        # {d0: s0, d1: s1, d2: s2} vs {d0: s0*s1*s2}
        # See https://github.com/pytorch/pytorch/pull/120077/files#r1500427848 for more details
        # TODO: we can fix if it allows us to CSE at least one of the variables

        assert isinstance(node_to_recomp, SchedulerNode)
        if isinstance(node_to_recomp.node, ir.TemplateBuffer):
            return False
        assert isinstance(node_to_recomp.node, ir.ComputedBuffer)
        # node.data.get_size() is a cheaper version of node.get_read_writes().var_ranges
        # but without variable name
        ranges2 = node_to_recomp.node.data.get_size()
        ranges1 = None
        if isinstance(ref_node, FusedSchedulerNode):
            ranges_set = set()
            for snode in ref_node.snodes:
                if isinstance(snode.node, ir.TemplateBuffer):
                    break
                assert isinstance(snode.node, ir.ComputedBuffer)
                ranges_set.add(tuple(snode.node.data.get_size()))

            if len(ranges_set) != 1:
                return False

            ranges1 = list(next(iter(ranges_set)))
        else:
            assert isinstance(ref_node, SchedulerNode)
            assert isinstance(ref_node.node, ir.ComputedBuffer)
            ranges1 = ref_node.node.data.get_size()

        if ranges1 != ranges2:
            return False

        return True

    def _can_fuse_horizontal_impl(self, node1, node2):
        assert isinstance(node1, (FusedSchedulerNode, SchedulerNode))
        assert isinstance(node2, (FusedSchedulerNode, SchedulerNode))
        if any(
            isinstance(node, OuterLoopFusedSchedulerNode) for node in (node1, node2)
        ):
            return False
        return self._why_fuse_nodes(node1, node2) is not None

    def can_fuse_horizontal(self, node1, node2):
        if node1.is_template() or node2.is_template():
            return False
        if (
            len(node1.get_nodes()) + len(node2.get_nodes())
            > config.cpp.max_horizontal_fusion_size
        ):
            return False

        return self._can_fuse_horizontal_impl(node1, node2)

    def _get_outer_loop_fusion_depth(self, node1, node2):
        DISABLE_OUTER_LOOP_FUSION = 0
        if not all(
            type(node)
            in (OuterLoopFusedSchedulerNode, FusedSchedulerNode, SchedulerNode)
            for node in (node1, node2)
        ):
            return DISABLE_OUTER_LOOP_FUSION

        _node1 = (
            node1.get_outer_nodes()[-1]
            if isinstance(node1, OuterLoopFusedSchedulerNode)
            else node1
        )
        assert isinstance(_node1, (FusedSchedulerNode, SchedulerNode))
        _node2 = (
            node2.get_outer_nodes()[0]
            if isinstance(node2, OuterLoopFusedSchedulerNode)
            else node2
        )
        assert isinstance(_node2, (FusedSchedulerNode, SchedulerNode))

        _, (vars1, reduce1) = _node1.group
        _, (vars2, reduce2) = _node2.group
        if vars1 == () and vars2 == () and reduce1 != () and reduce2 != ():
            # Reduction only
            return DISABLE_OUTER_LOOP_FUSION
        if all(type(node) is OuterLoopFusedSchedulerNode for node in (node1, node2)):
            return (
                node1.outer_loop_fusion_depth
                if node1.outer_loop_fusion_depth == node2.outer_loop_fusion_depth
                else DISABLE_OUTER_LOOP_FUSION
            )
        outer_loop_fusion_depth = min(len(vars1), len(vars2))
        if (
            outer_loop_fusion_depth >= 1
            and vars1[:outer_loop_fusion_depth] == vars2[:outer_loop_fusion_depth]
        ):
            if any(
                type(node) is OuterLoopFusedSchedulerNode for node in (node1, node2)
            ):
                _compare_node = (
                    node1 if type(node1) is OuterLoopFusedSchedulerNode else node2
                )
                if _compare_node.outer_loop_fusion_depth == outer_loop_fusion_depth:
                    # Same outer loop fusion depth as prev nodes in OuterLoopFusedSchedulerNode
                    return outer_loop_fusion_depth
                else:
                    return DISABLE_OUTER_LOOP_FUSION
            else:
                # First 2 nodes to generate OuterLoopFusedSchedulerNode
                return outer_loop_fusion_depth
        return DISABLE_OUTER_LOOP_FUSION

    def can_fuse_vertical_outer_loop(self, node1, node2):
        return (
            not node1.is_template()
            and not node2.is_template()
            and node1.get_names() & node2.ancestors
            and not (
                self._can_fuse_horizontal_impl(node1, node2)
                and not node1.is_reduction()
            )
            and self._get_outer_loop_fusion_depth(node1, node2) >= 1
        )

    def get_fusion_pair_priority(self, node1, node2):
        if self.can_fuse_vertical_outer_loop(node1, node2):
            # Outer loop fusion with lower priority
            return 1
        else:
            return 0

    def can_fuse_vertical(self, node1, node2):
        if node2.is_template():
            # TODO(jgong5): support pre-op fusion with template
            return False
        if node1.is_template():
            return not node2.is_reduction()
        return (
            self._can_fuse_horizontal_impl(node1, node2) and not node1.is_reduction()
        ) or self.can_fuse_vertical_outer_loop(node1, node2)

    def codegen_outer_loop_node(
        self,
        node: OuterLoopFusedSchedulerNode,
    ):
        """
        Generate the code for the outer loop fused scheduler node.
        1. Codegen with fused outer loop: depends on the analysis of
            the outer loop fused scheduler node, with or without the local buffer.
        2. If failed, fallback to standard codegen.
        """
        kernel_group = self.kernel_group
        generated_cpp_vec_kernel_count = metrics.generated_cpp_vec_kernel_count
        cpp_kernel_proxy_list: List[CppKernelProxy] = []
        nodes_list: List[List[SchedulerNode]] = []
        assert isinstance(node, OuterLoopFusedSchedulerNode)

        def try_outer_loop_fusion_with_local_buf(node: OuterLoopFusedSchedulerNode):
            """
            Codegen code with fused outer loop and local Buffer.
            """
            assert isinstance(node, OuterLoopFusedSchedulerNode)
            cpp_kernel_proxy_list.clear()
            nodes_list.clear()

            def get_call_ranges(node: BaseSchedulerNode):
                assert isinstance(node, (SchedulerNode, FusedSchedulerNode))
                nodes: List[SchedulerNode] = node.get_nodes()  # type: ignore[assignment]
                _, (group, reduction_group) = max(
                    nodes, key=lambda x: int(x.is_reduction())
                ).group
                call_ranges = tuple(group) + tuple(reduction_group)
                return call_ranges

            local_buffers: List[ir.Buffer] = []
            # Map local buffer name to a list of global buffers
            local_to_global_buffers: Dict[str, List[ir.Buffer]] = {}
            if all(
                len(get_call_ranges(_node)) == node.outer_loop_fusion_depth + 1
                for _node in node.get_outer_nodes()
            ):
                # Ref to the typical case of local buffer
                # in https://github.com/pytorch/pytorch/blob/
                # 1115a25c36340554442f28f9570abd42f0aface2/aten/src/ATen/native/cpu/SoftMaxKernel.cpp#L159
                # where the buffer is with size of last dim and contiguous.
                # Only support this typical case at first.
                visited_scheduler_nodes: Set[str] = set()
                for scheduler_node in node.get_nodes():
                    # all users inside same OuterLoopFusedSchedulerNode
                    visited_scheduler_nodes.add(scheduler_node.get_name())
                    if not scheduler_node.is_reduction() and all(
                        user.node in node.get_nodes() for user in scheduler_node.users
                    ):
                        global_buffer = scheduler_node.node
                        assert isinstance(global_buffer, ir.ComputedBuffer)
                        global_buffer_layout = global_buffer.get_layout()
                        size_offset = node.outer_loop_fusion_depth - len(
                            get_call_ranges(scheduler_node)
                        )

                        def is_all_write_read_contiguous(scheduler_node):
                            contiguous_index_expr = 0
                            stride = 1
                            for var, range in reversed(
                                scheduler_node._body.var_ranges.items()
                            ):
                                contiguous_index_expr += stride * var
                                stride *= range
                            write_index_expr = scheduler_node._body.writes_name2expr[
                                scheduler_node.get_name()
                            ]

                            def is_contiguous_index(x):
                                return x == contiguous_index_expr

                            return is_contiguous_index(write_index_expr) and all(
                                is_contiguous_index(
                                    user.node._body.reads_name2expr[
                                        scheduler_node.get_name()
                                    ],
                                )
                                for user in scheduler_node.users
                            )

                        if not (
                            global_buffer_layout.is_contiguous()
                            and not scheduler_node.is_reduction()
                            and is_all_write_read_contiguous(scheduler_node)
                        ):
                            continue
                        # Local Buffer is a view of global buffer
                        local_buffer_layout = ir.FixedLayout(
                            global_buffer_layout.device,
                            global_buffer_layout.dtype,
                            global_buffer_layout.size[size_offset:],
                            global_buffer_layout.stride[size_offset:],
                        )

                        def try_share_local_buffer(local_buffer_layout, local_buffers):
                            for local_buf in local_buffers:
                                if local_buffer_layout == local_buf.layout and all(
                                    all(
                                        user.node.get_name() in visited_scheduler_nodes
                                        for user in V.graph.scheduler.name_to_node[
                                            global_buffer.name
                                        ].users
                                    )
                                    for global_buffer in local_to_global_buffers[
                                        local_buf.name
                                    ]
                                    if global_buffer.name is not None
                                ):
                                    return local_buf
                            return None

                        local_buf_prefix = "local_buffer_data"
                        # Share existing local buffer
                        local_buffer_used = try_share_local_buffer(
                            local_buffer_layout, local_buffers
                        )
                        if not local_buffer_used:
                            # Create new local buffer
                            local_buffer_used = ir.Buffer(
                                f"{local_buf_prefix}_{len(local_buffers)}",
                                local_buffer_layout,
                            )
                            local_buffers.append(local_buffer_used)
                            local_to_global_buffers[local_buffer_used.name] = []
                        local_to_global_buffers[local_buffer_used.name].append(
                            global_buffer,
                        )

            with LocalBufferContext(kernel_group.args) as scope:
                if len(local_buffers) > 0:
                    for local_buffer in local_buffers:
                        assert local_buffer.name is not None
                        scope.add_local_buffer(
                            local_buffer, local_to_global_buffers[local_buffer.name]
                        )
                for _node in node.get_outer_nodes():
                    assert isinstance(_node, (FusedSchedulerNode, SchedulerNode))
                    cpp_kernel_proxy = CppKernelProxy(kernel_group)
                    cpp_kernel_proxy.codegen_nodes(_node.get_nodes())  # type: ignore[arg-type]
                    cpp_kernel_proxy_list.append(cpp_kernel_proxy)
                    nodes_list.append(_node.get_nodes())  # type: ignore[arg-type]

                if not node.check_outer_fusion_loop_level_attr(
                    cpp_kernel_proxy_list, node.outer_loop_fusion_depth
                ):
                    return False
                metrics.cpp_outer_loop_fused_inner_counts.append(
                    metrics.CppOuterLoopFusedCount(
                        len(cpp_kernel_proxy_list),
                        local_buffer_number=len(scope.local_buffers),
                    )
                )
                outer_fusion_cpp_kernel_proxy = node.merge_outer_fusion_kernels(
                    cpp_kernel_proxy_list,
                )
                kernel_group.finalize_kernel(
                    outer_fusion_cpp_kernel_proxy,
                    [_node for _nodes in nodes_list for _node in _nodes],
                )

            return True

        if not try_outer_loop_fusion_with_local_buf(node):
            # Reset generated_cpp_vec_kernel_count to codegen again
            metrics.generated_cpp_vec_kernel_count = generated_cpp_vec_kernel_count
            cpp_kernel_proxy_list.clear()
            nodes_list.clear()
            # Similar as comment in
            # https://github.com/pytorch/pytorch/blob/469383755fe416eb1c41fa724762ad3eaecdff07/torch/_inductor/codegen/cpp.py#L3269-L3272
            # Kernels share the same global contexts like V.graph.wrapper_code, V.kernel.args.
            with torch._inductor.config.patch(inplace_buffers=False):
                for _node in node.get_outer_nodes():
                    assert isinstance(_node, (FusedSchedulerNode, SchedulerNode))
                    _nodes: List[SchedulerNode] = _node.get_nodes()  # type: ignore[assignment]
                    cpp_kernel_proxy = CppKernelProxy(kernel_group)
                    cpp_kernel_proxy.codegen_nodes(_nodes)
                    kernel_group.finalize_kernel(cpp_kernel_proxy, _nodes)

    def codegen_node(
        self,
        node: Union[OuterLoopFusedSchedulerNode, FusedSchedulerNode, SchedulerNode],
    ):
        """
        Turn an set of pre-fused nodes into a C++ kernel.
        """
        kernel_group = self.kernel_group

        if isinstance(node, OuterLoopFusedSchedulerNode):
            self.codegen_outer_loop_node(node)
        else:
            nodes: List[SchedulerNode] = node.get_nodes()  # type: ignore[assignment]
            cpp_kernel_proxy = CppKernelProxy(kernel_group)
            cpp_kernel_proxy.codegen_nodes(nodes)
            kernel_group.finalize_kernel(cpp_kernel_proxy, nodes)

        args_num = self._get_scheduled_num_args()
        if args_num > CppScheduling.MAX_FUSED_KERNEL_ARGS_NUM:
            self._set_flush_status(True)

    def is_cpp_template(self, node: BaseSchedulerNode) -> bool:
        return isinstance(node, SchedulerNode) and isinstance(
            node.node, ir.CppTemplateBuffer
        )

    def codegen_template(
        self,
        template_node: BaseSchedulerNode,
        epilogue_nodes: Sequence[BaseSchedulerNode],
    ):
        """
        Codegen a CPP template, possibly with fused epilogues
        """
        counters["inductor"]["cpp_epilogue_fusion_counter"] += len(epilogue_nodes)
        assert self.is_cpp_template(
            template_node
        ), "Template node passed to CppScheduler.codegen_template must be a SchedulerNode that wraps a CppTemplateBuffer"
        template_node = cast(SchedulerNode, template_node)
        _, (_, rnumel) = template_node.group
        assert rnumel == ()
        ctb: ir.CppTemplateBuffer = cast(ir.CppTemplateBuffer, template_node.node)
        epilogue_ir_nodes: List[Optional[ir.Buffer]] = [n.node for n in epilogue_nodes]
        assert all(
            isinstance(n, ir.ComputedBuffer) for n in epilogue_ir_nodes
        ), "Epilogue nodes must all be instances of ir.ComputedBuffer"
        kernel, render = ctb.make_kernel_render(ctb, epilogue_nodes=epilogue_ir_nodes)
        with kernel:
            for node in [template_node, *epilogue_nodes]:
                node.mark_run()  # type: ignore[attr-defined]
            src_code = render()

        with V.set_kernel_handler(kernel):
            node_schedule = [template_node, *epilogue_nodes]
            kernel_name = self.define_kernel(src_code, node_schedule, kernel.args)
        kernel.call_kernel(kernel_name, ctb)
        V.graph.removed_buffers |= kernel.removed_buffers
        self.scheduler.free_buffers()

    def _get_scheduled_num_args(self):
        return self.kernel_group.get_num_args()

    def ready_to_flush(self):
        return self._ready_to_flush

    def codegen_sync(self):
        pass

    def define_kernel(self, src_code, nodes, kernel_args=None):
        wrapper = V.graph.wrapper_code
        fused_name = (
            get_fused_kernel_name(nodes, config.cpp.descriptive_names)
            if config.cpp.descriptive_names
            else ""
        )
        kernel_name = "_".join(["cpp", fused_name, wrapper.next_kernel_suffix()])
        kernel_decl_name = kernel_name if V.graph.cpp_wrapper else "kernel"
        src_code = src_code.replace(str(Placeholder.KERNEL_NAME), kernel_decl_name)
        src_code = src_code.replace(str(Placeholder.DESCRIPTIVE_NAME), kernel_name)
        # TODO(voz): Ostensibly, we should not need this. But there are cases where C++ codegen does
        # not use BracesBuffer, so we have no good indicator of a C++ buffer atm.
        src_code = src_code.replace("#pragma CMT", "//")

        compile_wrapper = IndentedBuffer()
        args = self.kernel_group.args if kernel_args is None else kernel_args
        _, _, arg_types = args.cpp_argdefs()
        if not V.graph.cpp_wrapper:
            compile_wrapper.writeline(f"async_compile.cpp_pybinding({arg_types!r}, '''")
        compile_wrapper.splice(src_code, strip=True)
        if not V.graph.cpp_wrapper:
            compile_wrapper.writeline("''')")
        wrapper.define_kernel(kernel_name, compile_wrapper.getvalue(), cuda=False)
        return kernel_name

    def flush(self):
        src_code = self.kernel_group.codegen_group()
        if src_code:
            kernel_name = self.define_kernel(
                src_code, self.kernel_group.scheduled_nodes
            )
            self.kernel_group.call_kernel(V.graph.wrapper_code, kernel_name)
        self.reset_kernel_group()
        self._set_flush_status(False)


class KernelGroup:
    def __init__(self):
        super().__init__()
        self.args = KernelArgs()
        self.loops_code = BracesBuffer()
        self.ws = WorkSharing(self.loops_code)
        self.stack = contextlib.ExitStack()
        self.stack.enter_context(self.ws)
        self.scheduled_nodes = []

    def new_kernel(self, cls, *args):
        return cls(self.args, parallel_num_threads(), *args)

    def finalize_kernel(self, new_kernel, nodes):
        self.scheduled_nodes += nodes
        code = self.loops_code
        ws = self.ws
        new_kernel.codegen_loops(code, ws)

    def get_num_args(self):
        arg_defs, call_args, arg_types = self.args.cpp_argdefs()
        args_num = len(arg_defs)
        return args_num

    def get_export_declaration(self):
        return "__declspec(dllexport)" if _IS_WINDOWS else ""

    def codegen_group(self, name=None) -> str:
        self.stack.close()
        if not self.scheduled_nodes:
            return ""
        code = BracesBuffer()
        # 1. Include header files
        # TODO: support kernel profile on other platforms
        enable_kernel_profile = (
            config.cpp.enable_kernel_profile and sys.platform == "linux"
        )
        if enable_kernel_profile:
            code.writelines(["#include <ATen/record_function.h>"])
        code.writeline(codecache.cpp_prefix())

        # 2. Function definition
        kernel_decl_name = str(Placeholder.KERNEL_NAME) if name is None else name
        kernel_name = str(Placeholder.DESCRIPTIVE_NAME) if name is None else name
        arg_defs, _, _ = self.args.cpp_argdefs()
        arg_defs = ",\n".ljust(25).join(arg_defs)
        func_export_decl = self.get_export_declaration()
        code.writeline(
            f'extern "C" {func_export_decl} void {kernel_decl_name}({arg_defs})'
        )

        # 3. Function body
        with code.indent():
            if enable_kernel_profile:
                graph_id = V.graph.graph_id
                prefix = "graph_" + str(graph_id) + "_" if graph_id is not None else ""
                code.writelines(
                    [
                        f'RECORD_FUNCTION("{prefix + kernel_name}", c10::ArrayRef<c10::IValue>({{}}));'
                    ]
                )
            for old, new in self.args.aliases():
                code.writeline(f"auto {old} = {new};")
            code.splice(self.loops_code)
        return code.getvalue()

    def call_kernel(self, wrapper, kernel_name):
        _, call_args, arg_types = self.args.cpp_argdefs()
        wrapper.generate_kernel_call(
            kernel_name, call_args, cuda=False, arg_types=arg_types
        )


class CppWrapperKernelGroup(KernelGroup):
    def __init__(self):
        super().__init__()
        self.args = CppWrapperKernelArgs()


class WorkSharing:
    def __init__(self, code):
        self.code = code
        self.in_parallel = False
        self.num_threads = None
        self.stack = contextlib.ExitStack()

    def parallel(self, threads):
        if self.in_parallel and threads != self.num_threads:
            # wrong number of threads
            self.close()
        if not self.in_parallel:
            self.num_threads = threads
            self.in_parallel = True
            if config.cpp.dynamic_threads:
                self.code.writeline("#pragma omp parallel")
            else:
                self.code.writeline(f"#pragma omp parallel num_threads({threads})")
            self.stack.enter_context(self.code.indent())
            self.code.writeline(
                "int tid = omp_get_thread_num();",
            )

    def single(self):
        if self.in_parallel:
            self.code.writeline("#pragma omp single")
        return self.in_parallel

    def close(self):
        self.stack.close()
        self.in_parallel = False

    def __enter__(self):
        self.stack.__enter__()
        return self

    def __exit__(self, exc_type, exc_val, exc_tb):
        self.stack.__exit__(exc_type, exc_val, exc_tb)


@dataclasses.dataclass
class LoopLevel:
    var: Optional[sympy.Expr] = None
    size: Optional[sympy.Expr] = None
    offset: sympy.Expr = sympy.Integer(0)
    steps: sympy.Expr = sympy.Integer(1)
    parallel: int = 0
    simd_omp: bool = False
    simd_vec: bool = False
    collapsed: bool = False
    is_reduction: bool = False
    parent: Optional["LoopLevel"] = None
    # the next inner level of the loop, empty if it is inner-most
    # contains >1 LoopLevel if the inner level of loop is split
    inner: List["LoopLevel"] = dataclasses.field(default_factory=list)
    # kernel assigned to this loop level, only valid when it is a leaf
    kernel: Optional[CppKernel] = None

    def __post_init__(self):
        # Regarding the C++/OpenMP backend, `cpu_vec_isa.pick_vec_isa()` to check
        # vectorization ISA is a time-consuming and one-shot operation. It leads
        # to taking a longer time to import `codegen.cpp` package because the
        # `LoopLevel` of the package is decorated by `@dataclasses.dataclass` while
        # the decorator will invoke `cpu_vec_isa.pick_vec_isa()` to initialize the
        # `simd_nelements` of the `LoopLevel`. It might introduce additional compilation
        # overhead to the Triton backend. Therefore, we moved the `simd_nelements` to
        # `__post_init__`
        picked_vec_isa: cpu_vec_isa.VecISA = cpu_vec_isa.pick_vec_isa()
        self.simd_nelements: int = picked_vec_isa.nelements() if picked_vec_isa else 0

    def get_kernels(self) -> List[CppKernel]:
        """Get all kernel objects under this loop level"""
        if self.kernel:
            return [self.kernel]
        kernels = []
        for loop in self.inner:
            kernels += loop.get_kernels()
        return kernels

    def get_root(self):
        """Get all kernel objects under this loop level"""
        root = self
        while root.parent:
            root = root.parent
        return root

    def set_kernel(self, kernel: CppKernel):
        """
        Set the kernel under this loop level. No split is allowed under
        this loop level.
        """
        if not self.inner:
            self.kernel = kernel
            loop: Optional[LoopLevel] = self
            assert loop is not None
            return
        assert len(self.inner) == 1
        self.inner[0].set_kernel(kernel)

    def get_loops_at(self, depth) -> List["LoopLevel"]:
        if depth == 0:
            return [self]
        else:
            loops = []
            for loop in self.inner:
                loops += loop.get_loops_at(depth - 1)
            return loops

    def split_with_tiling(self, depth, factor):
        def clone_inner():
            inner = []
            if self.inner:
                for loop in self.inner:
                    inner.append(loop.clone())
            return inner

        def do_split_with_tiling():
            sympy_factor = sympy.Integer(factor)

            offset = FloorDiv(self.size, sympy_factor) * sympy_factor
            main_loop = LoopLevel(self.var, offset)
            main_loop.steps = sympy_factor
            main_loop.parallel = self.parallel
            main_loop.collapsed = False
            main_loop.is_reduction = self.is_reduction
            main_loop.inner = clone_inner()
            if main_loop.inner:
                for loop in main_loop.inner:
                    loop.parent = main_loop

            tail_loop = LoopLevel(self.var, self.size)
            tail_loop.offset = offset
            tail_loop.parallel = self.parallel
            tail_loop.collapsed = False
            tail_loop.is_reduction = self.is_reduction
            tail_loop.inner = clone_inner()
            if tail_loop.inner:
                for loop in tail_loop.inner:
                    loop.parent = tail_loop

            return main_loop, tail_loop

        if depth == 0:
            main_loop, tail_loop = do_split_with_tiling()
            parent = self.parent
            if parent:
                parent.inner = [main_loop, tail_loop]
                main_loop.parent = parent
                tail_loop.parent = parent
            return main_loop, tail_loop
        else:
            assert len(self.inner) == 1
            return self.inner[0].split_with_tiling(depth - 1, factor)

    def clone(self):
        loop = copy(self)
        loop.inner = []
        if self.inner:
            for inner_loop in self.inner:
                inner_loop_clone = inner_loop.clone()
                inner_loop_clone.parent = loop
                loop.inner.append(inner_loop_clone)
        loop.kernel = deepcopy(self.kernel)
        return loop

    def lines(self):
        offset_expr = cexpr_index(self.offset)
        size_expr = cexpr_index(self.size)
        if config.cpp.no_redundant_loops and offset_expr == size_expr:
            return None
        simd = (
            f"simd simdlen({self.simd_nelements}) "
            if self.simd_omp and self.simd_nelements > 1
            else ""
        )
        if self.parallel:
            # TODO(jansel): look into chunk size and other schedules
            line1 = "#pragma omp for"
            if self.parallel > 1:
                line1 += f" collapse({self.parallel})"
            if self.simd_omp:
                line1 = line1.replace(" for ", f" for {simd}")
        elif self.simd_vec:
            line1 = ""
        elif self.simd_omp:
            line1 = f"#pragma omp {simd}"
        elif not self.is_reduction and cpp_builder.is_gcc():
            line1 = "#pragma GCC ivdep"
        else:
            line1 = ""
        offset_str = f"{INDEX_TYPE} {self.var}={offset_expr}"
        size_str = f"{self.var}<{size_expr}"
        steps_str = f"{self.var}+={cexpr_index(self.steps)}"
        line2 = f"for({offset_str}; {size_str}; {steps_str})"
        if self.collapsed or not line1:
            return [line2]
        return [line1, line2]


@dataclasses.dataclass
class LoopNestWithSplit:
    """
    A loop-nest like structure but with some loop level split along
    the loop range into the main tiling loop and the tail. It is built
    with the `build` method as a loop nest and then split with
    `split_with_tiling` at some depth.

    A typical case is for vectorization where we typically split at the inner-most
    loop level. A more complicated case is 2D tiling where we split at
    both inner-most and outer levels.
    """

    root: Optional[List[LoopLevel]] = None
    kernel: Optional[CppKernel] = None

    @staticmethod
    def build(kernel: CppKernel):
        """Build a LoopNest with the given `kernel` as the leaf"""
        itervars = kernel.itervars
        ranges = kernel.ranges
        reduction_depth = kernel.reduction_depth
        assert reduction_depth is not None

        root: List[LoopLevel] = []
        levels: List[LoopLevel] = root
        loop: Optional[LoopLevel] = None
        for loop_idx, (var, size) in enumerate(zip(itervars, ranges)):
            loop = LoopLevel(var, size, parent=loop)
            if loop_idx >= reduction_depth:
                loop.is_reduction = kernel.is_reduction
            levels.append(loop)
            levels = loop.inner
        loop_nest = LoopNestWithSplit(root)
        if loop:
            loop.kernel = kernel
        else:
            loop_nest.kernel = kernel
        return loop_nest

    def __bool__(self):
        return bool(self.root)

    def get_loops_at(self, depth) -> List[LoopLevel]:
        """Get all the loop levels at the given `depth` (most outer loop has depth 0)"""
        loops: List[LoopLevel] = []
        assert self.root is not None
        for loop in self.root:
            loops += loop.get_loops_at(depth)
        return loops

    @cache_on_self
    def max_parallel_depth(self):
        """
        Maximal allowed depth for parallelism:
        1) Levels without splitting and
        2) All reduction or non-reduction levels
        When the loop is split at the top level, the max depth is 1.
        """
        max_depth = 0
        assert self.root is not None
        loops = self.root
        if len(loops) > 1:
            return 1
        is_reduction = loops[0].is_reduction if loops else False
        while len(loops) == 1 and loops[0].is_reduction == is_reduction:
            max_depth += 1
            loops = loops[0].inner
        return max_depth

    def is_reduction_only(self):
        """
        Whether all the loops are for reduction. Reduction loops
        are always the inner most ones.
        """
        return (
            self.root is not None and len(self.root) > 0 and self.root[0].is_reduction
        )

    def mark_parallel(self, par_depth):
        assert (
            par_depth <= self.max_parallel_depth()
        ), "Parallel depth cannot exceed the maximal allowed parallel depth"
        assert self.root is not None
        loops = self.root
        for loop in loops:
            loop.parallel = par_depth
        for i in range(1, par_depth):
            loops = loops[0].inner
            loops[0].collapsed = True

    def split_with_tiling(self, depth, factor):
        """
        Split the loop into main and tail loops at given `depth` so that the range
        of the main loop has range `floor_div(range, factor) * factor` and
        the tail loop handles the remainder. The main loop is tiled
        according to the `factor`.
        """
        loops = self.get_loops_at(depth)
        assert len(loops) == 1
        split_loops = loops[0].split_with_tiling(0, factor)
        if depth == 0:
            self.root = split_loops
        return split_loops

    def get_kernels(self) -> List[CppKernel]:
        """Get all kernel objects under this loop nest"""
        if self.kernel:
            return [self.kernel]
        kernels: List[CppKernel] = []
        assert self.root is not None
        for loop in self.root:
            kernels += loop.get_kernels()
        return kernels<|MERGE_RESOLUTION|>--- conflicted
+++ resolved
@@ -20,11 +20,12 @@
 from torch.utils import _pytree as pytree
 from torch.utils._sympy.functions import CeilDiv, FloorDiv, ModularIndexing
 from torch.utils._sympy.symbol import free_symbol_is_type, symbol_is_type, SymT
-from torch.utils._sympy.value_ranges import ValueRanges
+from torch.utils._sympy.value_ranges import bound_sympy, ValueRanges
 from ..._dynamo.utils import counters
 
 from .. import codecache, config, cpp_builder, cpu_vec_isa, ir, metrics
 from ..codegen.wrapper import WrapperCodeGen
+from ..optimize_indexing import range_expressable_in_32_bits
 from ..scheduler import (
     BaseSchedulerNode,
     BaseScheduling,
@@ -122,6 +123,9 @@
     torch.bfloat16,
     torch.float16,
 ]
+
+
+BIN_CMP_OPS = ["eq", "ne", "le", "ge", "lt", "gt"]
 
 
 def reduction_init(reduction_type, dtype):
@@ -1082,10 +1086,7 @@
                             else:
                                 arg = ops.constant(arg, torch.int64)
                             arg = arg.value if isinstance(arg, OpsValue) else arg
-                        if (
-                            isinstance(arg, CppCSEVariable)
-                            and func is not CppVecOverrides.randn
-                        ):
+                        if isinstance(arg, CppCSEVariable):
                             assert isinstance(V.kernel, CppVecKernel)
                             # align scalar data type to the vector for binary ops
                             if (
@@ -1322,35 +1323,6 @@
         return f"{a} >> {b}"
 
     @staticmethod
-    def load_seed(name, offset):
-        assert isinstance(V.kernel, CppVecKernel)
-        return f"{V.kernel.load(name, offset)}"
-
-    @staticmethod
-    def randn(seed, offset):
-        assert isinstance(V.kernel, CppVecKernel)
-        code = BracesBuffer()
-        code.writeline("[&]()")
-        with code.indent():
-            code.writeline(
-                f"{DTYPE_TO_CPP[offset.dtype]} offset[{V.kernel.tiling_factor}];"
-            )
-            code.writeline(
-                f"{DTYPE_TO_CPP[torch.float32]} result[{V.kernel.tiling_factor}];"
-            )
-            code.writeline(f"{offset}.store(offset);")
-            code.writeline(
-                f"for( {DTYPE_TO_CPP[offset.dtype]} offset_idx = 0; offset_idx < {V.kernel.tiling_factor}; offset_idx++ )"
-            )
-            with code.indent():
-                code.writeline(
-                    f"result[offset_idx] = randn_cpu({seed}, offset[offset_idx]);"
-                )
-            code.writeline("return at::vec::Vectorized<float>::loadu(result);")
-        code.writeline("()")
-        return code
-
-    @staticmethod
     def tan(a):
         return f"{a}.tan()"
 
@@ -1526,38 +1498,14 @@
             torch.int32,
             torch.int64,
         ], f"{__name__} does not support {dtype}"
-<<<<<<< HEAD
         assert isinstance(x, CppCSEVariable)
         src_dtype = x.dtype
-        src_cpp_type = DTYPE_TO_CPP[src_dtype]
-        src_num_vectors = V.kernel._get_num_vectors(src_dtype)
-        dst_cpp_type = DTYPE_TO_CPP[dtype]
-        dst_num_vectors = V.kernel._get_num_vectors(dtype)
-        if src_dtype != torch.bool and dtype == torch.bool:
-            return f"{V.kernel._get_mask_type(src_dtype)}::from<{src_cpp_type},{src_num_vectors}>({x})"
-        if src_dtype == torch.bool and dtype != torch.bool:
-            return f"{x}.to<{dst_cpp_type},{dst_num_vectors}>()"
-        if src_dtype != dtype:
-            if src_num_vectors == dst_num_vectors == 1:
-                return f"at::vec::convert<{dst_cpp_type}>({x})"
-            else:
-                return f"at::vec::convert<{dst_cpp_type},{dst_num_vectors},{src_cpp_type},{src_num_vectors}>({x})"
-        return f"({x})"
-=======
-        node: torch.fx.Node = V.interpreter.current_node
-        assert node and isinstance(node, torch.fx.Node)
-        opt_ctx_x = get_opt_ctx(node.args[1])
-        assert opt_ctx_x
-        assert opt_ctx_x.dtype is not None
-        assert isinstance(V.kernel, CppVecKernel)
-        src_dtype = opt_ctx_x.dtype
         expr = V.kernel.get_to_dtype_expr(x, dtype, src_dtype)
         csevar = V.kernel.cse.generate(V.kernel.compute, expr)
         csevar.update_on_args("to_dtype", (x, dtype), {"src_dtype": src_dtype})
         if dtype in [torch.bfloat16, torch.float16] and src_dtype == torch.float:
             V.kernel.cache_dtype_convert(x, src_dtype, csevar, dtype)
         return csevar
->>>>>>> 7919f0b9
 
     @staticmethod
     def log1p(x):
@@ -3081,7 +3029,61 @@
 
             @staticmethod
             def index_expr(expr, dtype):
-                return self.cse.newvar()
+                assert len(self.ranges) == len(self.itervars)
+
+                def can_use_int32():
+                    free_symbols = list(expr.free_symbols)
+                    sizes = {
+                        k: v
+                        for k, v in zip(self.itervars, self.ranges)
+                        if k in free_symbols
+                    }
+                    # Trivial case: Range empty
+                    if any(v == 0 for v in sizes.values()):
+                        return True
+
+                    vars_ranges = {
+                        k: ValueRanges(0, v - 1)
+                        for k, v in sizes.items()
+                        if not isinstance(v, sympy.Expr) or v.is_number
+                    }
+                    if not vars_ranges or len(vars_ranges) != len(free_symbols):
+                        i32_iinfo = torch.iinfo(torch.int32)
+                        return (
+                            expr.is_number
+                            and expr <= i32_iinfo.max
+                            and expr >= i32_iinfo.min
+                        )
+                    expr_ranges = bound_sympy(expr, vars_ranges)
+                    if math.isinf(expr_ranges.lower) or math.isinf(expr_ranges.upper):  # type: ignore[arg-type]
+                        return False
+                    # If something takes the values 0..7, we will compare in the loop
+                    # x < 8. As such, for the loop not to overflow in the last iteration, we want
+                    # to check that expr_ranges.upper + 1 is representable as well
+                    return range_expressable_in_32_bits(
+                        ValueRanges(
+                            int(expr_ranges.lower), int(expr_ranges.upper) + 1  # type: ignore[arg-type]
+                        )
+                    )
+
+                with RecordOptimizationContext(__name__) as node_ctx:
+                    assert len(self.ranges) == len(self.itervars)
+                    opt_ctx: OptimizationContext = node_ctx.get_opt_ctx()
+                    assert opt_ctx
+                    if (
+                        dtype == torch.int64
+                        and can_use_int32()
+                        and all(
+                            user.target in BIN_CMP_OPS
+                            for user in node_ctx.current_node.users
+                        )
+                    ):
+                        opt_ctx.dtype = torch.int32
+                    else:
+                        self.disable_vec(f"index_expr: {expr}, dtype {dtype}")
+
+                    tmp_var = self.cse.newvar()
+                    return tmp_var
 
             @staticmethod
             def indirect_indexing(index_var, size, check=True):
