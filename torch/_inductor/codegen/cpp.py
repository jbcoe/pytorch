# mypy: allow-untyped-defs
import contextlib
import dataclasses
import functools
import itertools
import logging
import math
import re
import sys
from copy import copy, deepcopy
from enum import Enum
from typing import Any, cast, Dict, List, Optional, Sequence, Set, Tuple, Union

import sympy

import torch
import torch.fx
from torch._inductor import dependencies
from torch._prims_common import is_float_dtype, is_integer_dtype
from torch.utils import _pytree as pytree
from torch.utils._sympy.functions import CeilDiv, FloorDiv, ModularIndexing
from torch.utils._sympy.symbol import free_symbol_is_type, symbol_is_type, SymT
from torch.utils._sympy.value_ranges import bound_sympy, ValueRanges
from ..._dynamo.utils import counters

from .. import codecache, config, cpp_builder, cpu_vec_isa, ir, metrics
from ..codegen.wrapper import WrapperCodeGen
from ..optimize_indexing import range_expressable_in_32_bits
from ..scheduler import (
    BaseSchedulerNode,
    BaseScheduling,
    ForeachKernelSchedulerNode,
    FusedSchedulerNode,
    Scheduler,
    SchedulerNode,
)
from ..utils import (
    cache_on_self,
    get_bounds_index_expr,
    get_fused_kernel_name,
    is_welford_reduction,
    parallel_num_threads,
    Placeholder,
    sympy_index_symbol,
    sympy_index_symbol_with_prefix,
    sympy_product,
    sympy_subs,
)

from ..virtualized import NullKernelHandler, ops, OpsValue, V
from .common import (
    BackendFeature,
    BracesBuffer,
    CppWrapperKernelArgs,
    CSE,
    CSEVariable,
    DataTypePropagation,
    DeferredLine,
    DTYPE_TO_COMPUTATION_DTYPE,
    IndentedBuffer,
    Kernel,
    KernelArgs,
    OpOverrides,
    OptimizationContext,
)

from .cpp_utils import (
    cexpr,
    cexpr_index,
    DTYPE_TO_CPP,
    INDEX_TYPE,
    LocalBufferContext,
    unify_mask_base_type,
    value_to_cpp,
)

_IS_WINDOWS = sys.platform == "win32"
schedule_log = torch._logging.getArtifactLogger(__name__, "schedule")

NATIVE_OMP_RTYPES = {"+", "*", "^", "||", "min", "max"}
RTYPE_TO_CPP = {
    "sum": "+",
    "prod": "*",
    "xor_sum": "^",
    "min": "min",
    "max": "max",
    "argmin": "argmin",
    "argmax": "argmax",
    "any": "||",
    "welford_reduce": "welford",
    "welford_combine": "welford",
}
VECTORIZABLE_RTYPES = {
    "max",
    "min",
    "sum",
    "prod",
    "xor_sum",
    "welford_reduce",
    "welford_combine",
}

PYTHON_TO_CPP = {
    "Tensor": "at::Tensor",
    "int": "long",
    "float": "double",
    "bool": "bool",
    "str": "std::string",
    "ScalarType": "c10::ScalarType",
    "MemoryFormat": "at::MemoryFormat",
    "Layout": "at::Layout",
    "Device": "at::Device",
    "number": "at::Scalar",
}

CONTAINER_PYTHON_TO_CPP = {
    "List": "std::vector",
    "Optional": "c10::optional",
}

DTYPE_LOWP_FP = [
    torch.bfloat16,
    torch.float16,
]


BIN_CMP_OPS = ["eq", "ne", "le", "ge", "lt", "gt"]


def reduction_init(reduction_type, dtype):
    if dtype in DTYPE_LOWP_FP:
        # Since load promotes all half-precision inputs to float, the initial
        # constant for reduction must be promoted as well
        dtype = torch.float32
    if reduction_type in ("xor_sum", "sum", "any"):
        return 0
    if reduction_type == "prod":
        return 1
    if reduction_type in {"max", "argmax"}:
        return (
            f"-std::numeric_limits<{DTYPE_TO_CPP[dtype]}>::infinity()"
            if is_float_dtype(dtype)
            else f"std::numeric_limits<{DTYPE_TO_CPP[dtype]}>::min()"
        )
    if reduction_type in {"min", "argmin"}:
        return (
            f"std::numeric_limits<{DTYPE_TO_CPP[dtype]}>::infinity()"
            if is_float_dtype(dtype)
            else f"std::numeric_limits<{DTYPE_TO_CPP[dtype]}>::max()"
        )
    if is_welford_reduction(reduction_type):
        return f"Welford<{DTYPE_TO_CPP[dtype]}>()"
    raise AssertionError(reduction_type)


def reduction_acc_type(reduction_type, dtype):
    assert reduction_type not in {"argmin", "argmax"}
    scalar_type = DTYPE_TO_CPP[DTYPE_TO_COMPUTATION_DTYPE[dtype]]
    if is_welford_reduction(reduction_type):
        return f"Welford<{scalar_type}>"

    return scalar_type


def reduction_combine(reduction_type, var, next_value):
    if reduction_type == "sum":
        return f"{var} + {next_value}"
    if reduction_type == "prod":
        return f"{var} * {next_value}"
    if reduction_type == "xor_sum":
        return f"{var} ^ {next_value}"
    if reduction_type == "any":
        return f"{var} || {next_value}"
    if reduction_type in ("min", "max"):
        return f"{reduction_type}_propagate_nan({var}, {next_value})"
    if reduction_type == "welford_reduce":
        return f"welford_combine({var}, {next_value})"
    if reduction_type == "welford_combine":
        if isinstance(next_value, tuple):
            mean, m2, weight = next_value
        else:
            mean, m2, weight = reduction_project(reduction_type, next_value)
        return f"welford_combine({var}, {{{mean}, {m2}, {weight}}})"
    raise AssertionError(reduction_type)


def reduction_project(reduction_type, acc):
    if is_welford_reduction(reduction_type):
        return f"{acc}.mean", f"{acc}.m2", f"{acc}.weight"
    elif reduction_type in {"argmin", "argmax"}:
        return f"{acc}.index"
    return acc


def is_to_lowp_dtype(expr):
    to_exprs = ["convert<half>", "convert<bfloat16>"]
    return any(to_expr in expr for to_expr in to_exprs)


def get_lowp_to_high_prec_expr(lowp_var, dtype, kernel):
    if isinstance(kernel, CppVecKernel):
        return f"at::vec::convert<{DTYPE_TO_CPP[dtype]}>({lowp_var})"
    else:
        assert isinstance(kernel, CppKernel)
        return f"c10::convert<{DTYPE_TO_CPP[dtype]}>({lowp_var})"


index_value_name_counter = 1


def argmax_argmin_prefix(reduction_type, src_dtype, tmpvar):
    global index_value_name_counter
    num_threads = (
        "max_threads" if config.cpp.dynamic_threads else parallel_num_threads()
    )
    struct_name = f"IndexValue_{index_value_name_counter}"
    index_value_name_counter += 1

    # A small annoyance, due to it being a little cumbersome to just throw {} into strings
    prefix = [
        f"struct {struct_name} {{size_t index; {DTYPE_TO_CPP[src_dtype]} value;}};",
        f"{struct_name} {tmpvar}{{0, {reduction_init(reduction_type, src_dtype)}}};",
    ]
    local_init = [
        f"{struct_name} {tmpvar}_local{{0, {reduction_init(reduction_type, src_dtype)}}};",
    ]
    tmpvar_per_thd = f"{tmpvar}_arr[{num_threads}]"
    parallel_prefix = [
        f"{struct_name} {tmpvar_per_thd};",
    ]
    return prefix, parallel_prefix, local_init


@functools.lru_cache
def stride_at(index: sympy.Expr, var: sympy.Symbol):
    replacement = {var: var + 1}
    new_index = sympy_subs(index, replacement)  # type: ignore[arg-type]
    return sympy.simplify(new_index - index)


@functools.lru_cache
def simplify_index_in_vec_range(index: sympy.Expr, var: sympy.Expr, vec_length: int):
    """
    Simplifies the index expression within the range of a vectorized loop.
    Given a vectorized loop variable `var` in the range of a loop with `vec_length`,
    this function transforms the `index` into an equivalent form. It handles
    simplifications for cases where `var` can be expressed as `vec_length * a + b`,
    where `b` ranges from 0 to `vec_length - 1`. The function reduces occurrences
    of `FloorDiv` and `ModularIndexing` in the `index` with best-effort optimizations.

    NOTE:
    The simplified index expression is intended for analysis purposes only, not
    for code generation. It replaces `FloorDiv` and `ModularIndexing` with free variables
    which are not dependent on the loop variable `var` in the vectorized range. Check
    https://github.com/pytorch/pytorch/pull/117221#discussion_r1449746217 for more details.

    Examples:
    1. If `var` is `x3` and `vec_length` is 16, and `x3 = 16*a + b`, then
       `FloorDiv(x3, div)` or `ModularIndexing(x3, div, mod)` becomes a free variable
       when `div` is divisible by 16.
    2. `ModularIndexing(x3, 1, mod)` can be simplified to `x3 + c` where `c` is a free
       variable when `mod` is divisible by 16.
    """

    div_freevar_id = 0
    mod_freevar_id = 0

    def visit_indexing_div(divisor):
        nonlocal div_freevar_id
        result = FloorDiv(var, divisor)
        if sympy.gcd(divisor, vec_length) == vec_length:
            result = sympy.Symbol(f"{var}_div_c{div_freevar_id}")
            div_freevar_id += 1
        return result

    def visit_modular_indexing(divisor, modulus):
        nonlocal mod_freevar_id
        result = ModularIndexing(var, divisor, modulus)
        if sympy.gcd(divisor, vec_length) == vec_length:
            result = sympy.Symbol(f"{var}_mod_c{mod_freevar_id}")
            mod_freevar_id += 1
        elif divisor == 1 and sympy.gcd(modulus, vec_length) == vec_length:
            result = var + sympy.Symbol(f"{var}_mod_c{mod_freevar_id}")
            mod_freevar_id += 1
        return result

    original_index = index

    div = sympy.Wild("divisor", integer=True)
    if index.has(FloorDiv):
        index = index.replace(FloorDiv(var, div), visit_indexing_div)

    mod = sympy.Wild("modulus", integer=True)
    if index.has(ModularIndexing):
        index = index.replace(ModularIndexing(var, div, mod), visit_modular_indexing)

    index = sympy.simplify(index)
    if index != original_index:
        return simplify_index_in_vec_range(index, var, vec_length)

    return index


@functools.lru_cache
def stride_at_vec_range(index: sympy.Expr, var: sympy.Symbol, vec_length: int):
    index_vec_simplified = simplify_index_in_vec_range(index, var, vec_length)
    return stride_at(index_vec_simplified, var)


class OuterLoopFusedSchedulerNode(FusedSchedulerNode):
    @classmethod
    def fuse(  # type: ignore[override]
        cls, node1: BaseSchedulerNode, node2: BaseSchedulerNode, outer_loop_fusion_depth
    ):
        assert node1.scheduler is node2.scheduler
        assert all(
            type(node)
            in (
                OuterLoopFusedSchedulerNode,
                SchedulerNode,
                FusedSchedulerNode,
            )
            for node in (node1, node2)
        )
        if any(type(node) is OuterLoopFusedSchedulerNode for node in (node1, node2)):
            return cls(
                node1.scheduler,
                (
                    list(node1.get_outer_nodes())
                    if type(node1) is OuterLoopFusedSchedulerNode
                    else [
                        node1,
                    ]
                )
                + (
                    list(node2.get_outer_nodes())
                    if type(node2) is OuterLoopFusedSchedulerNode
                    else [
                        node2,
                    ]
                ),
                outer_loop_fusion_depth,
            )
        else:
            return cls(node1.scheduler, [node1, node2], outer_loop_fusion_depth)  # type: ignore[list-item]

    def __init__(
        self,
        scheduler: "Scheduler",
        outer_fused_nodes: List[Union[FusedSchedulerNode, SchedulerNode]],
        outer_loop_fusion_depth,
    ):
        self.outer_fused_nodes: List[
            Union[FusedSchedulerNode, SchedulerNode]
        ] = outer_fused_nodes
        self.outer_loop_fusion_depth = outer_loop_fusion_depth
        flatten_snodes = []
        for _node in self.outer_fused_nodes:
            assert isinstance(_node, (SchedulerNode, FusedSchedulerNode))
            flatten_snodes.extend(list(_node.get_nodes()))
        super().__init__(scheduler, flatten_snodes)  # type: ignore[arg-type]

    def get_outer_nodes(self):
        return self.outer_fused_nodes

    def check_outer_fusion_loop_level_attr(
        self, cpp_kernel_proxy_list, outer_loop_fusion_depth
    ):
        # This function ensures that the same tiling split is applied at each loop level within the outer loop fusion depth.
        # In the fusion stage, we only examine nodes with same vars and reduce.
        # However, for nodes with same vars and reduce, the loops may still have different tile splits.
        # For example (test_expr_vec_non_contiguous in test_cpu_repro.py):
        #   * buf0 tiling along the 2nd loop level, buf1 tiling along the 3rd loop level.
        # If the check failed, we should fall back to standard loop codegen.
        def _inner(
            left_loop_level: LoopLevel,
            right_loop_level: LoopLevel,
            loop_fusion_depth: int,
        ) -> bool:
            # Check if same loop level attr
            outer_loops_attr_compare_list = [
                "var",
                "size",
                "offset",
                "steps",
            ]
            if not (
                all(
                    getattr(left_loop_level, attr_compare)
                    == getattr(right_loop_level, attr_compare)
                    for attr_compare in outer_loops_attr_compare_list
                )
            ):
                return False

            assert loop_fusion_depth >= 1
            if (loop_fusion_depth := loop_fusion_depth - 1) > 0:
                # If the next loop level is expected to undergo outer loop fusion,
                # there should be no kernel present at the current loop level.
                assert (
                    left_loop_level.kernel is None and right_loop_level.kernel is None
                )
                # Check next loop level attr
                if any(
                    # Assume no main/tail loop split at any outer loop fusion depth
                    # Given no clear performance benefit for this complex case
                    len(loop_level.inner) != 1
                    for loop_level in [left_loop_level, right_loop_level]
                ) or not _inner(
                    left_loop_level.inner[0],
                    right_loop_level.inner[0],
                    loop_fusion_depth,
                ):
                    return False

            return True

        for idx in range(len(cpp_kernel_proxy_list) - 1):
            left_loop_nest = cpp_kernel_proxy_list[idx].loop_nest
            right_loop_nest = cpp_kernel_proxy_list[idx + 1].loop_nest
            if any(
                # Assume no main/tail loop split at any outer loop fusion depth
                len(loop_nest.root) != 1
                for loop_nest in [left_loop_nest, right_loop_nest]
            ) or not _inner(
                left_loop_nest.root[0], right_loop_nest.root[0], outer_loop_fusion_depth
            ):
                return False

        return True

    def merge_outer_fusion_kernels(
        self,
        cpp_kernel_proxy_list,
    ):
        loop_nest_list: List[LoopNestWithSplit] = [
            kernel.loop_nest for kernel in cpp_kernel_proxy_list
        ]
        kernel_group = cpp_kernel_proxy_list[0].kernel_group

        def _merge_outer_fusion_loop_levels(
            loop_level_nested_list: List[List["LoopLevel"]],
            outer_loop_fusion_depth,
        ):
            assert outer_loop_fusion_depth >= 1
            # Assume no main/tail loop split at any outer loop fusion depth
            assert all(
                len(loop_level_list) == 1 for loop_level_list in loop_level_nested_list
            )
            if (outer_loop_fusion_depth := outer_loop_fusion_depth - 1) >= 1:
                # Further merge the next loop level
                next_loop_level_nested_list = [
                    loop_level_list[0].inner
                    for loop_level_list in loop_level_nested_list
                ]
                _merge_outer_fusion_loop_levels(
                    next_loop_level_nested_list,
                    outer_loop_fusion_depth,
                )
            else:
                outer_loop_fused_kernel = OuterLoopFusedKernel(kernel_group)
                loop_level_of_first_kernel = loop_level_nested_list[0][0]
                for kernel_idx in range(len(loop_level_nested_list)):
                    outer_loop_fused_kernel.inner.append(
                        deepcopy(loop_level_nested_list[kernel_idx][0]),
                    )
                loop_level_of_first_kernel.inner = []
                loop_level_of_first_kernel.kernel = outer_loop_fused_kernel

        # Merge the List[LoopNestWithSplit] from cpp_kernel_proxy_list
        # into cpp_kernel_proxy_list[0].loop_nest
        _merge_outer_fusion_loop_levels(
            [_loop_nest.root for _loop_nest in loop_nest_list],  # type: ignore[misc]
            self.outer_loop_fusion_depth,
        )
        return cpp_kernel_proxy_list[0]


class RecordOptimizationContext:
    def __init__(self, func_name: str = ""):
        self.func_name = func_name
        self.current_node: Optional[torch.fx.Node] = None
        self.opt_ctx: Optional[OptimizationContext] = None

    def __enter__(self):
        assert V.interpreter
        assert V.interpreter.current_node

        self.current_node = V.interpreter.current_node
        assert self.current_node is not None
        if OptimizationContext.key in self.current_node.meta:
            self.opt_ctx = self.current_node.meta[OptimizationContext.key]
        else:
            self.opt_ctx = OptimizationContext()
        assert self.opt_ctx is not None
        self.opt_ctx.ops_name = self.func_name
        return self

    def __exit__(self, exc_type, exc_val, exc_tb):
        assert self.current_node
        assert self.opt_ctx
        self.current_node.meta[OptimizationContext.key] = self.opt_ctx

    def get_opt_ctx(self):
        return self.opt_ctx

    def get_fx_node(self):
        assert self.current_node
        return self.current_node


def get_opt_ctx(node: torch.fx.Node) -> OptimizationContext:
    return node.meta.get(OptimizationContext.key, None)


def get_current_node_opt_ctx() -> OptimizationContext:
    assert V.interpreter.current_node
    return get_opt_ctx(V.interpreter.current_node)


class CppCSEVariable(CSEVariable):
    def __init__(self, name, bounds: ValueRanges[Any]):
        super().__init__(name, bounds)
        self.is_vec = False
        self.dtype: Optional[torch.dtype] = None
        self.dependent_itervars: Set[sympy.Symbol] = set()

    def __repr__(self):
        return (
            f"CppCSEVariable(name: {self.name}, bounds: {self.bounds}, is_vec: {self.is_vec}, dtype: {self.dtype}, "
            f"dependent_itervars: {self.dependent_itervars})"
        )

    def update_on_args(self, name, args, kwargs):
        if name == "load":
            # args[1] is index
            self._set_dependent_itervars(args[1])
        else:
            # propagate relevant itervars and is_vec from args
            self.dependent_itervars.update(
                *[
                    arg.dependent_itervars
                    for arg in args
                    if isinstance(arg, CppCSEVariable)
                ]
            )
            if name == "index_expr":
                self._set_dependent_itervars(args[0])
            if any(arg.is_vec for arg in args if isinstance(arg, CppCSEVariable)):
                self.is_vec = True
        # NOTE [dtype of CppCSEVariable]
        # Deciding dtype according to the current optimization context is not
        # always accurate since the dtypes are initialized during dtype propagation
        # at the beginning of the codegen. It is possible that some ops are invoked
        # during the codegen of the current op and take different dtypes from the
        # current op.
        # TODO(jgong5): A more accurate way of deciding the dtype of the variables is to
        # propagate the dtypes here inside `update_on_args`.
        if (
            hasattr(V.interpreter, "current_node")
            and get_current_node_opt_ctx() is not None
        ):
            self.dtype = get_current_node_opt_ctx().dtype

        if name in BIN_CMP_OPS:
            self.dtype = torch.bool

    def _set_dependent_itervars(self, index: sympy.Expr):
        """
        Set the relevant itervars for this variable based on the `index` expression.
        This includes the itervars directly used in the `index` as well as relevant itervars
        of other cse variables used in the `index`.
        """
        for s in index.free_symbols:
            if s in V.kernel.itervars:
                self.dependent_itervars.add(s)  # type: ignore[arg-type]
            elif s.name in V.kernel.cse.varname_map:  # type: ignore[attr-defined]
                self.dependent_itervars.update(
                    V.kernel.cse.varname_map[s.name].dependent_itervars  # type: ignore[attr-defined]
                )

    def depends_on(self, itervar: sympy.Symbol):
        return itervar in self.dependent_itervars


class CppOverrides(OpOverrides):
    """Map element-wise ops to C++"""

    @staticmethod
    def add(a, b):
        return f"decltype({a})({a} + {b})"

    @staticmethod
    def sub(a, b):
        return f"decltype({a})({a} - {b})"

    @staticmethod
    def mul(a, b):
        return f"decltype({a})({a} * {b})"

    @staticmethod
    def to_dtype(x, dtype, src_dtype=None):
        assert dtype in DTYPE_TO_CPP, f"{dtype} missing from {__name__}.DTYPE_TO_CPP"
        return f"c10::convert<{DTYPE_TO_CPP[dtype]}>({x})"

    @staticmethod
    def to_dtype_bitcast(x, dtype, src_dtype):
        assert dtype in DTYPE_TO_CPP, f"{dtype} missing from {__name__}.DTYPE_TO_CPP"
        if src_dtype in (torch.float16, torch.bfloat16):
            # c10::bit_cast requires the source and target have the bitwidth.
            # Because the input tensor's dtype could be promoted, e.g. from float16 to
            # float, we have to cast the tensor to its original source dtype before
            # invoking bit_cast. We also need to convert the bit-casted tensor
            # back to float to make sure we keep using higher precision values
            # for the rest of the computation.
            cast_x = f"c10::convert<{DTYPE_TO_CPP[src_dtype]}>({x})"
            cast_x = f"c10::bit_cast<{DTYPE_TO_CPP[dtype]}>({cast_x})"
            return f"c10::convert<{DTYPE_TO_CPP[torch.float32]}>({cast_x})"
        else:
            return f"c10::bit_cast<{DTYPE_TO_CPP[dtype]}>({x})"

    @staticmethod
    def abs(x):
        return f"std::abs({x})"

    @staticmethod
    def sin(x):
        return f"std::sin({x})"

    @staticmethod
    def cos(x):
        return f"std::cos({x})"

    @staticmethod
    def neg(x):
        return f"decltype({x})(-{x})"

    @staticmethod
    def exp(x):
        # return f"Sleef_expf_u10({x})"
        return f"std::exp({x})"

    @staticmethod
    def exp2(x):
        return f"std::exp2({x})"

    @staticmethod
    def expm1(x):
        return f"std::expm1({x})"

    @staticmethod
    def erf(x):
        return f"std::erf({x})"

    @staticmethod
    def erfc(x):
        return f"std::erfc({x})"

    @staticmethod
    def erfinv(x):
        return f"calc_erfinv({x})"

    @staticmethod
    def sqrt(x):
        return f"std::sqrt({x})"

    @staticmethod
    def rsqrt(x):
        return f"1 / std::sqrt({x})"

    @staticmethod
    def log1p(x):
        bug = config.cpp.inject_log1p_bug_TESTING_ONLY
        if bug == "accuracy":
            return f"{x} + decltype({x})(1)"
        elif bug is None:
            return f"std::log1p({x})"
        else:
            raise AssertionError(
                f"unrecognized config cpp.inject_log1p_bug_TESTING_ONLY = {bug!r}"
            )

    @staticmethod
    def tan(x):
        return f"std::tan({x})"

    @staticmethod
    def tanh(x):
        return f"std::tanh({x})"

    @staticmethod
    def signbit(x):
        return f"std::signbit({x})"

    @staticmethod
    def pow(a, b):
        return f"std::pow({a}, {b})"

    @staticmethod
    def log(x):
        return f"std::log({x})"

    @staticmethod
    def round(x):
        return f"std::nearbyint({x})"

    @staticmethod
    def floor(x):
        return f"std::floor({x})"

    @staticmethod
    def floordiv(a, b):
        # a and b are integer type
        quot = f"{a} / {b}"
        rem = f"{a} % {b}"
        return f"(({a} < 0) != ({b} < 0) ? ({rem} != 0 ? {quot} - 1 : {quot}) : {quot})"

    @staticmethod
    def ceil(x):
        return f"std::ceil({x})"

    @staticmethod
    def trunc(x):
        return f"std::trunc({x})"

    @staticmethod
    def truncdiv(a, b):
        # a and b are integer type
        return f"{a} / {b}"

    @staticmethod
    def fmod(a, b):
        return f"std::fmod({a}, {b})"

    @staticmethod
    def isinf(x):
        return f"std::isinf({x})"

    @staticmethod
    def isnan(x):
        return f"std::isnan({x})"

    @staticmethod
    def lgamma(x):
        return f"std::lgamma({x})"

    @staticmethod
    def acos(x):
        return f"std::acos({x})"

    @staticmethod
    def acosh(x):
        return f"std::acosh({x})"

    @staticmethod
    def cosh(x):
        return f"std::cosh({x})"

    @staticmethod
    def sinh(x):
        return f"std::sinh({x})"

    @staticmethod
    def asin(x):
        return f"std::asin({x})"

    @staticmethod
    def asinh(x):
        return f"std::asinh({x})"

    @staticmethod
    def atan2(x, y):
        return f"std::atan2({x}, {y})"

    @staticmethod
    def atan(x):
        return f"std::atan({x})"

    @staticmethod
    def atanh(x):
        return f"std::atanh({x})"

    @staticmethod
    def copysign(x, y):
        return f"std::copysign({x}, {y})"

    @staticmethod
    def frexp(x):
        cache_keys = f"frexp({x})[0]", f"frexp({x})[1]"
        if all(cache_key in V.kernel.cse.cache for cache_key in cache_keys):
            return tuple(V.kernel.cse.cache[cache_key] for cache_key in cache_keys)

        code = BracesBuffer()
        exponent = V.kernel.cse.newvar()
        mantissa = V.kernel.cse.newvar()
        code.writeline(f"int32_t {exponent};")
        code.writeline(f"auto {mantissa} = std::frexp({x}, &{exponent});")
        V.kernel.compute.splice(code)
        cse_vars = (mantissa, exponent)
        for cache_key, cse_var in zip(cache_keys, cse_vars):
            V.kernel.cse.cache[cache_key] = cse_var
        return mantissa, exponent

    @staticmethod
    def hypot(x, y):
        return f"std::hypot({x}, {y})"

    @staticmethod
    def log10(x):
        return f"std::log10({x})"

    @staticmethod
    def log2(x):
        return f"std::log2({x})"

    @staticmethod
    def nextafter(x, y):
        return f"std::nextafter({x}, {y})"

    @staticmethod
    def relu(x):
        bug = config.cpp.inject_relu_bug_TESTING_ONLY
        if bug == "compile_error":
            return "compile error!"
        elif bug == "runtime_error":
            return f"{x}; throw 1"
        elif bug == "accuracy":
            return f"{x} + decltype({x})(1)"
        elif bug is None:
            return f"std::max({x}, decltype({x})(0))"
        else:
            raise AssertionError(
                f"unrecognized config cpp.inject_relu_bug_TESTING_ONLY = {bug!r}"
            )

    @staticmethod
    def minimum(a, b):
        return f"min_propagate_nan({a}, {b})"

    @staticmethod
    def maximum(a, b):
        return f"max_propagate_nan({a}, {b})"

    @staticmethod
    def where(a, b, c):
        return f"{a} ? {b} : {c}"

    @staticmethod
    def mod(a, b):
        return f"mod({a}, {b})"

    @staticmethod
    def constant(val, dtype):
        opt_ctx: OptimizationContext = get_current_node_opt_ctx()
        assert opt_ctx and opt_ctx.dtype is not None, opt_ctx
        dtype = opt_ctx.dtype
        if dtype in DTYPE_LOWP_FP:
            # Since load promotes all half-precision inputs to float, constants
            # must be promoted as well
            dtype = torch.float32
        return value_to_cpp(val, DTYPE_TO_CPP[dtype])

    @staticmethod
    def index_expr(expr, dtype):
        opt_ctx: OptimizationContext = get_current_node_opt_ctx()
        assert opt_ctx and opt_ctx.dtype is not None
        dtype = opt_ctx.dtype

        idx_str = cexpr(V.kernel.rename_indexing(expr))
        var = V.kernel.cse.generate(
            V.kernel.compute, idx_str, bounds=get_bounds_index_expr(expr)
        )
        return ops.to_dtype(var, dtype)

    @staticmethod
    def masked(mask, body, other):
        code = BracesBuffer()

        # Write masked operation into a lambda
        body_var = V.kernel.cse.newvar()
        code.writeline(f"auto {body_var} = [&]")
        with V.kernel.swap_buffers(code), code.indent():
            result = body()
            code.writeline(f"return {result};")
        code.writeline(";")
        V.kernel.compute.splice(code)

        # Use the lambda's return type as the type of other
        other_code = value_to_cpp(other, f"decltype({body_var}())")
        return f"{mask} ? {body_var}() : {other_code}"

    @staticmethod
    def logical_and(a, b):
        return f"{a} && {b}"

    @staticmethod
    def logical_not(a):
        return f"!{a}"

    @staticmethod
    def logical_or(a, b):
        return f"{a} || {b}"

    @staticmethod
    def logical_xor(a, b):
        return f"{a} != {b}"

    @staticmethod
    def bitwise_and(a, b):
        return f"decltype({a})({a} & {b})"

    @staticmethod
    def bitwise_not(a):
        return f"decltype({a})(~{a})"

    @staticmethod
    def bitwise_or(a, b):
        return f"decltype({a})({a} | {b})"

    @staticmethod
    def bitwise_xor(a, b):
        return f"decltype({a})({a} ^ {b})"

    @staticmethod
    def bitwise_left_shift(a, b):
        return f"decltype({a})({a} << {b})"

    @staticmethod
    def bitwise_right_shift(a, b):
        return f"decltype({a})({a} >> {b})"

    @staticmethod
    def rand(seed: sympy.Expr, offset: sympy.Expr):
        return f"normalized_rand_cpu({seed}, {offset})"

    @staticmethod
    def randn(seed: sympy.Expr, offset: sympy.Expr):
        return f"randn_cpu({seed}, {offset})"

    @staticmethod
    def randint64(seed: sympy.Expr, offset: sympy.Expr, low, high):
        return f"randint64_cpu({seed}, {offset}, {low}, {high})"

    @staticmethod
    def sigmoid(x):
        return f"decltype({x})(1) / (decltype({x})(1) + std::exp(-{x}))"

    @staticmethod
    def sign(x):
        code = BracesBuffer()
        scalar_zero = f"decltype({x})(0)"
        scalar_one = f"decltype({x})(1)"
        code.writeline("[&]()")
        with code.indent():
            code.writeline(f"auto left = {x} > 0 ? {scalar_one} : {scalar_zero};")
            code.writeline(f"auto right = {x} < 0 ? {scalar_one} : {scalar_zero};")
            code.writeline("return left - right;")
        code.writeline("()")
        return code


CppOverrides._initialize_pointwise_overrides("cpp")


class CppVecOverrides(CppOverrides):
    """Map element-wise ops to aten vectorization C++"""

    def __new__(cls, *args, **kargs):
        self = super().__new__(cls)

        def wrap(func):
            # `CppVecKernel` generates both scalar ops and vector ops according to
            # whether the inputs are scalars or vectors while all ops in `CppVecOverrides`
            # (except for some ops explained below) assume the inputs are vectors. We wrap the ops in
            # `CppVecOverrides` to broadcast scalar inputs to vectors if needed or fallback to
            # `CppOverrides` when all inputs are scalars.
            #
            # Notes on ops handled separately in their own functions:
            # `ops.masked`:
            #     needs recursive handling of masked body.
            # `ops.index_expr`:
            #     needs to further analyze the dependency of the index expression on
            #     the tiling itervar.
            def wrapper(*args, **kwargs):
                scalars = [
                    arg
                    for arg in args
                    if isinstance(arg, (int, sympy.Expr))
                    or (isinstance(arg, CppCSEVariable) and not arg.is_vec)
                ]
                vectors = [
                    arg
                    for arg in args
                    if isinstance(arg, CppCSEVariable) and arg.is_vec
                ]
                new_args = list(args)
                if scalars and vectors:
                    # broadcast scalar args to vector if needed
                    new_args = []
                    vec_dtype = vectors[0].dtype
                    for arg in args:
                        if isinstance(arg, (int, sympy.Expr)):
                            arg_dtype = torch.int64
                            opt_ctx: OptimizationContext = get_current_node_opt_ctx()
                            assert opt_ctx
                            if opt_ctx.dtype is not None:
                                arg_dtype = opt_ctx.dtype
                            if isinstance(arg, sympy.Expr) and not arg.is_number:
                                arg = ops.index_expr(arg, arg_dtype)
                            else:
                                arg = ops.constant(arg, arg_dtype)
                            arg = arg.value if isinstance(arg, OpsValue) else arg
                        if isinstance(arg, CppCSEVariable) and not arg.is_vec:
                            assert isinstance(V.kernel, CppVecKernel)
                            # align scalar data type to the vector for binary ops
                            if len(args) == 2 and arg.dtype != vec_dtype:
                                arg = ops.to_dtype(arg, vec_dtype)
                                arg = arg.value if isinstance(arg, OpsValue) else arg
                                # See NOTE [dtype of CppCSEVariable]: we have to fix arg.dtype since
                                # the dtype from optimization context could be wrong.
                                assert isinstance(arg, CppCSEVariable)
                                arg.dtype = vec_dtype
                            new_arg = V.kernel.broadcast(arg)
                            new_args.append(new_arg)
                        else:
                            new_args.append(arg)
                if vectors:
                    return func(*new_args, **kwargs)
                else:
                    # fallback to scalar ops
                    scalar_ops = super(CppVecOverrides, self)
                    scalar_func = getattr(
                        scalar_ops, func.__name__, scalar_ops.__getattr__(func.__name__)  # type: ignore[attr-defined]
                    )
                    assert scalar_func is not None
                    return scalar_func(*args, **kwargs)

            return wrapper

        for name, method in vars(CppVecOverrides).items():
            if getattr(method, "__class__", None) == staticmethod and name not in [
                "masked",
                "index_expr",
            ]:
                setattr(self, name, wrap(method.__func__))
        return self

    @staticmethod
    def add(a, b):
        return f"{a} + {b}"

    @staticmethod
    def sub(a, b):
        return f"{a} - {b}"

    @staticmethod
    def mul(a, b):
        return f"{a} * {b}"

    @staticmethod
    def truediv(a, b):
        return f"{a} / {b}"

    @staticmethod
    def abs(x):
        return f"{x}.abs()"

    @staticmethod
    def sin(x):
        return f"{x}.sin()"

    @staticmethod
    def cos(x):
        return f"{x}.cos()"

    @staticmethod
    def exp(x):
        return f"{x}.exp()"

    @staticmethod
    def exp2(x):
        return f"{x}.exp2()"

    @staticmethod
    def expm1(x):
        # decompose for a better performance
        vec_one = f"decltype({x})(1)"
        return f"{x}.exp() - {vec_one}"

    @staticmethod
    def erf(x):
        return f"{x}.erf()"

    @staticmethod
    def erfc(x):
        return f"{x}.erfc()"

    @staticmethod
    def erfinv(x):
        return f"{x}.erfinv()"

    @staticmethod
    def sqrt(x):
        return f"{x}.sqrt()"

    @staticmethod
    def eq(x, y):
        assert isinstance(V.kernel, CppVecKernel)
        assert isinstance(x, CppCSEVariable)
        assert x.dtype is not None
        return f"{V.kernel._get_mask_type(x.dtype)}({x} == {y})"

    @staticmethod
    def ne(x, y):
        assert isinstance(V.kernel, CppVecKernel)
        assert isinstance(x, CppCSEVariable)
        if x.dtype == torch.bool:
            assert y.dtype == torch.bool
            x_cast, y_cast = unify_mask_base_type(V.kernel.compute, (x, y))
            return f"{x_cast} != {y_cast}"
        else:
            assert x.dtype is not None
            return f"{V.kernel._get_mask_type(x.dtype)}({x} != {y})"

    @staticmethod
    def lt(x, y):
        assert isinstance(V.kernel, CppVecKernel)
        assert isinstance(x, CppCSEVariable)
        assert x.dtype is not None
        return f"{V.kernel._get_mask_type(x.dtype)}({x} < {y})"

    @staticmethod
    def gt(x, y):
        assert isinstance(V.kernel, CppVecKernel)
        assert isinstance(x, CppCSEVariable)
        assert x.dtype is not None
        return f"{V.kernel._get_mask_type(x.dtype)}({x} > {y})"

    @staticmethod
    def le(x, y):
        assert isinstance(V.kernel, CppVecKernel)
        assert isinstance(x, CppCSEVariable)
        assert x.dtype is not None
        return f"{V.kernel._get_mask_type(x.dtype)}({x} <= {y})"

    @staticmethod
    def ge(x, y):
        assert isinstance(V.kernel, CppVecKernel)
        assert isinstance(x, CppCSEVariable)
        assert x.dtype is not None
        return f"{V.kernel._get_mask_type(x.dtype)}({x} >= {y})"

    @staticmethod
    def and_(x, y):
        return f"{x} & {y}"

    @staticmethod
    def rsqrt(x):
        return f"{x}.rsqrt()"

    @staticmethod
    def pow(a, b):
        return f"{a}.pow({b})"

    @staticmethod
    def log(x):
        return f"{x}.log()"

    @staticmethod
    def round(x):
        return f"{x}.round()"

    @staticmethod
    def floor(x):
        return f"{x}.floor()"

    @staticmethod
    def ceil(x):
        return f"{x}.ceil()"

    @staticmethod
    def trunc(x):
        return f"{x}.trunc()"

    @staticmethod
    def fmod(a, b):
        return f"{a}.fmod({b})"

    @staticmethod
    def lgamma(x):
        return f"{x}.lgamma()"

    @staticmethod
    def logical_and(a, b):
        return f"{a} & {b}"

    @staticmethod
    def logical_not(a):
        return f"~{a}"

    @staticmethod
    def logical_or(a, b):
        return f"{a} | {b}"

    @staticmethod
    def logical_xor(a, b):
        return f"{a} ^ {b}"

    @staticmethod
    def bitwise_and(a, b):
        return f"{a} & {b}"

    @staticmethod
    def bitwise_not(a):
        return f"~{a}"

    @staticmethod
    def bitwise_or(a, b):
        return f"{a} | {b}"

    @staticmethod
    def bitwise_xor(a, b):
        return f"{a} ^ {b}"

    @staticmethod
    def bitwise_left_shift(a, b):
        return f"{a} << {b}"

    @staticmethod
    def bitwise_right_shift(a, b):
        return f"{a} >> {b}"

    @staticmethod
    def remainder(a, b):
        assert (
            a.dtype == b.dtype
        ), "remainder vec implementation expect the same inputs' dtype."
        return f"{a} - ({CppVecOverrides.floordiv(a, b)}) * {b}"

    @staticmethod
    def tan(a):
        return f"{a}.tan()"

    @staticmethod
    def tanh(a):
        vec_one = f"decltype({a})(1)"
        vec_two = f"decltype({a})(2)"
        vec_minus_two = f"decltype({a})(-2)"
        return f"{vec_two} / ({vec_one} + ({vec_minus_two} * {a}).exp()) - {vec_one}"

    @staticmethod
    def reciprocal(a):
        return f"{a}.reciprocal()"

    @staticmethod
    def atan(x):
        return f"{x}.atan()"

    @staticmethod
    def acos(x):
        return f"{x}.acos()"

    @staticmethod
    def asin(x):
        return f"{x}.asin()"

    @staticmethod
    def cosh(x):
        return f"{x}.cosh()"

    @staticmethod
    def sinh(x):
        return f"{x}.sinh()"

    @staticmethod
    def log10(x):
        return f"{x}.log10()"

    @staticmethod
    def log2(x):
        return f"{x}.log2()"

    @staticmethod
    def nextafter(x, y):
        return f"{x}.nextafter({y})"

    @staticmethod
    def copysign(a, b):
        return f"{a}.copysign({b})"

    @staticmethod
    def atan2(a, b):
        return f"{a}.atan2({b})"

    @staticmethod
    def hypot(a, b):
        return f"{a}.hypot({b})"

    @staticmethod
    def atanh(x):
        # For real x, atanh(x) = 1/2 * log((1+x)/(1-x))
        vec_one = f"decltype({x})(1)"
        vec_one_half = f"decltype({x})(0.5)"
        return f"{vec_one_half} * (({vec_one} + {x})/({vec_one} - {x})).log()"

    @staticmethod
    def asinh(x):
        # For real x, asinh(x) = log(x + sqrt(1 + x**2))
        vec_one = f"decltype({x})(1)"
        return f"({x} + ({vec_one} + {x}*{x}).sqrt()).log()"

    @staticmethod
    def acosh(x):
        return f"{x}.acosh()"

    @staticmethod
    def relu(x):
        bug = config.cpp.inject_relu_bug_TESTING_ONLY
        if bug == "compile_error":
            return "compile error!"
        elif bug == "runtime_error":
            return f"{x}; throw 1"
        elif bug == "accuracy":
            return f"{x} + decltype({x})(1)"
        elif bug is None:
            return f"at::vec::clamp_min({x}, decltype({x})(0))"
        else:
            raise AssertionError(
                f"unrecognized config cpp.inject_relu_bug_TESTING_ONLY = {bug!r}"
            )

    # TODO: this seems to be dead
    @staticmethod
    def sigmoid(x):
        return f"decltype({x})(1)/(decltype({x})(1) + {x}.neg().exp())"

    @staticmethod
    def neg(x):
        return f"{x}.neg()"

    @staticmethod
    def floordiv(a, b):
        if is_float_dtype(a.dtype):
            assert (
                a.dtype == b.dtype
            ), "div_floor_floating_vec implementation expect the same inputs' dtype."
            return f"at::vec::div_floor_floating_vec({a}, {b})"
        else:
            assert all(is_integer_dtype(item.dtype) for item in [a, b])
            # a and b are integer type
            _t = f"decltype({a})"
            if V.kernel._get_raw_num_vectors(b.dtype) < 1:
                # Doing blend to set the remaining bits of b to non-zero
                b = f"{_t}::blend<{(1 << V.kernel.tiling_factor) - 1}>({_t}(1), {b})"
            quot = f"{a} / {b}"
            has_rem = f"({a} % {b} != {_t}(0))"
            is_neg = f"(({a} < {_t}(0)) != ({b} < {_t}(0)))"
            return f"{_t}::blendv({quot}, {quot} - {_t}(1), {has_rem} & {is_neg})"

    @staticmethod
    def truncdiv(a, b):
        # a and b are integer type
        if V.kernel._get_raw_num_vectors(b.dtype) < 1:
            # Doing blend to set the remaining bits of b to non-zero
            _t = f"decltype({b})"
            b = f"{_t}::blend<{(1 << V.kernel.tiling_factor) - 1}>({_t}(1), {b})"
        return f"{a} / {b}"

    @staticmethod
    def minimum(a, b):
        if a.dtype == torch.bool:
            assert b.dtype == torch.bool
            a_cast, b_cast = unify_mask_base_type(V.kernel.compute, (a, b))
            return f"{a_cast} & {b_cast}"
        else:
            return f"at::vec::minimum({a}, {b})"

    @staticmethod
    def maximum(a, b):
        if a.dtype == torch.bool:
            assert b.dtype == torch.bool
            a_cast, b_cast = unify_mask_base_type(V.kernel.compute, (a, b))
            return f"{a_cast} | {b_cast}"
        else:
            return f"at::vec::maximum({a}, {b})"

    @staticmethod
    def square(a):
        return f"{a} * {a}"

    @staticmethod
    def where(a, b, c):
        assert isinstance(V.kernel, CppVecKernel)
        if b.dtype == torch.bool:
            assert c.dtype == torch.bool
            blendv_a, blendv_b, blendv_c = unify_mask_base_type(
                V.kernel.compute, (a, b, c)
            )
            return f"decltype({blendv_b})::blendv({blendv_c}, {blendv_b}, {blendv_a})"
        else:
            return f"decltype({b})::blendv({c}, {b}, {V.kernel._get_mask_cast(a, b.dtype)})"

    @staticmethod
    def sign(x):
        code = BracesBuffer()
        vec_zero = f"decltype({x})(0)"
        vec_one = f"decltype({x})(1)"
        blendv_l = f"decltype({x})::blendv({vec_zero}, {vec_one}, {vec_zero} < {x})"
        blendv_r = f"decltype({x})::blendv({vec_zero}, {vec_one}, {x} < {vec_zero})"
        code.writeline("[&]()")
        with code.indent():
            code.writeline(f"auto left = {blendv_l};")
            code.writeline(f"auto right = {blendv_r};")
            code.writeline("return left - right;")
        code.writeline("()")
        return code

    @staticmethod
    def to_dtype(x, dtype, src_dtype=None):
        assert dtype in [
            torch.bool,
            torch.float,
            torch.bfloat16,
            torch.float16,
            torch.uint8,
            torch.int8,
            torch.int32,
            torch.int64,
        ], f"{__name__} does not support {dtype}"
        node: torch.fx.Node = V.interpreter.current_node
        assert node and isinstance(node, torch.fx.Node)
        opt_ctx_x = get_opt_ctx(node.args[1])
        assert opt_ctx_x
        assert opt_ctx_x.dtype is not None
        assert isinstance(V.kernel, CppVecKernel)
        src_dtype = opt_ctx_x.dtype
        src_cpp_type = DTYPE_TO_CPP[src_dtype]
        src_num_vectors = V.kernel._get_num_vectors(src_dtype)
        dst_cpp_type = DTYPE_TO_CPP[dtype]
        dst_num_vectors = V.kernel._get_num_vectors(dtype)
        if src_dtype != torch.bool and dtype == torch.bool:
            return f"{V.kernel._get_mask_type(src_dtype)}::from<{src_cpp_type},{src_num_vectors}>({x})"
        if opt_ctx_x.dtype == torch.bool and dtype != torch.bool:
            return f"{x}.to<{dst_cpp_type},{dst_num_vectors}>()"
        if src_dtype != dtype:
            if src_num_vectors == dst_num_vectors == 1:
                return f"at::vec::convert<{dst_cpp_type}>({x})"
            else:
                return f"at::vec::convert<{dst_cpp_type},{dst_num_vectors},{src_cpp_type},{src_num_vectors}>({x})"
        return f"({x})"

    @staticmethod
    def log1p(x):
        bug = config.cpp.inject_log1p_bug_TESTING_ONLY
        if bug == "accuracy":
            return f"{x} + decltype({x})(1)"
        elif bug is None:
            return f"{x}.log1p()"
        else:
            raise AssertionError(
                f"unrecognized config cpp.inject_log1p_bug_TESTING_ONLY = {bug!r}"
            )

    @staticmethod
    def masked(mask, body, other):
        assert isinstance(V.kernel, CppVecKernel)
        code = BracesBuffer()
        var = V.kernel.cse.newvar()
        with V.kernel.masked(mask) as new_mask:
            code.writeline(f"auto {var} = [&]")
            with V.kernel.swap_buffers(code), code.indent():
                result = body()
                code.writeline(f"return {result};")
        code.writeline(";")
        V.kernel.compute.splice(code)

        dtype = result.dtype
        body_code = f"{var}()"
        body_code_vec = (
            body_code
            if result.is_vec
            else f"{V.kernel._get_vec_type(dtype)}({body_code})"
        )
        other_code = value_to_cpp(other, DTYPE_TO_CPP[dtype])
        # loading bool as VecMask<float, N>
        other_code_vec = (
            f"{V.kernel._get_mask_type()}::from({other_code})"
            if dtype == torch.bool
            else f"{V.kernel._get_vec_type(dtype)}({other_code})"
        )
        assert isinstance(new_mask, CppCSEVariable), new_mask
        if new_mask.is_vec:
            code = BracesBuffer()
            code.writeline("[&]")
            with V.kernel.swap_buffers(code), code.indent():
                code.writeline(f"if ({new_mask}.all_zero())")
                with code.indent():
                    code.writeline(f"return {other_code_vec};")
                code.writeline("else")
                with code.indent():
                    # Create cse variable to reuse kernel.overrides.where
                    body_vec_var = V.kernel.cse.generate(
                        V.kernel.compute,
                        body_code_vec,
                    )
                    other_vec_var = V.kernel.cse.generate(
                        V.kernel.compute,
                        other_code_vec,
                    )
                    assert isinstance(body_vec_var, CppCSEVariable), body_vec_var
                    assert isinstance(other_vec_var, CppCSEVariable), other_vec_var
                    body_vec_var.dtype = dtype
                    other_vec_var.dtype = dtype
                    code.writeline(
                        f"return {V.kernel.overrides.where(new_mask, body_vec_var, other_vec_var)};"
                    )
            code.writeline("()")
            csevar = V.kernel.cse.generate(
                V.kernel.compute,
                code,
            )
        elif result.is_vec:
            csevar = V.kernel.cse.generate(
                V.kernel.compute, f"{mask} ? {body_code_vec} : {other_code_vec}"
            )
        else:
            csevar = V.kernel.cse.generate(
                V.kernel.compute, f"{mask} ? {body_code} : {other_code}"
            )
        # `result` is explicitly added to the args for correct propagation
        # of relevant itervars and vectorization status.
        csevar.update_on_args("masked", (mask, body, other, result), {})
        return csevar

    @staticmethod
    def index_expr(expr, dtype):
        opt_ctx: OptimizationContext = get_current_node_opt_ctx()
        assert opt_ctx and opt_ctx.dtype is not None
        dtype = opt_ctx.dtype
        assert isinstance(V.kernel, CppVecKernel)
        index = V.kernel.rename_indexing(expr)
        tiling_var = V.kernel.itervars[V.kernel.tiling_idx]
        stride = V.kernel._try_get_const_stride(index, tiling_var)
        if stride == 0:
            return CppOverrides.index_expr(expr, dtype)
        elif stride is not None:
            idx = V.kernel.cse.generate(
                V.kernel.compute, cexpr(index), bounds=get_bounds_index_expr(expr)
            )
            value = ops.to_dtype(idx, dtype)
            if isinstance(value, OpsValue):
                value = value.value
            csevar = V.kernel.arange(value, stride)
        else:
            csevar = V.kernel._load_or_store_non_contiguous(  # type: ignore[assignment]
                None, index, dtype, V.kernel.compute
            )
        csevar.update_on_args("index_expr", (expr, dtype), {})
        return csevar


CppVecOverrides._initialize_pointwise_overrides("cppvec")


class CppTile2DOverrides(CppVecOverrides):
    @staticmethod
    def index_expr(expr, dtype):
        assert isinstance(V.kernel, CppTile2DKernel)
        expr = V.kernel.transform_indexing(expr)
        return CppVecOverrides.index_expr(expr, dtype)


class CppKernel(Kernel):
    overrides = CppOverrides  # type: ignore[assignment]
    sexpr = cexpr
    newvar_prefix = "auto "
    suffix = ";"

    def __init__(self, args, num_threads):
        super().__init__(args)
        self.call_ranges: Optional[Tuple[sympy.Expr, ...]] = None
        self.ranges: List[sympy.Expr] = []
        self.itervars: List[sympy.Symbol] = []
        self.reduction_depth = None
        self.reduction_prefix = IndentedBuffer()
        self.reduction_suffix = IndentedBuffer()
        self.parallel_reduction_prefix = IndentedBuffer()
        self.parallel_reduction_suffix = IndentedBuffer()
        self.local_reduction_init = IndentedBuffer()
        self.local_reduction_stores = IndentedBuffer()
        self.is_reduction = False
        self.non_parallel_reduction_prefix = IndentedBuffer()
        self.reduction_cse = CSE(self.newvar_prefix, self.suffix, name_prefix="tmp_acc")
        self.preloads = IndentedBuffer()
        self.poststores = IndentedBuffer()
        self.num_threads = num_threads  # num_threads the kernel specialized for
        self.reduction_omp_dec: Dict[Tuple[str, str], str] = {}

    def _gen_parallel_reduction_buffers(
        self,
        acc,
        acc_type,
        reduction_type,
        dtype,
        reduction_combine_fn=reduction_combine,
        reduction_init_fn=reduction_init,
        welford_weight_reciprocal_vec_fn=None,
    ):
        if config.cpp.dynamic_threads and not self.parallel_reduction_prefix:
            self.parallel_reduction_prefix.writeline(
                "int max_threads = omp_get_max_threads();"
            )
        acc_local = f"{acc}_local"
        num_threads = (
            "max_threads" if config.cpp.dynamic_threads else parallel_num_threads()
        )
        acc_per_thread = f"{acc}_arr[{num_threads}]"
        acc_local_in_array = acc_per_thread.replace(f"[{num_threads}]", "[tid]")
        self.local_reduction_init.writeline(
            f"{acc_type} {acc_local} = {reduction_init_fn(reduction_type, dtype)};"
        )
        self.parallel_reduction_prefix.writeline(f"{acc_type} {acc_per_thread};")
        self.parallel_reduction_prefix.writelines(
            [
                f"for (int tid = 0; tid < {num_threads}; tid++)",
                "{",
                f"    {acc_local_in_array} = {reduction_init_fn(reduction_type, dtype)};",
                "}",
            ],
        )
        self.local_reduction_stores.writelines(
            [
                f"{acc_local_in_array} = {acc_local};",
            ]
        )
        self.parallel_reduction_suffix.writelines(
            [
                f"for (int tid = 0; tid < {num_threads}; tid++)",
                "{",
                f"    {acc} = {reduction_combine_fn(reduction_type, acc, acc_local_in_array)};",
                "}",
            ],
        )
        if (
            reduction_type == "welford_reduce"
            and welford_weight_reciprocal_vec_fn
            and hasattr(self, "weight_recp_vec_range")
            and "vec" in f"{acc_type}"
        ):
            self.local_reduction_init.writeline(
                welford_weight_reciprocal_vec_fn(dtype, num_threads)
            )

    def get_reduction_var_pattern(self, line: str):
        return re.search("tmp_acc[0-9]+", line)

    def update_stores_with_parallel_reduction(self):
        for i, line in enumerate(self.stores._lines):
            if isinstance(line, str):
                m = self.get_reduction_var_pattern(line)
                if m:
                    var_name = m.group(0)
                    self.stores._lines[i] = line.replace(var_name, f"{var_name}_local")

    @contextlib.contextmanager
    def masked(self, mask):
        """Context manager to add an additional mask to loads and stores."""
        prior = self._load_mask
        if prior:
            mask = ops.and_(mask, prior)
            if isinstance(mask, OpsValue):
                mask = mask.value
                assert isinstance(mask, CppCSEVariable)
                # see NOTE [dtype of CppCSEVariable]
                # mask's dtype should be bool
                mask.dtype = torch.bool

        self._load_mask = mask
        try:
            yield mask
        finally:
            self._load_mask = prior

    def cache_high_prec_cse_var_before_lowp_store(self, var_to_store):
        """
        https://github.com/pytorch/pytorch/issues/115260
        For FusedSchedulerNode[node1, node2], the node2 loads what node1 stores and the buffer is
        in low-precision floating point data type. When the output of node1 also serves as the output of the
        kernel, the result of nodes would be different from the case when output of node1 is not the output
        of the kernel (where we don't need to insert `to_dtype` for legalization). To address the problem, on
        storing the lowp node1 output, we also add the inverse dtype conversion to high precision data type
        to the cse cache.

        Example (pseudo code):
            node1_output = ...
            node1_output_lowp = to_dtype(node1_output, dtype=torch.bfloat16)
            store(buf, node1_output_lowp)
            node2_input_lowp = load(buf)
            node2_input = to_dtype(node2_input_lowp, dtype=torch.float)

        Without cse cache trick:
            node1_output = ...
            node1_output_lowp = to_dtype(node1_output, dtype=torch.bfloat16)
            store(buf, node1_output_lowp)
            node2_input_lowp = node_output_lowp # hit store cache
            node2_input = to_dtype(node2_input_lowp, dtype=torch.float)

        With cse cache trick:
            node1_output = ...
            node1_output_lowp = to_dtype(node1_output, dtype=torch.bfloat16)
            # also add `to_dtype(node1_input_lowp, dtype=torch.float)` -> `node1_output` to cse cache
            store(buf, node1_output_lowp)
            node2_input_lowp = node_output_lowp # hit store cache
            node2_input = node1_output # hit cse cache
        """

        if var_to_store.dtype not in DTYPE_LOWP_FP:
            # only need to cache fp32 cse var while var_to_store is lowp data
            return

        def find_high_prec_var(var, cache):
            high_prec_cse_var = None
            high_prec_cse_var_name = None
            for expr, cse_var in cache.items():
                if cse_var == var:
                    if is_to_lowp_dtype(expr):
                        m = re.search(r"tmp\d+", expr)
                        if m is not None:
                            high_prec_cse_var_name = m.group()
            if high_prec_cse_var_name:
                for cse_var in cache.values():
                    if cse_var.name == high_prec_cse_var_name:
                        high_prec_cse_var = cse_var
                        break
                assert high_prec_cse_var is not None
            return high_prec_cse_var

        high_prec_var = find_high_prec_var(var_to_store, self.cse.cache)
        if high_prec_var and high_prec_var.dtype in DTYPE_TO_CPP:
            cache_key = get_lowp_to_high_prec_expr(
                var_to_store, high_prec_var.dtype, self
            )
            self.cse.cache[cache_key] = high_prec_var

    def scale_index_with_offset(
        self, index: sympy.Expr, scale=1, itervar_idx=-1, offset=0
    ):
        var = self.itervars[itervar_idx]
        replacement = {var: var * scale + offset}
        new_index = sympy_subs(index, replacement)
        return new_index

    def index_to_str(self, index: sympy.Expr) -> str:
        """
        Convert an index expr to a string that can be used in cpp code.
        e.g. a sympy expression "s2" may actually appear as "ks1" in the cpp kernel.
        """
        return cexpr(self.rename_indexing(index))

    def index_indirect_depends_on(self, index: sympy.Expr, itervar: sympy.Symbol):
        """
        Check if an index has free symbol CppCSEVariable that depends on `itervar`.
        """
        return any(
            self.cse.varname_map[s.name].depends_on(itervar)  # type: ignore[attr-defined]
            for s in index.free_symbols
            if s.name in self.cse.varname_map  # type: ignore[attr-defined]
            and isinstance(self.cse.varname_map[s.name], CppCSEVariable)  # type: ignore[attr-defined]
        )

    def index_depends_on(self, index: sympy.Expr, itervar: sympy.Symbol):
        return itervar in index.free_symbols or self.index_indirect_depends_on(
            index, itervar
        )

    def var_ranges(self):
        return dict(zip(self.itervars, self.ranges))

    def check_bounds(
        self,
        expr: sympy.Expr,
        size: sympy.Expr,
        lower: bool,
        upper: bool,
    ):
        if not (lower or upper):
            return

        indirect = free_symbol_is_type(expr, SymT.TMP)
        if indirect:
            # indexing in compute
            csevar = ops.index_expr(expr, torch.int32).value
            buffer = V.kernel.compute
        else:
            # indexing in loads
            prior_compute = V.kernel.compute
            try:
                V.kernel.compute = self.loads
                csevar = ops.index_expr(expr, torch.int32).value
            finally:
                V.kernel.compute = prior_compute
            buffer = self.loads

        size_str = V.kernel.sexpr(self.rename_indexing(size)) if upper else None

        line = self.indirect_assert(csevar, "0" if lower else None, size_str)
        self.cse.generate(buffer, line, assignment=False)

    def load(self, name: str, index: sympy.Expr):
        var = self.args.input(name)
        index = self.rename_indexing(index)
        line = f"{var}[{cexpr_index(index)}]"
        if V.graph.get_dtype(name) in [torch.float16]:
            line = f"static_cast<float>({line})"
        csevar = self.cse.generate(self.loads, line)
        csevar.update_on_args("load", (name, index), {})
        return csevar

    def store(self, name, index, value, mode=None):
        assert "buf" in name
        var = self.args.output(name)
        self.cache_high_prec_cse_var_before_lowp_store(value)
        index = self.rename_indexing(index)
        if mode is None:
            line = f"{var}[{cexpr_index(index)}] = {value};"
        elif mode == "atomic_add":
            if not config.cpp.dynamic_threads and self.num_threads == 1:
                line = f"{var}[{cexpr_index(index)}] += {value};"
            else:
                dtype = V.graph.get_dtype(name)
                # mirroring static_cast<float>(...) in load:
                value = f"static_cast<{DTYPE_TO_CPP[dtype]}>({value})"
                line = f"atomic_add(&{var}[{cexpr_index(index)}], {value});"
        else:
            raise NotImplementedError(f"store mode={mode}")
        self.stores.writeline(DeferredLine(name, line))

    def reduction(self, dtype, src_dtype, reduction_type, value):
        argmax_or_argmin = reduction_type in {"argmax", "argmin"}

        reduction_key = src_dtype, reduction_type, value
        if reduction_key in self.reduction_cse.reduction_cache:
            return self.reduction_cse.reduction_cache[reduction_key]

        acc = self.reduction_cse.generate(
            self.loads, f"reduction {reduction_key}", write=False
        )
        self.is_reduction = True
        if argmax_or_argmin:
            prefix, parallel_prefix, local_init = argmax_argmin_prefix(
                reduction_type, src_dtype, acc
            )
            self.local_reduction_init.writelines(local_init)
            self.reduction_prefix.writelines(prefix)
            self.parallel_reduction_prefix.writelines(parallel_prefix)
            compare_op = (
                "greater_or_nan" if reduction_type == "argmax" else "less_or_nan"
            )
            assert self.reduction_depth is not None
            index = self.itervars[self.reduction_depth]
            for i in range(self.reduction_depth + 1, len(self.itervars)):
                index = index * self.ranges[i] + self.itervars[i]
            self.stores.writelines(
                [
                    f"if(!({compare_op}({acc}.value, {value}, {acc}.index, {cexpr_index(index)}))) {{",
                    f"    {acc}.index = {cexpr_index(index)}; {acc}.value = {value};",
                    "}",
                ]
            )
            acc_local = f"{acc}_local"
            num_threads = parallel_num_threads()
            acc_per_thread = f"{acc}_arr[{num_threads}]"
            acc_local_in_array = acc_per_thread.replace(f"[{num_threads}]", "[tid]")
            self.parallel_reduction_suffix.writelines(
                [
                    f"for (int tid = 0; tid < {num_threads}; tid++)",
                    "{",
                    f"    if(!({compare_op}({acc}.value, {acc_local_in_array}.value, {acc}.index, {acc_local_in_array}.index))) {{",
                    f"        {acc}.index = {acc_local_in_array}.index; {acc}.value = {acc_local_in_array}.value;",
                    "    }",
                    "}",
                ],
            )
            self.local_reduction_stores.writelines(
                [
                    f"{acc_local_in_array} = {acc_local};",
                ]
            )
        else:
            acc_type = reduction_acc_type(reduction_type, dtype)

            self.reduction_prefix.writeline(
                f"{acc_type} {acc} = {reduction_init(reduction_type, dtype)};"
            )
            self.stores.writeline(
                f"{acc} = {reduction_combine(reduction_type, acc, value)};"
            )
            self._gen_parallel_reduction_buffers(acc, acc_type, reduction_type, dtype)
        result = reduction_project(reduction_type, acc)
        self.reduction_cse.reduction_cache[reduction_key] = result
        return result

    def store_reduction(self, name, index, value):
        index = self.rename_indexing(index)
        var = self.args.output(name)
        self.reduction_suffix.writeline(
            DeferredLine(name, f"{var}[{cexpr_index(index)}] = {value};")
        )

    def set_ranges(self, lengths, reduction_lengths):
        if self.call_ranges:
            assert self.call_ranges == tuple(lengths) + tuple(
                reduction_lengths
            ), f"{self.call_ranges} == {tuple(lengths)} + {tuple(reduction_lengths)}"
            assert self.reduction_depth == len(lengths)
        else:
            self.call_ranges = tuple(lengths) + tuple(reduction_lengths)
            self.ranges = [self.rename_indexing(x) for x in self.call_ranges]
            self.itervars = [
                sympy_index_symbol_with_prefix(SymT.XBLOCK, n)
                for n in range(len(self.ranges))
            ]
            self.reduction_depth = len(lengths)
        return (
            self.itervars[: self.reduction_depth],
            self.itervars[self.reduction_depth :],
        )

    def size_hint(self):
        return V.graph.sizevars.size_hint(
            sympy_product(self.call_ranges), fallback=8192
        )

    def codegen_loops_impl(self, loop_nest, code, worksharing):
        threads = parallel_num_threads()
        assert self.call_ranges is not None
        kernels = loop_nest.get_kernels()
        has_outer_loop_kernel = any(
            isinstance(kernel, OuterLoopFusedKernel) for kernel in kernels
        )
        if has_outer_loop_kernel:
            assert len(kernels) == 1
            assert isinstance(kernels[0], OuterLoopFusedKernel)
            par_depth = kernels[0].decide_parallel_depth(
                loop_nest.max_parallel_depth(), threads
            )
        else:
            par_depth = self.decide_parallel_depth(
                loop_nest.max_parallel_depth(), threads
            )

        with contextlib.ExitStack() as stack:
            if par_depth:
                if loop_nest.is_reduction_only():
                    # need to close the worksharing scope to define reduction vars outside it
                    worksharing.close()
                else:
                    worksharing.parallel(threads)
                loop_nest.mark_parallel(par_depth)
            elif threads > 1:
                if worksharing.single():
                    stack.enter_context(code.indent())

            def gen_loop_kernel(loop: LoopLevel):
                def is_parallel_reduction(loop):
                    root = loop.get_root()
                    return root.is_reduction and root.parallel

                kernels = loop.get_kernels()
                assert len(kernels) == 1
                if not isinstance(
                    kernels[0], OuterLoopFusedKernel
                ) and is_parallel_reduction(loop):
                    kernels[0].update_stores_with_parallel_reduction()
                gen_kernel(kernels[0])

            def gen_kernel(kernel):
                if isinstance(kernel, OuterLoopFusedKernel):
                    for loop in kernel.inner:
                        if loop.inner:
                            gen_loops(loop.inner, loop.is_reduction)
                        else:
                            with contextlib.ExitStack() as stack:
                                # If there is any kernel existing at the final outer loop fusion level,
                                # the kernel code should be placed within its respective indent to prevent
                                # the duplication of variable definitions.
                                stack.enter_context(code.indent())
                                gen_loop_kernel(loop)
                else:
                    with contextlib.ExitStack() as stack:
                        assert kernel
                        if hasattr(kernel, "codegen_inner_loops"):
                            code.splice(kernel.preloads)
                            kernel.codegen_inner_loops(code)
                            stack.enter_context(code.indent())
                        code.splice(kernel.loads)
                        code.splice(kernel.compute)
                        code.splice(kernel.stores)
                    if hasattr(kernel, "codegen_inner_loops"):
                        code.splice(kernel.poststores)

            def get_reduction_code_buffer(loops, buffer="prefix"):
                assert buffer in ("prefix", "suffix", "local")
                for loop in loops:
                    for kernel in loop.get_kernels():
                        if buffer == "local":
                            return (
                                kernel.local_reduction_init,
                                kernel.local_reduction_stores,
                            )
                        elif buffer == "suffix":
                            suffix = kernel.reduction_suffix
                            if loop.parallel:
                                suffix = kernel.parallel_reduction_suffix + suffix
                            return suffix
                        else:
                            prefix = kernel.reduction_prefix
                            if loop.parallel:
                                prefix = prefix + kernel.parallel_reduction_prefix
                            else:
                                prefix = prefix + kernel.non_parallel_reduction_prefix
                            return prefix

            def gen_loops(loops: List[LoopLevel], in_reduction=False):
                with contextlib.ExitStack() as stack_outer:
                    local_reduction_init = local_reduction_stores = None
                    if loops:
                        loop = loops[0]
                        if loop.is_reduction and not in_reduction:
                            reduction_prefix = get_reduction_code_buffer(loops)
                            if reduction_prefix:
                                stack_outer.enter_context(code.indent())
                            code.splice(reduction_prefix)
                        if loop_nest.is_reduction_only() and loop.parallel:
                            (
                                local_reduction_init,
                                local_reduction_stores,
                            ) = get_reduction_code_buffer(loops, "local")
                            worksharing.parallel(threads)
                            if local_reduction_init:
                                assert local_reduction_stores
                                code.splice(local_reduction_init)

                    for loop in loops:
                        gen_loop(loop)

                    if loops:
                        loop = loops[0]
                        if loop_nest.is_reduction_only() and loop.parallel:
                            if local_reduction_stores:
                                code.splice(local_reduction_stores)
                            worksharing.close()
                        if loop.is_reduction and not in_reduction:
                            code.splice(get_reduction_code_buffer(loops, "suffix"))

            def gen_loop(loop: LoopLevel):
                with contextlib.ExitStack() as stack:
                    loop_lines = loop.lines()
                    if loop_lines is None:
                        return
                    code.writelines(loop_lines)
                    stack.enter_context(code.indent())
                    # generate inner loops or loop body
                    if loop.inner:
                        gen_loops(loop.inner, loop.is_reduction)
                    else:
                        gen_loop_kernel(loop)

            stack.enter_context(code.indent())
            if loop_nest.root:
                if (
                    has_outer_loop_kernel
                    and isinstance(V.local_buffer_context, LocalBufferContext)
                    and V.local_buffer_context.local_buffers
                ):
                    # Allocate local buffer
                    local_buffers = V.local_buffer_context.local_buffers
                    for local_buffer in local_buffers.values():
                        # For dynamic size, rename s to ks
                        local_buf_size = sympy_product(
                            [
                                self.rename_indexing(size_val)
                                for size_val in local_buffer.get_layout().size
                            ]
                        )
                        local_buf_dtype = DTYPE_TO_CPP[local_buffer.get_layout().dtype]
                        allocate = f"std::make_unique<{local_buf_dtype} []>({cexpr(local_buf_size)})"
                        local_buffer_name = local_buffer.get_name()
                        code.splice(
                            f"std::unique_ptr<{local_buf_dtype} []> buf_{local_buffer_name} = {allocate};"
                        )
                        code.splice(
                            f"{local_buf_dtype}* {local_buffer_name} = buf_{local_buffer_name}.get();"
                        )
                gen_loops(loop_nest.root)
            else:
                gen_kernel(loop_nest.kernel)

    def codegen_loops(self, code, worksharing):
        loop_nest = LoopNestWithSplit.build(self)
        self.codegen_loops_impl(loop_nest, code, worksharing)

    @property
    def assert_function(self) -> str:
        if V.graph.aot_mode:
            # TODO: Using AOTI_TORCH_CHECK is causing performance drop for some models
            # compared with JIT Inductor which uses TORCH_CHECK
            return "AOTI_TORCH_CHECK"
        else:
            return "TORCH_CHECK"

    def decide_parallel_depth(self, max_parallel_depth, threads):
        assert self.call_ranges is not None
        ranges = self.call_ranges[:max_parallel_depth]
        seq = self.size_hint()
        par = 1
        depth = 0
        for expr in ranges:
            hint = V.graph.sizevars.size_hint(expr, fallback=8192)
            if par >= 2 * threads or par == threads:
                break
            if seq // threads < config.cpp.min_chunk_size:
                # not enough work
                break
            depth += 1
            par *= hint
            seq /= hint
        # if we assume thread number is dynamic, make sure we
        # have at least one parallel scope and let OMP runtime
        # to manage the serial vs. parallel.
        if config.cpp.dynamic_threads and depth == 0 and len(ranges) > 0:
            depth = 1
        return depth

    @contextlib.contextmanager
    def write_to_suffix(self):
        prior = (self.loads, self.compute, self.stores, self.cse)
        self.loads = IndentedBuffer()
        self.compute = IndentedBuffer()
        self.stores = IndentedBuffer()
        self.cse = self.cse.clone()
        yield
        self.reduction_suffix.splice(self.loads)
        self.reduction_suffix.splice(self.compute)
        self.reduction_suffix.splice(self.stores)
        (self.loads, self.compute, self.stores, self.cse) = prior

    def create_cse_var(self, *args, **kwargs):
        return CppCSEVariable(*args, **kwargs)


class CppVecKernel(CppKernel):
    overrides = CppVecOverrides  # type: ignore[assignment]

    def __init__(
        self,
        args,
        num_threads,
        tiling_factor=0,
        tiling_idx=-1,
        tiling_dtype=torch.float,
    ):
        super().__init__(args, num_threads)
        self.vec_isa = cpu_vec_isa.pick_vec_isa()
        assert self.vec_isa
        if tiling_factor == 0:
            tiling_factor = self.vec_isa.nelements(dtype=tiling_dtype)
        self.tiling_factor = tiling_factor
        self.tiling_idx = tiling_idx

    def _try_get_const_stride(self, index: sympy.Expr, itervar: sympy.Symbol):
        if self.index_indirect_depends_on(index, itervar):
            return None
        for indirect_var in (
            self.cse.varname_map[s.name]  # type: ignore[attr-defined]
            for s in index.free_symbols
            if symbol_is_type(s, SymT.TMP)
        ):
            assert isinstance(indirect_var, CppCSEVariable)
            if indirect_var.is_vec:
                return None
        stride = stride_at_vec_range(index, itervar, self.tiling_factor)
        return stride if stride.is_number else None

    def _get_num_vectors(self, dtype: torch.dtype) -> int:
        num_vectors = math.ceil(
            self.tiling_factor * dtype.itemsize * 8 / self.vec_isa.bit_width()
        )
        assert num_vectors >= 1
        return num_vectors

    def _get_raw_num_vectors(self, dtype: torch.dtype) -> float:
        # This utility function is used to check if the vector lanes has been
        # fully utilized. For example, uint8 will only use 1/4 of the vector lanes.
        return self.tiling_factor * dtype.itemsize * 8 / self.vec_isa.bit_width()

    def _get_vec_type(self, dtype: torch.dtype) -> str:
        num_vectors = self._get_num_vectors(dtype)
        if num_vectors == 1:
            return f"at::vec::Vectorized<{DTYPE_TO_CPP[dtype]}>"
        else:
            return f"at::vec::VectorizedN<{DTYPE_TO_CPP[dtype]},{num_vectors}>"

    def _get_mask_type(self, dtype: torch.dtype = torch.float) -> str:
        if dtype == torch.bool:
            return ""
        num_vectors = self._get_num_vectors(dtype)
        return f"at::vec::VecMask<{DTYPE_TO_CPP[dtype]},{num_vectors}>"

    def _get_mask_cast(self, mask: CppCSEVariable, dtype: torch.dtype) -> str:
        assert mask.dtype == torch.bool, repr(mask)
        num_vectors = self._get_num_vectors(dtype)
        return f"{mask}.template cast<{DTYPE_TO_CPP[dtype]},{num_vectors}>()"

    def get_reduction_var_pattern(self, line: str):
        return re.search("tmp_acc[0-9]+_vec", line)

    def _get_vec_load_line(
        self,
        var: str,
        index: sympy.Expr,
        dtype: torch.dtype,
        load_mask: Optional[CppCSEVariable] = None,
    ):
        """
        Get a load line str that loads a vector from `var` at `index` of type `dtype`.
        If `load_mask` is not None, we do a masked load accordingly.
        Notes on the `dtype`:
        1. We always load `self.tiling_factor` number of elements regardless of the `dtype`.
           It means we load half of the vector lanes for 16-bit data types and quarter of the
           vector lanes for 8-bit data types.
        2. `torch.bool` and `torch.uint8` could mean masks and we load them as float mask vectors.
        """
        opt_ctx: OptimizationContext = get_current_node_opt_ctx()
        assert opt_ctx is not None
        cpp_type = DTYPE_TO_CPP[dtype]
        num_vectors = self._get_num_vectors(dtype)
        load_mask_str = None
        if load_mask:
            if not load_mask.is_vec:
                # TODO: avoid hard-code torch.float
                load_mask_str = f"{self._get_mask_type(torch.float)}::from({load_mask})"
            else:
                load_mask_str = f"{self._get_mask_cast(load_mask, torch.float)}"
        loadbuf = f"{var} + {cexpr_index(index)}" if index != 0 else var
        if dtype == torch.bool:
            # TODO: should we consider load mask here?
            line = f"{self._get_mask_type()}::from({loadbuf})"
        else:
            line = (
                f"{load_mask_str}.template loadu<{cpp_type},{num_vectors}>({loadbuf})"
                if load_mask_str
                else f"{self._get_vec_type(dtype)}::loadu({loadbuf}, {self.tiling_factor})"
            )
        return line

    def _load_or_store_non_contiguous(
        self,
        var: Optional[str],
        index: sympy.Expr,
        dtype: torch.dtype,
        buffer: Optional[IndentedBuffer] = None,
        store_value: Optional[Union[str, CppCSEVariable]] = None,
    ) -> Optional[CppCSEVariable]:
        """
        Load or store a vector in a non-contiguous way. The vector is initialized from an array that is
        filled in an inner loop over the tiling factor.
        :param var: buffer to load from or store to, i.e. `var[transformed(index)]`. If None, we load the index
                    as index expression, i.e. `transformed(index)`.
        :param index: index into the `var` or the index expression by its own if `var` is None.
                      The `index` could contain indirect indexing or the tiling itervar. When used in
                      the inner loop, the index is transformed as follows:
                      1. the index is linearized along the tiling dim.
                      2. the indirect indexing vector variables are transformed into arrays over the tiling dim.
        :param dtype: data type of `var` or `index` if `var` is None.
        :param buffer: the code buffer to write the generated code to. If None, we write to `self.loads`.
        :param store_value: the value to store. If None, we load the vector.
        :return: a CppCSEVariable that represents the loaded vector or None if it is a store.
        """
        assert not store_value or var is not None, "store var must be provided"

        if buffer is None:
            buffer = self.loads

        def get_result_size(dtype: torch.dtype) -> int:
            if dtype.itemsize < 4:
                return self.tiling_factor * (4 // dtype.itemsize)
            else:
                return self.tiling_factor

        def vec_to_array(vec_var: CppCSEVariable) -> CppCSEVariable:
            assert vec_var.is_vec
            code = BracesBuffer()
            code.writeline("[&]")
            with code.indent():
                vec_dtype = vec_var.dtype
                assert vec_dtype is not None
                if vec_dtype == torch.bool:
                    vec_dtype = torch.float
                result_size = get_result_size(vec_dtype)
                code.writeline(
                    f"__at_align__ std::array<{DTYPE_TO_CPP[vec_dtype]}, {result_size}> tmpbuf;"
                )
                line = f"{vec_var}.store(tmpbuf.data());"
                code.writeline(line)
                code.writeline("return tmpbuf;")
            code.writeline("()")
            csevar = self.cse.generate(buffer, code)
            assert isinstance(csevar, CppCSEVariable)
            return csevar

        opt_ctx: OptimizationContext = get_current_node_opt_ctx()
        assert opt_ctx is not None
        code = BracesBuffer()
        code.writeline("[&]")
        with code.indent():
            result_size = get_result_size(dtype)
            result_declare = (
                f"__at_align__ std::array<{DTYPE_TO_CPP[dtype]}, {result_size}> tmpbuf;"
            )
            code.writeline(result_declare)
            if store_value:
                code.writeline(f"{store_value}.store(tmpbuf.data());")
            itervar_inner = sympy_index_symbol(
                f"{self.itervars[self.tiling_idx]}_inner"
            )
            replacements = {}
            for indirect_var in (
                self.cse.varname_map[s.name]  # type: ignore[attr-defined]
                for s in index.free_symbols
                if symbol_is_type(s, SymT.TMP)
            ):
                assert isinstance(indirect_var, CppCSEVariable)
                if indirect_var.is_vec:
                    array_var = vec_to_array(indirect_var)
                    replacements[indirect_var] = f"{array_var}[{itervar_inner}]"
            index = self.scale_index_with_offset(
                index, itervar_idx=self.tiling_idx, offset=itervar_inner
            )
            load_mask = None
            if self._load_mask is not None:
                assert not store_value, "unexpected store with load mask"
                assert isinstance(self._load_mask, CppCSEVariable), self._load_mask
                if self._load_mask.is_vec:
                    load_mask = f"{self._load_mask}.is_masked({itervar_inner})"
                else:
                    load_mask = f"{self._load_mask} != 0"
            if cpp_builder.is_gcc():
                code.writeline(f"#pragma GCC unroll {self.tiling_factor}")
            else:
                code.writeline(f"#pragma unroll {self.tiling_factor}")
            code.writeline(
                f"for (long {itervar_inner} = 0; {itervar_inner} < {self.tiling_factor}; {itervar_inner}++)"
            )
            with code.indent(), contextlib.ExitStack() as stack:
                index_c = cexpr_index(index)
                for indirect_var in replacements:
                    index_c = re.sub(
                        r"\b" + f"{indirect_var}" + r"\b",
                        replacements[indirect_var],
                        index_c,
                    )
                rhs = f"{var}[{index_c}]" if var is not None else f"{index_c}"
                if load_mask:
                    code.writeline(f"if ({load_mask})")
                    stack.enter_context(code.indent())
                if store_value:
                    code.writeline(f"{rhs} = tmpbuf[{itervar_inner}];")
                else:
                    code.writeline(f"tmpbuf[{itervar_inner}] = {rhs};")
            if not store_value:
                load_line = self._get_vec_load_line("tmpbuf.data()", 0, dtype)  # type: ignore[arg-type]
                code.writeline(f"return {load_line};")
        code.writeline("()")
        if store_value:
            code.writeline(";")
            buffer.splice(code)
            return None
        else:
            csevar = self.cse.generate(buffer, code)
            assert isinstance(csevar, CppCSEVariable)
            csevar.is_vec = True
            return csevar

    def load(self, name: str, index: sympy.Expr):
        opt_ctx: OptimizationContext = get_current_node_opt_ctx()
        var = self.args.input(name)
        index = self.rename_indexing(index)
        dtype = V.graph.get_dtype(name)
        tiling_var = self.itervars[self.tiling_idx]
        stride = self._try_get_const_stride(index, tiling_var)
        if stride == 0:
            # load scalar and lazily broadcast it on demand
            return super().load(name, index)
        elif stride == 1:
            # load contiguously
            line = self._get_vec_load_line(var, index, dtype, self._load_mask)
            csevar = self.cse.generate(self.loads, line)  # type: ignore[assignment]
        else:
            csevar = self._load_or_store_non_contiguous(var, index, dtype)  # type: ignore[assignment]
        assert isinstance(csevar, CppCSEVariable)
        csevar.update_on_args("load", (name, index), {})
        csevar.is_vec = True
        return csevar

    def _get_store_line(
        self,
        value: Union[str, CppCSEVariable],
        var: str,
        index: sympy.Expr,
        dtype: torch.dtype,
    ):
        """
        Get a store line buffer that stores `value` into `var` at `index` of `dtype`. It handles
        both contiguous and non-contiguous store cases.
        :param value: Vectorized type templaterized on `dtype`.
        :param var: buffer to store into.
        :index: index into the `var`.
        """
        # when value's type is str (e.g., welford reduction), caller should make sure
        # it is a vector
        assert isinstance(value, str) or (
            isinstance(value, CppCSEVariable) and value.is_vec
        ), value
        tiling_var = self.itervars[self.tiling_idx]
        var_expr = f"{var} + {cexpr_index(index)}"
        stride = self._try_get_const_stride(index, tiling_var)
        code = IndentedBuffer()
        if stride == 1:
            if dtype == torch.float:
                code.writeline(f"{value}.store({var_expr});")
            else:
                code.writeline(f"{value}.store({var_expr}, {self.tiling_factor});")
        else:
            self._load_or_store_non_contiguous(
                var, index, dtype, buffer=code, store_value=value
            )
        return code

    def store(self, name, index, value, mode=None):
        assert "buf" in name
        assert mode is None
        assert isinstance(value, CppCSEVariable), value
        if not value.is_vec:
            # this happens when we store a scalar into a vectorized buffer like "fill"
            value = self.broadcast(value)
        opt_ctx: OptimizationContext = get_current_node_opt_ctx()
        var = self.args.output(name)
        self.cache_high_prec_cse_var_before_lowp_store(value)
        index = self.rename_indexing(index)
        code = self._get_store_line(value, var, index, V.graph.get_dtype(name))
        self.stores.splice(code.map(lambda x: DeferredLine(name, x)))

    def reduction(self, dtype, src_dtype, reduction_type, value):
        assert reduction_type in {
            "max",
            "min",
            "sum",
            "prod",
            "xor_sum",
            "welford_reduce",
            "welford_combine",
        }
        assert dtype == src_dtype
        assert dtype in [torch.float, torch.int64]
        assert isinstance(value, CppCSEVariable), value

        if not value.is_vec:
            value = self.broadcast(value)

        reduction_key = src_dtype, reduction_type, value
        if reduction_key in self.reduction_cse.reduction_cache:
            return self.reduction_cse.reduction_cache[reduction_key]

        vec_ns = "at::vec"
        vec = f"{vec_ns}::Vectorized<{DTYPE_TO_CPP[dtype]}>"
        acc_type = reduction_acc_type(reduction_type, dtype)
        acc_type_vec = self.reduction_acc_type_vec(reduction_type, dtype)

        acc = self.reduction_cse.generate(
            self.loads, f"reduction {reduction_key}", write=False
        )
        acc_vec = f"{acc}_vec"
        self.is_reduction = True
        self.reduction_prefix.writeline(
            f"{acc_type} {acc} = {reduction_init(reduction_type, dtype)};"
        )
        self.reduction_prefix.writeline(
            f"{acc_type_vec} {acc_vec} = {self.reduction_init_vec(reduction_type, dtype)};"
        )
        # save the reciprocal of weights for welford reduce if using static shape
        reduction_size = functools.reduce(
            lambda x, y: x * y, self.ranges[self.reduction_depth :]
        )
        if reduction_type == "welford_reduce":
            reduction_factor = (
                self.tiling_factor if self.tiling_idx >= self.reduction_depth else 1
            )
            self.weight_recp_vec_range = FloorDiv(reduction_size, reduction_factor)
            self.non_parallel_reduction_prefix.writeline(
                self.welford_weight_reciprocal_vec(dtype, None)
            )
            self.stores.writeline(
                f"{acc_vec} = {self.reduction_combine_vec(reduction_type, acc_vec, value, True)};"
            )
        else:
            self.stores.writeline(
                f"{acc_vec} = {self.reduction_combine_vec(reduction_type, acc_vec, value)};"
            )
        self._gen_parallel_reduction_buffers(
            acc,
            acc_type,
            reduction_type,
            dtype,
        )
        self._gen_parallel_reduction_buffers(
            acc_vec,
            acc_type_vec,
            reduction_type,
            dtype,
            reduction_combine_fn=self.reduction_combine_vec,
            reduction_init_fn=self.reduction_init_vec,
            welford_weight_reciprocal_vec_fn=self.welford_weight_reciprocal_vec,
        )
        tmpvar: Union[str, CSEVariable]
        if self.tiling_idx >= self.reduction_depth:
            # Horizontal reduction
            if is_welford_reduction(reduction_type):
                assert (
                    self._get_num_vectors(dtype) == 1
                ), "Welford reduction does not support VectorizedN (N>1)"
                next_value = f"welford_vec_reduce_all({acc_vec})"
            else:
                reduce_all_body = (
                    "{ return "
                    + self.reduction_combine_vec(reduction_type, "x", "y")
                    + "; }"
                )
                vec = f"at::vec::Vectorized<{DTYPE_TO_CPP[dtype]}>"
                vec_reduce_all_func = f"at::vec::vec_reduce_all<{DTYPE_TO_CPP[dtype]}>"
                next_value = f"{vec_reduce_all_func}([]({vec}& x, {vec}& y) {reduce_all_body}, {acc_vec})"

            self.reduction_suffix.writeline(
                f"{acc} = {reduction_combine(reduction_type, acc, next_value)};"
            )
            tmpvar = acc
        else:
            tmpvar = acc_vec

        result = reduction_project(reduction_type, tmpvar)
        self.reduction_cse.reduction_cache[reduction_key] = result
        return result

    def store_reduction(self, name, index, value):
        index = self.rename_indexing(index)
        var = self.args.output(name)
        out_dtype = V.graph.get_dtype(name)
        dtype = torch.float if out_dtype.is_floating_point else torch.int64
        code = IndentedBuffer()
        if self.tiling_idx >= self.reduction_depth:
            # Horizontal reduction
            code.writeline(
                f"{var}[{cexpr_index(index)}] = static_cast<{DTYPE_TO_CPP[out_dtype]}>({value});"
            )
        else:
            # Vertical reduction
            if out_dtype != dtype:
                converted_value = f"{DTYPE_TO_CPP[out_dtype]}_{value}"
                code.writeline(
                    f"auto {converted_value} = at::vec::convert<{DTYPE_TO_CPP[out_dtype]}>({value});"
                )
                value = converted_value
            code.splice(self._get_store_line(value, var, index, out_dtype))
        self.reduction_suffix.splice(code.map(lambda x: DeferredLine(name, x)))

    def broadcast(self, scalar_var: CppCSEVariable) -> CppCSEVariable:
        assert not scalar_var.is_vec
        if scalar_var.dtype == torch.bool:
            vec_var = self.cse.generate(
                self.compute, f"{self._get_mask_type()}::from({scalar_var.name})"
            )
        else:
            assert scalar_var.dtype is not None
            vec_var = self.cse.generate(
                self.compute,
                f"{self._get_vec_type(scalar_var.dtype)}({scalar_var.name})",
            )
        assert isinstance(vec_var, CppCSEVariable)
        vec_var.dtype = scalar_var.dtype
        vec_var.dependent_itervars = scalar_var.dependent_itervars
        vec_var.is_vec = True
        return vec_var

    def arange(self, index: CppCSEVariable, stride: sympy.Symbol) -> CppCSEVariable:
        assert not index.is_vec
        assert index.dtype is not None
        csevar = self.cse.generate(
            self.compute,
            f"{self._get_vec_type(index.dtype)}::arange({index}, {stride})",
        )
        assert isinstance(csevar, CppCSEVariable)
        csevar.dtype = index.dtype
        csevar.is_vec = True
        return csevar

    def reduction_init_vec(self, reduction_type, dtype):
        scalar_type = DTYPE_TO_COMPUTATION_DTYPE[dtype]
        vec_type = self._get_vec_type(scalar_type)

        if is_welford_reduction(reduction_type):
            return f"Welford<{vec_type}>()"

        scalar_init = reduction_init(reduction_type, dtype)
        return f"{vec_type}({scalar_init})"

    def reduction_acc_type_vec(self, reduction_type, dtype):
        assert reduction_type not in {"argmin", "argmax"}
        scalar_type = DTYPE_TO_COMPUTATION_DTYPE[dtype]
        vec_type = self._get_vec_type(scalar_type)
        if is_welford_reduction(reduction_type):
            return f"Welford<{vec_type}>"

        return vec_type

    def welford_weight_reciprocal_vec(self, dtype, num_threads=None):
        vec_num_range_thread = (
            CeilDiv(self.weight_recp_vec_range, num_threads)
            if num_threads
            else self.weight_recp_vec_range
        )
        vec_num_range_thread_expr = cexpr_index(vec_num_range_thread)
        return f"static WeightRecp<{self._get_vec_type(dtype)}> weight_recps({vec_num_range_thread_expr});"

    def reduction_combine_vec(
        self, reduction_type, var, next_value, use_weight_recps=False
    ):
        if reduction_type == "max":
            return f"at::vec::maximum({var}, {next_value})"
        elif reduction_type == "min":
            return f"at::vec::minimum({var}, {next_value})"
        elif reduction_type == "sum":
            return f"{var} + {next_value}"
        elif reduction_type == "prod":
            return f"{var} * {next_value}"
        elif reduction_type == "xor_sum":
            return f"{var} ^ {next_value}"
        elif reduction_type == "welford_reduce":
            if use_weight_recps:
                return f"welford_combine({var}, {next_value}, &weight_recps)"
            else:
                return f"welford_combine({var}, {next_value})"
        elif reduction_type == "welford_combine":
            if isinstance(next_value, tuple):
                # When reading a value from Inductor IR we have a tuple of variable names
                mean, m2, weight = next_value
            else:
                # When combining intermediate accumulators we have a Welford<T> struct
                mean, m2, weight = reduction_project(reduction_type, next_value)
            return f"welford_combine({var}, {{{mean}, {m2}, {weight}}})"
        else:
            raise NotImplementedError

    def indirect_assert(self, var, lower, upper, mask=None):
        assert not mask, "do not support mask in indirect_indexing assertion"
        assert isinstance(var, CppCSEVariable)
        assert var.dtype is not None
        if not var.is_vec:
            return super().indirect_assert(var, lower, upper, mask)
        lower_scalar = lower
        upper_scalar = upper
        if lower:
            lower = f"{self._get_vec_type(var.dtype)}({lower})"
        if upper:
            upper = f"{self._get_vec_type(var.dtype)}({upper})"
        if lower and upper:
            cond = f"({lower} <= {var}) & ({var} < {upper})"
            cond_print = f"{lower_scalar} <= {var} < {upper_scalar}"
        elif lower:
            cond = f"{lower} <= {var}"
            cond_print = f"{lower_scalar} <= {var}"
        else:
            assert upper
            cond = f"{var} < {upper}"
            cond_print = f"{var} < {upper_scalar}"
        cond = f"({self._get_mask_type(var.dtype)}({cond})).all_masked()"
        return f'{self.assert_function}({cond}, "index out of bounds: {cond_print}")'


class CppTile2DKernel(CppVecKernel):
    """
    A vector kernel that handles the 2d tiles with the tile size defined in `tiling_factor` on
    the inner-most loop level and one of the outer loop level (`outer_tiling_idx`). When the data
    tile is accessed in a contiguous way from the outer loop axis, a transposition is applied on the
    tile to make the access contiguous from the inner-most loop axis. Then, the same vectorization
    logic from its parent `CppVecKernel` is leveraged for load/store/compute. The transposed tile load
    and store are generated into kernel.preloads and kernel.poststores buffers.

    The loop structure looks like below:
    for ...
      for i_outer ...
        for ...
          for inner_most ...
            // generated by CppTile2DKernel
            float tmp0[16*16]; at::vec::transpose_mxn<...>(tmp0, in_ptr0 + ..., ...); // into kernel.preloads
            float tmp1[16*16]; // into kernel.preloads
            for i_inner ... { // the kernel inner loop
              vectorized loads/compute/stores (e.g., load tmp0, store tmp1) // into kernel.loads/compute/stores
            }
            at::vec::transpose_mxn(out_ptr0 + ..., tmp1, ...) // into kernel.poststores
          for inner_most ... (tail)
            // generated by CppVecKernel
            ...
      for i_outer ... (tail)
        for ...
          for ...
            // generated by CppKernel
            ...
    """

    overrides = CppTile2DOverrides  # type: ignore[assignment]

    def __init__(self, args, num_threads, tiling_factor, tiling_indices, tiling_dtype):
        super().__init__(
            args, num_threads, tiling_factor, tiling_indices[1], tiling_dtype
        )
        self.tiling_indices = tiling_indices

    def inner_itervar(self):
        return sympy_index_symbol(f"{self.itervars[self.outer_idx]}_inner")

    def need_vec_transpose(self, index):
        outer_var = self.itervars[self.outer_idx]
        inner_var = self.itervars[self.tiling_idx]
        outer_stride = stride_at_vec_range(index, outer_var, self.tiling_factor)
        inner_stride = stride_at_vec_range(index, inner_var, self.tiling_factor)
        return (
            self._load_mask is None  # TODO: support transposition with mask
            and outer_stride == 1
            and index.has(inner_var)
            and not inner_stride.has(inner_var)
            and not inner_stride.has(outer_var)
        )

    def gen_transposed_tile_load_store(self, name, var, index, is_store):
        # transposed tile load/store outside the kernel inner loop
        dtype = V.graph.get_dtype(name)
        factor = self.tiling_factor
        src = f"{var} + {cexpr_index(index)}"
        dst = "__place_holder__"
        ld_src = f"{cexpr_index(stride_at_vec_range(index, self.itervars[self.tiling_idx], self.tiling_factor))}"
        ld_dst = f"{factor}"
        if is_store:
            src, dst = dst, src
            ld_src, ld_dst = ld_dst, ld_src

        need_define = True
        load_or_store = f"at::vec::transpose_mxn<{DTYPE_TO_CPP[dtype]},{factor},{factor}>({src}, {ld_src}, {dst}, {ld_dst});"
        if is_store:
            tile_var = self.cse.newvar()
        elif load_or_store not in self.cse.cache:
            tile_var = self.cse.generate(self.preloads, load_or_store, write=False)
        else:
            need_define = False
            tile_var = self.cse.cache[load_or_store]

        if need_define:
            define_line = f"{DTYPE_TO_CPP[dtype]} {tile_var}[{factor}*{factor}] __attribute__ ((aligned ({factor})));"
            self.preloads.writeline(define_line)

        load_or_store = load_or_store.replace("__place_holder__", str(tile_var))
        if is_store:
            self.poststores.writeline(DeferredLine(name, load_or_store))
        else:
            self.preloads.writeline(load_or_store)

        return tile_var

    def load(self, name: str, index: sympy.Expr):
        opt_ctx: OptimizationContext = get_current_node_opt_ctx()
        var = self.args.input(name)
        index = self.rename_indexing(index)

        inner = self.inner_itervar()
        if self.need_vec_transpose(index):
            tile_var = self.gen_transposed_tile_load_store(
                name, var, index, is_store=False
            )
            # vector load inside the kernel inner loop
            loadbuf = f"{tile_var} + {cexpr_index(inner * self.tiling_factor)}"
            dtype = V.graph.get_dtype(name)
            line = self._get_vec_load_line(loadbuf, 0, dtype)  # type: ignore[arg-type]
            csevar = self.cse.generate(self.loads, line)
            csevar.update_on_args("load", (name, index), {})
            assert isinstance(csevar, CppCSEVariable)
            csevar.is_vec = True
            return csevar
        else:
            new_index = self.transform_indexing(index)
            return super().load(name, new_index)

    def store(self, name, index, value, mode=None):
        assert "buf" in name
        opt_ctx: OptimizationContext = get_current_node_opt_ctx()
        var = self.args.output(name)

        inner = self.inner_itervar()
        index = self.rename_indexing(index)
        assert mode is None
        if self.need_vec_transpose(index):
            tile_var = self.gen_transposed_tile_load_store(
                name, var, index, is_store=True
            )
            # vector store inside the kernel inner loop
            storebuf = f"{tile_var} + {cexpr_index(inner * self.tiling_factor)}"
            if V.graph.get_dtype(name) in DTYPE_LOWP_FP:
                line = f"{value}.store({storebuf}, {self.tiling_factor});"
            elif V.graph.get_dtype(name) in (torch.uint8, torch.int8):
                line = f"{value}.store({storebuf}, {self.tiling_factor});"
            else:
                line = f"{value}.store({storebuf});"
            self.stores.writeline(DeferredLine(name, line))
        else:
            new_index = self.transform_indexing(index)
            super().store(name, new_index, value, mode)

    def codegen_inner_loops(self, code):
        inner = self.inner_itervar()
        code.writeline(
            f"for (long {inner} = 0; {inner} < {self.tiling_factor}; {inner}++)"
        )

    def set_ranges(self, group, reduction_group):
        vars = super().set_ranges(group, reduction_group)
        # do vertical reduction as the tail loop
        self.outer_idx, self.tiling_idx = (
            self.tiling_indices
            if self.tiling_indices[1] < self.reduction_depth
            else reversed(self.tiling_indices)
        )
        return vars

    def transform_indexing(self, index: sympy.Expr) -> sympy.Expr:
        return self.scale_index_with_offset(
            index,
            itervar_idx=self.outer_idx,
            offset=self.inner_itervar(),
        )


class CppVecKernelChecker(CppVecKernel):
    def __init__(self, args, num_threads, tiling_factor, tiling_idx=-1):
        super().__init__(args, num_threads, tiling_factor, tiling_idx)

        # Since this kernel is only for checker but does not generate any
        # code, so we need to decrease the kernel count.
        metrics.generated_kernel_count -= 1

        # Used to record the graph wrapper code as the wrapper_code status could be
        # changed during graph run.
        self._orig_wrapper_code = None

        self.simd_vec = True

        self.fast_vec_list = []
        for k, v in CppVecOverrides.__dict__.items():
            if isinstance(v, staticmethod):
                self.fast_vec_list.append(k)
        self.exit_stack = contextlib.ExitStack()

        # Cache all the load result
        self.supported_dtypes: List[torch.dtype] = [
            torch.float,
            torch.bfloat16,
            torch.float16,
            torch.bool,
            torch.uint8,
            torch.int8,
            torch.int32,
            torch.int64,
        ]

    def disable_vec(self, msg=None):
        if schedule_log.isEnabledFor(logging.DEBUG):
            schedule_log.debug("Disabled vectorization: %s", msg)
        self.simd_vec = False

    def load(self, name: str, index: sympy.Expr):
        with RecordOptimizationContext(__name__) as node_ctx:
            load_dtype = V.graph.get_dtype(name)
            opt_ctx: OptimizationContext = node_ctx.get_opt_ctx()
            assert opt_ctx

            opt_ctx.dtype = load_dtype
            var = self.cse.newvar()

            if len(self.itervars) == 0:
                self.disable_vec("not a loop")
                return var

            if load_dtype not in self.supported_dtypes and (
                index.has(self.itervars[self.tiling_idx])
                or free_symbol_is_type(index, SymT.TMP)
            ):
                self.disable_vec(f"{load_dtype} not supported by load")
                return var

            return var

    def store(self, name, index, value, mode=None):
        with RecordOptimizationContext(__name__) as node_ctx:
            if len(self.itervars) == 0:
                self.disable_vec("not a loop")
                return self.simd_vec

            store_dtype = V.graph.get_dtype(name)

            opt_ctx: OptimizationContext = node_ctx.get_opt_ctx()
            assert opt_ctx
            opt_ctx.dtype = store_dtype

            if store_dtype not in self.supported_dtypes:
                self.disable_vec(f"{store_dtype} not supported by store")
                return self.simd_vec

            assert "buf" in name
            index = self.rename_indexing(index)

            if mode:
                self.disable_vec(f"store mode: {mode}")
                return self.simd_vec

            return self.simd_vec

    def reduction(self, dtype, src_dtype, reduction_type, value):
        if not (
            (dtype == torch.float and src_dtype == torch.float)
            or (dtype == torch.int64 and src_dtype == torch.int64)
            and reduction_type in VECTORIZABLE_RTYPES
        ):
            self.disable_vec(
                f"reduction: dtype {dtype}, src_dtype {src_dtype}, reduction_type {reduction_type}"
            )
        if is_welford_reduction(reduction_type):
            return tuple([self.simd_vec] * 3)
        return self.simd_vec

    def check_bounds(
        self, expr: sympy.Expr, size: sympy.Expr, lower: bool, upper: bool
    ):
        return self.simd_vec

    def store_reduction(self, name, index, value):
        return self.simd_vec

    def __exit__(self, exc_type, exc_val, exc_tb):
        # Restore the wrapper_code
        V.graph.wrapper_code = self._orig_wrapper_code  # type: ignore[assignment]
        self.exit_stack.__exit__(exc_type, exc_val, exc_tb)

    def __enter__(self):
        # Record the graph wrapper code. The wrapper_code status could be
        # changed during graph run. Regarding this checker, we also need to
        # run the graph but we don't expect to change any status that would
        # impact the code generation. Hence, we record the graph wrapper code
        # and replace it with a dummy wrapper_code and then restore to the
        # original one as long as the checker is finished.
        self._orig_wrapper_code = V.graph.wrapper_code
        V.graph.wrapper_code = WrapperCodeGen()

        parent_handler = V.MockHandler()

        class VecCheckerProxy:
            @staticmethod
            def __getattr__(name):  # type: ignore[misc]
                def inner(*args, **kwargs):
                    if name not in self.fast_vec_list:
                        self.disable_vec(f"op: {name}")

                    parent_val = getattr(parent_handler, name)(*args, **kwargs)
                    return pytree.tree_map(lambda _: self.simd_vec, parent_val)

                return inner

            @staticmethod
            def load(name: str, index: sympy.Expr):
                return self.load(name, index)

            @staticmethod
            def store(name, index, value, mode=None):
                return self.store(name, index, value, mode=mode)

            @staticmethod
            def reduction(dtype, src_dtype, reduction_type, value):
                return self.reduction(dtype, src_dtype, reduction_type, value)

            @staticmethod
            def store_reduction(name, index, value):
                return self.store_reduction(name, index, value)

            @staticmethod
            def check_bounds(
                expr: sympy.Expr, size: sympy.Expr, lower: bool, upper: bool
            ):
                return self.check_bounds(expr, size, lower, upper)

            @staticmethod
            def constant(val, dtype):
                with RecordOptimizationContext(__name__) as node_ctx:
                    opt_ctx: OptimizationContext = node_ctx.get_opt_ctx()
                    assert opt_ctx
                    # VecKernel override dtype for constant
                    # Vectorization only support int32/fp32 now
                    # So if dtype = int64/fp64, we will cast it to int32/fp32 if possible
                    i32_iinfo = torch.iinfo(torch.int32)
                    if (
                        dtype == torch.int64
                        and val <= i32_iinfo.max
                        and val >= i32_iinfo.min
                        and all(
                            user.target in BIN_CMP_OPS
                            for user in node_ctx.current_node.users
                        )
                    ):
                        opt_ctx.dtype = torch.int32

                    f32_iinfo = torch.finfo(torch.float32)
                    if dtype == torch.double:
                        if (
                            (val <= f32_iinfo.max and val >= f32_iinfo.min)
                            or (val == torch.inf)
                            or (val == -torch.inf)
                        ):
                            opt_ctx.dtype = torch.float32

                    if opt_ctx.dtype not in self.supported_dtypes:
                        self.disable_vec(f"constant dtype: {opt_ctx.dtype}")
                    return val

            @staticmethod
            def index_expr(expr, dtype):
                assert len(self.ranges) == len(self.itervars)

                def can_use_int32():
                    free_symbols = list(expr.free_symbols)
                    sizes = {
                        k: v
                        for k, v in zip(self.itervars, self.ranges)
                        if k in free_symbols
                    }
                    # Trivial case: Range empty
                    if any(v == 0 for v in sizes.values()):
                        return True

                    vars_ranges = {
                        k: ValueRanges(0, v - 1)
                        for k, v in sizes.items()
                        if not isinstance(v, sympy.Expr) or v.is_number
                    }
                    if not vars_ranges or len(vars_ranges) != len(free_symbols):
                        i32_iinfo = torch.iinfo(torch.int32)
                        return (
                            expr.is_number
                            and expr <= i32_iinfo.max
                            and expr >= i32_iinfo.min
                        )
                    expr_ranges = bound_sympy(expr, vars_ranges)
                    if math.isinf(expr_ranges.lower) or math.isinf(expr_ranges.upper):  # type: ignore[arg-type]
                        return False
                    # If something takes the values 0..7, we will compare in the loop
                    # x < 8. As such, for the loop not to overflow in the last iteration, we want
                    # to check that expr_ranges.upper + 1 is representable as well
                    return range_expressable_in_32_bits(
                        ValueRanges(
                            int(expr_ranges.lower), int(expr_ranges.upper) + 1  # type: ignore[arg-type]
                        )
                    )

                with RecordOptimizationContext(__name__) as node_ctx:
                    assert len(self.ranges) == len(self.itervars)
                    opt_ctx: OptimizationContext = node_ctx.get_opt_ctx()
                    assert opt_ctx
                    if (
                        dtype == torch.int64
                        and can_use_int32()
                        and all(
                            user.target in BIN_CMP_OPS
                            for user in node_ctx.current_node.users
                        )
                    ):
                        opt_ctx.dtype = torch.int32
                    else:
                        self.disable_vec(f"index_expr: {expr}, dtype {dtype}")

                    tmp_var = self.cse.newvar()
                    return tmp_var

            @staticmethod
            def indirect_indexing(index_var, size, check=True):
                return sympy_index_symbol(str(index_var))

            @staticmethod
            def masked(mask, body, other):
                body()
                return self.cse.newvar()

            @staticmethod
            def to_dtype(x, dtype, src_dtype=None):
                if dtype not in self.supported_dtypes:
                    self.disable_vec(f"to_dtype: {dtype}")
                return x

        self.exit_stack.enter_context(V.set_ops_handler(VecCheckerProxy()))
        self.exit_stack.enter_context(V.set_kernel_handler(self))
        return self


class CppKernelProxy(CppKernel):
    def __init__(self, kernel_group):
        super().__init__(kernel_group.args, kernel_group.ws.num_threads)
        self.kernel_group = kernel_group
        self.loop_nest = None
        self.call_ranges = None
        self.picked_vec_isa: cpu_vec_isa.VecISA = cpu_vec_isa.pick_vec_isa()

    def data_type_propagation(self, nodes):
        for _node in nodes:
            assert isinstance(_node, SchedulerNode)
            DataTypePropagation.propagate_scheduler_node(_node)

    # Check if all the nodes of a given fx graph can support BF16/FP16
    def is_lowp_fp_scheduler(self, scheduler_node: SchedulerNode):
        if not isinstance(scheduler_node._body, ir.LoopBody):
            return True

        _lowp_fp_type: Optional[torch.dtype] = None

        # Propagate the dtype to check if all the fx node is bf16/fp16
        DataTypePropagation.propagate_scheduler_node(scheduler_node)

        sub_blocks = [scheduler_node._body.root_block] + list(
            scheduler_node._body.subblocks.values()
        )
        for sub_block in sub_blocks:
            for _node in sub_block.graph.nodes:
                # TODO(Eikan): Regarding get_index and index_expr, we should conclude the
                # the data type as well.
                if _node.op == "placeholder" or _node.target in (
                    "get_index",
                    "index_expr",
                ):
                    continue

                # Fast path if all operations can support bf16/fp16 without converting to fp32
                if _node.target not in [
                    "load",
                    "store",
                    "abs",
                    "neg",
                    "output",
                ]:
                    return False

                if hasattr(_node, "meta") and _node.meta:
                    assert OptimizationContext.key in _node.meta
                    opt_ctx: OptimizationContext = _node.meta[OptimizationContext.key]
                    if not opt_ctx.dtype or opt_ctx.dtype not in DTYPE_LOWP_FP:
                        return False
                    if _lowp_fp_type:
                        assert (
                            _lowp_fp_type == opt_ctx.dtype
                        ), "scheduler node do not support bf16/fp16 mix"
                    else:
                        _lowp_fp_type = opt_ctx.dtype
                else:
                    return False

        scheduler_node._lowp_fp_type = _lowp_fp_type  # type: ignore[attr-defined]
        return True

    def legalize_lowp_fp_dtype_loopbody(self, loop_body: ir.LoopBody):
        def add_to_dtype(sub_graph: torch.fx.Graph):
            def is_lowp_fp_load(node: torch.fx.Node):
                if node.target not in ["load"]:
                    return False
                assert len(node.args) == 3
                load_dtype = V.graph.get_dtype(node.args[1])  # type: ignore[arg-type]
                return load_dtype in DTYPE_LOWP_FP

            def is_lowp_fp_store(node: torch.fx.Node):
                if node.target != "store":
                    return False
                _, store_var, _, _, _ = node.args
                store_dtype = V.graph.get_dtype(store_var)  # type: ignore[arg-type]
                return store_dtype in DTYPE_LOWP_FP

            sub_graph_nodes = list(sub_graph.nodes)
            to_lowp_fp_legalized_nodes = []
            for _node in sub_graph_nodes:
                if is_lowp_fp_load(_node):
                    # No need to promote to float if all users are direct stores
                    if all(user.target == "store" for user in _node.users):
                        continue
                    ops = _node.args[0]
                    with sub_graph.inserting_after(_node):
                        to_type_node = sub_graph.call_method(
                            "to_dtype", args=(ops, _node, torch.float)
                        )
                        to_type_node_args = to_type_node.args
                        _node.replace_all_uses_with(to_type_node)
                        to_type_node.args = to_type_node_args
                        metrics.cpp_to_dtype_count += 1
                elif is_lowp_fp_store(_node):
                    ops, name, _, value_var, _ = _node.args
                    # No need to promote to float if it is a user of a load which are all directly stored
                    if value_var.target == "load" and all(
                        user.target == "store" for user in value_var.users
                    ):
                        continue
                    dtype = V.graph.get_dtype(name)
                    with sub_graph.inserting_before(_node):
                        to_type_node = sub_graph.call_method(
                            "to_dtype", args=(ops, value_var, dtype)
                        )
                        _node.replace_input_with(value_var, to_type_node)
                        metrics.cpp_to_dtype_count += 1
                elif _node.target == "reduction":
                    (
                        ops,
                        dtype,
                        src_dtype,
                        reduction_type,
                        value,
                    ) = _node.args
                    if src_dtype in DTYPE_LOWP_FP:
                        # Since we always convert the load/store value to float if the tensor is bfloat16/float16.
                        # Therefore, the reduction should never work with bfloat16/float16 value. Hence, we update
                        # the bfloat16/float16 reduction by
                        #     1) updating the src_dtype to float
                        # and 2) updating the dtype to float if it is bfloat16/float16.
                        assert dtype in [
                            torch.float,
                            torch.bfloat16,
                            torch.float16,
                            torch.int64,
                        ]
                        _node.args = (
                            ops,
                            torch.float if dtype in DTYPE_LOWP_FP else dtype,
                            torch.float,
                            reduction_type,
                            value,
                        )
                elif _node.target == "to_dtype" and _node.args[-1] in DTYPE_LOWP_FP:
                    (ops, x, _) = _node.args
                    # The legalization always loads the BF16/FP16 tensor as FP32 for computation
                    # and converts back to BF16/FP16 after the computation.
                    # Hence, there should be no computation w/ BF16/FP16.
                    # Therefore, we update the to_dtype by replacing the bf16/fp16 dtype with fp32.
                    # Save the legalized to_dtype node for the elimination(eliminate_to_dtype step):
                    #  1) Eliminate the redundant to_dtype node if we have a pattern as follows:
                    #     graph():
                    #       %lowp_fp_legalized = call_method[target=to_dtype](args = (%ops, %input, torch.float))
                    #       %to_dtype2 = call_method[target=to_dtype](args = (%ops, %lowp_fp_legalized, torch.bfloat16/float16))
                    # Regarding the first to_dtype, it is redundant because
                    # the second to_type also converts to the torch.bfloat16/torch.float16.
                    # Hence, we remove the first to_type.
                    to_lowp_fp_legalized_nodes.append(_node)
                    _node.args = (ops, x, torch.float)
                else:
                    pass

            def eliminate_to_dtype(sub_graph: torch.fx.Graph):
                def _eliminate_duplicate_to_node(sub_graph: torch.fx.Graph):
                    # Eliminate the redundant to_dtype node. Let's consider a pattern as follows:
                    #   graph():
                    #     %to_dtype1 = call_method[target=to_dtype](args = (%ops, %input, torch.float), kwargs = {})
                    #     %to_dtype2 = call_method[target=to_dtype](args = (%ops, %to_dtype1, torch.float), kwargs = {})
                    # Regarding the first to_dtype, it is redundant because the second to_type also converts to the
                    # torch.float. Hence, we remove the first to_type
                    def _used_by_to(to_node: torch.fx.Node):
                        return all(usr.target == "to_dtype" for usr in to_node.users)

                    all_to_nodes = [
                        node for node in sub_graph.nodes if node.target == "to_dtype"
                    ]
                    all_to_nodes_and_users = [
                        {node: node.users} for node in all_to_nodes if _used_by_to(node)
                    ]
                    for node_users in all_to_nodes_and_users:
                        for node, users in node_users.items():
                            if node in sub_graph.nodes and (
                                all(usr.args[-1] == node.args[-1] for usr in users)
                                or (
                                    node in to_lowp_fp_legalized_nodes
                                    and all(
                                        usr.args[-1] in DTYPE_LOWP_FP for usr in users
                                    )
                                )
                            ):
                                val_node = node.all_input_nodes[-1]
                                node.replace_all_uses_with(val_node)
                                sub_graph.erase_node(node)

                    # For debug mode, the graph of LoopBody will attach a new GraphModule as
                    # owning_module for debugging while the release mode will not. The lint will
                    # check whether the graph has owning_module to decide if it needs to check
                    # call_module. LoopBody might contain get_index as a module call. But it
                    # is just a function. Hence, it cannot pass the lint check for debug mode.
                    # We bypass the check if the owning_module is None. Eventually, we should call
                    # get_index via call_function but not call_module.
                    if sub_graph.owning_module is None:
                        sub_graph.lint()

                _eliminate_duplicate_to_node(sub_graph)

            eliminate_to_dtype(sub_graph)

        sub_blocks = [loop_body.root_block] + list(loop_body.subblocks.values())
        for sub_block in sub_blocks:
            add_to_dtype(sub_block.graph)

    def legalize_lowp_fp_dtype(self, nodes):
        if all(
            isinstance(_node, SchedulerNode) and self.is_lowp_fp_scheduler(_node)
            for _node in nodes
        ):
            # Mark the load node to load bf16/fp16
            for _node in nodes:
                sub_blocks = [_node._body.root_block] + list(
                    _node._body.subblocks.values()
                )
                for sub_block in sub_blocks:
                    for fx_node in sub_block.graph.nodes:
                        if fx_node.target in ["load", "store"]:
                            assert fx_node.meta
                            assert OptimizationContext.key in fx_node.meta
                            opt_ctx: OptimizationContext = fx_node.meta[
                                OptimizationContext.key
                            ]
                            assert opt_ctx.dtype in DTYPE_LOWP_FP

            # Bypass the legalization as the kernel can run with bf16/fp16 directly
            return

        for _node in nodes:
            assert isinstance(_node, SchedulerNode)
            assert isinstance(_node._body, ir.LoopBody)
            node: SchedulerNode = _node

            def is_memory_copy_scheduler_node(node: SchedulerNode):
                op_counts = node.read_writes.op_counts
                return (
                    len(op_counts) == 2 and "load" in op_counts and "store" in op_counts
                )

            should_legalize = not is_memory_copy_scheduler_node(node)
            if should_legalize:
                body: ir.LoopBody = node._body
                self.legalize_lowp_fp_dtype_loopbody(body)

    def codegen_functions(self, fn_list, var_sizes_list, vec_dtype=torch.float):
        # TODO(jgong5): remove vec_dtype arg with alternative tiling factors for various dtypes
        assert len(fn_list) == len(var_sizes_list)
        kernel_group = self.kernel_group
        group, reduction_group = max(var_sizes_list, key=lambda sizes: len(sizes[1]))

        self.set_ranges(group, reduction_group)

        def codegen_kernel(cls, *args):
            with kernel_group.new_kernel(cls, *args) as kernel:
                # Ugly hack to maintain the metrics kernel count since
                # we only count in CppKernelProxy, not those contained in it
                metrics.generated_kernel_count -= 1

                run(kernel)
                return kernel

        def run(kernel):
            vars, reduction_vars = kernel.set_ranges(group, reduction_group)
            in_suffix = False
            for fn, var_sizes in zip(fn_list, var_sizes_list):
                if var_sizes in [
                    (group, reduction_group),
                    (tuple(itertools.chain(group, reduction_group)), ()),
                ]:
                    assert not in_suffix
                    fn(vars, reduction_vars)
                else:
                    in_suffix = True
                    assert var_sizes == (
                        group,
                        (),
                    ), f"unexpected group: {var_sizes} != {group}, {reduction_group}"
                    # we can fuse in some extra pointwise into the suffix
                    with kernel.write_to_suffix():
                        fn(vars, ())

        scalar_kernel = codegen_kernel(CppKernel)
        V.graph.removed_buffers |= scalar_kernel.removed_buffers
        V.graph.inplaced_to_remove |= scalar_kernel.inplaced_to_remove
        self.loop_nest = LoopNestWithSplit.build(scalar_kernel)

        if not self.picked_vec_isa:
            return

        def select_tiling_indices(tiling_factor):
            all_index = []
            for fn, var_sizes in zip(fn_list, var_sizes_list):
                rw = dependencies.extract_read_writes(fn, *var_sizes)
                all_index += [dep.index for dep in itertools.chain(rw.reads, rw.writes)]
            contig_vars = set()
            contig_vars_list = []
            non_contig_stride_const = set()
            non_contig_stride_other = set()
            for index in all_index:
                for var in index.free_symbols:
                    if not re.search(r"^d\d+$", var.name):
                        continue
                    stride = stride_at_vec_range(index, var, tiling_factor)
                    if stride == 0:
                        continue
                    elif stride == 1:
                        contig_vars.add(int(var.name[1:]))
                        contig_vars_list.append(int(var.name[1:]))
                    elif all(symbol_is_type(s, SymT.SIZE) for s in stride.free_symbols):
                        non_contig_stride_const.add(int(var.name[1:]))
                    else:
                        non_contig_stride_other.add(int(var.name[1:]))
            contig_only = (
                contig_vars - non_contig_stride_const - non_contig_stride_other
            )
            if len(contig_vars) == 0:
                # no contiguous vars
                return [len(self.itervars) - 1]
            if contig_only:
                return sorted(contig_only)[-1:]
            contig_and_const_stride = (
                contig_vars & non_contig_stride_const
            ) - non_contig_stride_other
            contig_vars_sorted = sorted(contig_vars)
            if (
                len(contig_vars_sorted) == 2
                and contig_vars_sorted[-1] in contig_and_const_stride
                and contig_vars_sorted[-1] == len(self.itervars) - 1
            ):
                return contig_vars_sorted
            return sorted(contig_vars_sorted, key=contig_vars_list.count)[-1:]

        def select_tiling(dtype: torch.dtype = torch.float):
            # TODO(jgong5): support alternative tiling factors and data types
            tiling_factor = self.picked_vec_isa.nelements(dtype=dtype)
            tiling_indices = select_tiling_indices(tiling_factor)
            if tiling_indices:
                could_vec = True
                for tiling_indice in tiling_indices:
                    with CppVecKernelChecker(
                        deepcopy(self.kernel_group.args),
                        parallel_num_threads(),
                        tiling_factor,
                        tiling_indice,
                    ) as vec_checker:
                        run(vec_checker)
                        could_vec = could_vec and vec_checker.simd_vec
                        if not could_vec:
                            break
                if could_vec:
                    if len(tiling_indices) == 1:
                        return [tiling_factor], tiling_indices
                    if len(tiling_indices) == 2:
                        return [tiling_factor, tiling_factor], tiling_indices
            return [], []

        # Kernels share the same global contexts like V.graph.wrapper_code, V.kernel.args.
        # But the generated scalar kernel has updated these global contexts. Hence, the other kernels
        # should not do this again to avoid context conflict. By now, we only control the
        # config.inplace_buffers. In the future, we could maintain more contexts.
        with torch._inductor.config.patch(inplace_buffers=False):
            tiling_factors, tiling_indices = select_tiling(vec_dtype)
            assert len(tiling_factors) == len(tiling_indices)
            if len(tiling_indices) == 1:
                vec_kernel = codegen_kernel(
                    CppVecKernel, tiling_factors[0], tiling_indices[0], vec_dtype
                )
                metrics.generated_cpp_vec_kernel_count += 1
                main_loop, tail_loop = self.loop_nest.split_with_tiling(
                    tiling_indices[0], factor=tiling_factors[0]
                )
                main_loop.set_kernel(vec_kernel)
                tail_loop.set_kernel(scalar_kernel)
                main_loop.simd_vec = True
                tail_loop.simd_omp = True
                # We chop the loop into two cubes by the nelements - main loop and tail loop.
                # Regarding the main loop, it is straightforward that it could be vectorized with
                # nelements. But for the tail loop, it still could be vectorized. For example,
                # if the nelements is 8(256bits), then the tail loop still could be vectorized
                # as 4(128bits).
                tail_loop.simd_nelements = tiling_factors[0] // 2
            elif len(tiling_indices) == 2:
                assert (
                    tiling_indices[1] == len(self.itervars) - 1
                    and tiling_factors[0] == tiling_factors[1]
                )
                tile2d_kernel = codegen_kernel(
                    CppTile2DKernel, tiling_factors[0], tiling_indices, vec_dtype
                )
                vec_kernel = codegen_kernel(
                    CppVecKernel, tiling_factors[0], tiling_indices[0], vec_dtype
                )
                metrics.generated_cpp_vec_kernel_count += 2
                outer_main_loop, outer_tail_loop = self.loop_nest.split_with_tiling(
                    tiling_indices[0], factor=tiling_factors[0]
                )
                outer_tail_loop.set_kernel(scalar_kernel)
                (
                    inner_main_loop,
                    inner_tail_loop,
                ) = outer_main_loop.split_with_tiling(
                    tiling_indices[1] - tiling_indices[0], factor=tiling_factors[0]
                )
                inner_main_loop.set_kernel(tile2d_kernel)
                inner_tail_loop.set_kernel(vec_kernel)

    def codegen_loop_bodies(self, loop_bodies, var_sizes_list):
        for body in loop_bodies:
            self.legalize_lowp_fp_dtype_loopbody(body)
            DataTypePropagation.propagate_loopbody(body)
        self.codegen_functions(loop_bodies, var_sizes_list)

    def codegen_nodes(self, nodes: List[SchedulerNode]):
        # Legalize BF16 node by adding to_dtype explicitly
        self.legalize_lowp_fp_dtype(nodes)
        self.data_type_propagation(nodes)

        assert len(nodes) >= 1
        first_node = nodes[0]
        vec_dtype = (
            first_node._lowp_fp_type  # type: ignore[attr-defined]
            if all(
                hasattr(_node, "_lowp_fp_type")
                and _node._lowp_fp_type == first_node._lowp_fp_type  # type: ignore[attr-defined]
                for _node in nodes
            )
            else torch.float
        )

        def fn(node, *index_vars):
            node.decide_inplace_update()
            node.mark_run()
            if isinstance(V.kernel, NullKernelHandler):
                return node._body(*index_vars)
            else:
                return node.codegen(index_vars)

        fn_list = [functools.partial(fn, node) for node in nodes]

        if (
            isinstance(V.local_buffer_context, LocalBufferContext)
            and V.local_buffer_context.local_buffers
        ):
            fn_list = [
                V.local_buffer_context.localize_function(
                    fn,
                )
                for fn in fn_list
            ]

        var_sizes_list = [node.group[1] for node in nodes]
        self.codegen_functions(fn_list, var_sizes_list, vec_dtype)

    def codegen_loops(self, code, worksharing):
        self.codegen_loops_impl(self.loop_nest, code, worksharing)


class OuterLoopFusedKernel(CppKernel):
    def __init__(self, kernel_group):
        super().__init__(kernel_group.args, kernel_group.ws.num_threads)
        self.inner: List[LoopLevel] = []

    def decide_parallel_depth(self, max_parallel_depth, threads) -> int:
        kernels_parallel_depth = []
        nested_kernels: List[List[CppKernel]] = [
            loop.get_kernels() for loop in self.inner
        ]
        for kernels in nested_kernels:
            # For any ScalarKernel, VecKernel, or Tile2DKernel,
            # they should all have the same call_ranges
            call_ranges = kernels[0].call_ranges
            assert call_ranges is not None
            assert all(kernel.call_ranges == call_ranges for kernel in kernels)
            kernels_parallel_depth.append(
                kernels[0].decide_parallel_depth(len(call_ranges), threads)
            )
        return min(
            max_parallel_depth,
            max(kernels_parallel_depth),
        )


class ReasonFusedNodes(Enum):
    SAME_VARS_REDUCE = "same_vars_reduce"
    COMPATIBLE_REDUCTION = "compatible_reduction"
    COMPATIBLE_RANGES_NO_REDUCTION = "compatible_ranges_no_reduction"


class CppScheduling(BaseScheduling):
    # ctypes limits the number of args to 1024, refer to:
    # https://github.com/python/cpython/commit/a285af7e626d1b81cf09f8b2bf7656f100bc1237
    # We set a conservative threshold here.
    MAX_FUSED_KERNEL_ARGS_NUM = 500
    backend_features = dict.fromkeys(
        [
            BackendFeature.INPLACE_BUFFERS,
            BackendFeature.REDUCE_TO_SINGLE_ELEMENT,
        ]
    )

    @classmethod
    def get_backend_features(cls, device: torch.device):
        return cls.backend_features

    def __init__(self, scheduler):
        super().__init__()
        self.scheduler = scheduler
        if scheduler:
            self.reset_kernel_group()
        self._ready_to_flush = False

    def _set_flush_status(self, status: bool):
        self._ready_to_flush = status

    def group_fn(self, sizes):
        return tuple(tuple(map(V.graph.sizevars.simplify, s)) for s in sizes)

    def reset_kernel_group(self):
        from .cpp_wrapper_cpu import CppWrapperCpu

        self.kernel_group: Union[CppWrapperKernelGroup, KernelGroup]
        if isinstance(V.graph.wrapper_code, CppWrapperCpu):
            self.kernel_group = CppWrapperKernelGroup()
        else:
            self.kernel_group = KernelGroup()

    def fuse(self, node1, node2):
        if node1.is_foreach() or node2.is_foreach():
            return ForeachKernelSchedulerNode.fuse(node1, node2)
        elif node1.is_template():
            assert not node2.is_template()
            return FusedSchedulerNode.fuse(node1, node2)
        else:
            if (
                self._why_fuse_nodes(node1, node2)
                == ReasonFusedNodes.COMPATIBLE_RANGES_NO_REDUCTION
            ):
                assert isinstance(node1, (SchedulerNode, FusedSchedulerNode))
                assert isinstance(node2, (SchedulerNode, FusedSchedulerNode))

                _, (vars1, reduce1) = node1.group
                _, (vars2, reduce2) = node2.group
                assert reduce1 == () and reduce2 == (), (reduce1, reduce2)

                def get_indexing_ranges_exprs(node):
                    if isinstance(node, FusedSchedulerNode):
                        assert len(node.snodes) > 0, node.snodes
                        var_ranges = None
                        indexing_exprs = set()
                        for snode in node.snodes:
                            v, exprs = get_indexing_ranges_exprs(snode)
                            if var_ranges is None:
                                var_ranges = v
                            assert var_ranges == v, (var_ranges, v, node.snodes)
                            indexing_exprs.update(exprs)
                        return var_ranges, list(indexing_exprs)
                    else:
                        assert isinstance(node, SchedulerNode)
                        comp_buffer = node.node
                        assert isinstance(comp_buffer, ir.ComputedBuffer)
                        _, body, _ = comp_buffer.get_default_sizes_body()
                        return body.var_ranges, list(body.indexing_exprs.values())

                node_to_recomp = node1 if len(vars1) < len(vars2) else node2
                assert isinstance(node_to_recomp, SchedulerNode)

                ref_node = node2 if len(vars1) < len(vars2) else node1

                extra_indexing_constraints = get_indexing_ranges_exprs(ref_node)

                node_to_recomp.recompute_size_and_body(
                    extra_indexing_constraints=extra_indexing_constraints
                )

                _, (vars1, _) = node1.group
                _, (vars2, _) = node2.group
                assert vars1 == vars2, (vars1, vars2)
                return FusedSchedulerNode.fuse(node1, node2)
            elif self.can_fuse_vertical_outer_loop(node1, node2):
                return OuterLoopFusedSchedulerNode.fuse(
                    node1, node2, self._get_outer_loop_fusion_depth(node1, node2)
                )
            else:
                return FusedSchedulerNode.fuse(node1, node2)

    def _why_fuse_nodes(self, node1, node2) -> Optional[ReasonFusedNodes]:
        _, (vars1, reduce1) = node1.group
        _, (vars2, reduce2) = node2.group

        if vars1 == vars2 and reduce1 == reduce2:
            return ReasonFusedNodes.SAME_VARS_REDUCE
        if reduce1 == () and vars1 == vars2 + reduce2:
            return ReasonFusedNodes.COMPATIBLE_REDUCTION
        if self._can_fuse_nodes_with_compatible_ranges(node1, node2):
            return ReasonFusedNodes.COMPATIBLE_RANGES_NO_REDUCTION
        # TODO(jansel): allow fusion pointwise (vars1, ()) suffix?
        return None

    def _can_fuse_nodes_with_compatible_ranges(self, node1, node2):
        # Here we try to fuse SchedulerNode/FusedSchedulerNode with compatible ranges
        # e.g. (s0, s1, s2) and (s0 * s1 * s2)
        _, (vars1, reduce1) = node1.group
        _, (vars2, reduce2) = node2.group

        c1 = reduce1 == () and reduce2 == ()
        c2 = math.prod(vars1) == math.prod(vars2)
        c3 = len(vars1) == 1 or len(vars2) == 1
        if not (c1 and c2 and c3):
            return False

        node_to_recomp = node1 if len(vars1) < len(vars2) else node2
        ref_node = node2 if len(vars1) < len(vars2) else node1

        # We can not recompute sizes and body for nodes other than SchedulerNode
        # TODO: we can extend fusion support with compatible ranges for FusedSchedulerNode
        if isinstance(node_to_recomp, FusedSchedulerNode):
            return False

        # It may happen that node1 and node2 compatible number of elements
        # but different original ranges, for example:
        # {d0: s0, d1: s1, d2: s2} vs {d0: s0*s1*s2}
        # See https://github.com/pytorch/pytorch/pull/120077/files#r1500427848 for more details
        # TODO: we can fix if it allows us to CSE at least one of the variables

        assert isinstance(node_to_recomp, SchedulerNode)
        if isinstance(node_to_recomp.node, ir.TemplateBuffer):
            return False
        assert isinstance(node_to_recomp.node, ir.ComputedBuffer)
        # node.data.get_size() is a cheaper version of node.get_read_writes().var_ranges
        # but without variable name
        ranges2 = node_to_recomp.node.data.get_size()
        ranges1 = None
        if isinstance(ref_node, FusedSchedulerNode):
            ranges_set = set()
            for snode in ref_node.snodes:
                if isinstance(snode.node, ir.TemplateBuffer):
                    break
                assert isinstance(snode.node, ir.ComputedBuffer)
                ranges_set.add(tuple(snode.node.data.get_size()))

            if len(ranges_set) != 1:
                return False

            ranges1 = list(next(iter(ranges_set)))
        else:
            assert isinstance(ref_node, SchedulerNode)
            assert isinstance(ref_node.node, ir.ComputedBuffer)
            ranges1 = ref_node.node.data.get_size()

        if ranges1 != ranges2:
            return False

        return True

    def _can_fuse_horizontal_impl(self, node1, node2):
        assert isinstance(node1, (FusedSchedulerNode, SchedulerNode))
        assert isinstance(node2, (FusedSchedulerNode, SchedulerNode))
        if any(
            isinstance(node, OuterLoopFusedSchedulerNode) for node in (node1, node2)
        ):
            return False
        return self._why_fuse_nodes(node1, node2) is not None

    def can_fuse_horizontal(self, node1, node2):
        if node1.is_template() or node2.is_template():
            return False
        if (
            len(node1.get_nodes()) + len(node2.get_nodes())
            > config.cpp.max_horizontal_fusion_size
        ):
            return False

        return self._can_fuse_horizontal_impl(node1, node2)

    def _get_outer_loop_fusion_depth(self, node1, node2):
        DISABLE_OUTER_LOOP_FUSION = 0
        if not all(
            type(node)
            in (OuterLoopFusedSchedulerNode, FusedSchedulerNode, SchedulerNode)
            for node in (node1, node2)
        ):
            return DISABLE_OUTER_LOOP_FUSION

        _node1 = (
            node1.get_outer_nodes()[-1]
            if isinstance(node1, OuterLoopFusedSchedulerNode)
            else node1
        )
        assert isinstance(_node1, (FusedSchedulerNode, SchedulerNode))
        _node2 = (
            node2.get_outer_nodes()[0]
            if isinstance(node2, OuterLoopFusedSchedulerNode)
            else node2
        )
        assert isinstance(_node2, (FusedSchedulerNode, SchedulerNode))

        _, (vars1, reduce1) = _node1.group
        _, (vars2, reduce2) = _node2.group
        if vars1 == () and vars2 == () and reduce1 != () and reduce2 != ():
            # Reduction only
            return DISABLE_OUTER_LOOP_FUSION
        if all(type(node) is OuterLoopFusedSchedulerNode for node in (node1, node2)):
            return (
                node1.outer_loop_fusion_depth
                if node1.outer_loop_fusion_depth == node2.outer_loop_fusion_depth
                else DISABLE_OUTER_LOOP_FUSION
            )
        outer_loop_fusion_depth = min(len(vars1), len(vars2))
        if (
            outer_loop_fusion_depth >= 1
            and vars1[:outer_loop_fusion_depth] == vars2[:outer_loop_fusion_depth]
        ):
            if any(
                type(node) is OuterLoopFusedSchedulerNode for node in (node1, node2)
            ):
                _compare_node = (
                    node1 if type(node1) is OuterLoopFusedSchedulerNode else node2
                )
                if _compare_node.outer_loop_fusion_depth == outer_loop_fusion_depth:
                    # Same outer loop fusion depth as prev nodes in OuterLoopFusedSchedulerNode
                    return outer_loop_fusion_depth
                else:
                    return DISABLE_OUTER_LOOP_FUSION
            else:
                # First 2 nodes to generate OuterLoopFusedSchedulerNode
                return outer_loop_fusion_depth
        return DISABLE_OUTER_LOOP_FUSION

    def can_fuse_vertical_outer_loop(self, node1, node2):
        return (
            not node1.is_template()
            and not node2.is_template()
            and node1.get_names() & node2.ancestors
            and not (
                self._can_fuse_horizontal_impl(node1, node2)
                and not node1.is_reduction()
            )
            and self._get_outer_loop_fusion_depth(node1, node2) >= 1
        )

    def get_fusion_pair_priority(self, node1, node2):
        if self.can_fuse_vertical_outer_loop(node1, node2):
            # Outer loop fusion with lower priority
            return 1
        else:
            return 0

    def can_fuse_vertical(self, node1, node2):
        if node2.is_template():
            # TODO(jgong5): support pre-op fusion with template
            return False
        if node1.is_template():
            return not node2.is_reduction()
        return (
            self._can_fuse_horizontal_impl(node1, node2) and not node1.is_reduction()
        ) or self.can_fuse_vertical_outer_loop(node1, node2)

    def codegen_outer_loop_node(
        self,
        node: OuterLoopFusedSchedulerNode,
    ):
        """
        Generate the code for the outer loop fused scheduler node.
        1. Codegen with fused outer loop: depends on the analysis of
            the outer loop fused scheduler node, with or without the local buffer.
        2. If failed, fallback to standard codegen.
        """
        kernel_group = self.kernel_group
        generated_cpp_vec_kernel_count = metrics.generated_cpp_vec_kernel_count
        cpp_kernel_proxy_list: List[CppKernelProxy] = []
        nodes_list: List[List[SchedulerNode]] = []
        assert isinstance(node, OuterLoopFusedSchedulerNode)

        def try_outer_loop_fusion_with_local_buf(node: OuterLoopFusedSchedulerNode):
            """
            Codegen code with fused outer loop and local Buffer.
            """
            assert isinstance(node, OuterLoopFusedSchedulerNode)
            cpp_kernel_proxy_list.clear()
            nodes_list.clear()

            def get_call_ranges(node: BaseSchedulerNode):
                assert isinstance(node, (SchedulerNode, FusedSchedulerNode))
                nodes: List[SchedulerNode] = node.get_nodes()  # type: ignore[assignment]
                _, (group, reduction_group) = max(
                    nodes, key=lambda x: int(x.is_reduction())
                ).group
                call_ranges = tuple(group) + tuple(reduction_group)
                return call_ranges

            local_buffers: List[ir.Buffer] = []
            # Map local buffer name to a list of global buffers
            local_to_global_buffers: Dict[str, List[ir.Buffer]] = {}
            if all(
                len(get_call_ranges(_node)) == node.outer_loop_fusion_depth + 1
                for _node in node.get_outer_nodes()
            ):
                # Ref to the typical case of local buffer
                # in https://github.com/pytorch/pytorch/blob/
                # 1115a25c36340554442f28f9570abd42f0aface2/aten/src/ATen/native/cpu/SoftMaxKernel.cpp#L159
                # where the buffer is with size of last dim and contiguous.
                # Only support this typical case at first.
                visited_scheduler_nodes: Set[str] = set()
                for scheduler_node in node.get_nodes():
                    # all users inside same OuterLoopFusedSchedulerNode
<<<<<<< HEAD
                    if len(scheduler_node.get_outputs()) > 1:
                        # <TODO> Leslie supports single operator with Multi Outputs after
                        # https://github.com/pytorch/pytorch/pull/128893
                        continue
                    scheduler_buffer = scheduler_node.get_outputs()[0]
                    visited_scheduler_nodes.add(scheduler_node.get_name())
=======
>>>>>>> d14281b5
                    if not scheduler_node.is_reduction() and all(
                        user.node in node.get_nodes() for user in scheduler_node.users
                    ):
                        global_buffer = scheduler_node.node
                        assert isinstance(global_buffer, ir.ComputedBuffer)
                        global_buffer_layout = global_buffer.get_layout()
                        size_offset = node.outer_loop_fusion_depth - len(
                            get_call_ranges(scheduler_node)
                        )

                        def is_all_write_read_contiguous(scheduler_node):
                            contiguous_index_expr = 0
                            stride = 1
                            for var, range in reversed(
                                scheduler_node._body.var_ranges.items()
                            ):
                                contiguous_index_expr += stride * var
                                stride *= range
                            write_index_expr = scheduler_node._body.writes_name2expr[
                                scheduler_node.get_name()
                            ]

                            def is_contiguous_index(x):
                                return x == contiguous_index_expr

                            return is_contiguous_index(write_index_expr) and all(
                                is_contiguous_index(
                                    user.node._body.reads_name2expr[
                                        scheduler_node.get_name()
                                    ],
                                )
                                for user in scheduler_node.users
                            )

                        if not (
                            global_buffer_layout.is_contiguous()
                            and not scheduler_node.is_reduction()
                            and is_all_write_read_contiguous(scheduler_node)
                        ):
                            continue
                        # Local Buffer is a view of global buffer
                        local_buffer_layout = ir.FixedLayout(
                            global_buffer_layout.device,
                            global_buffer_layout.dtype,
                            global_buffer_layout.size[size_offset:],
                            global_buffer_layout.stride[size_offset:],
                        )

                        def try_share_local_buffer(local_buffer_layout, local_buffers):
                            for local_buf in local_buffers:
                                if local_buffer_layout == local_buf.layout and all(
                                    all(
                                        user.node.get_name() in visited_scheduler_nodes
                                        for user in V.graph.scheduler.name_to_buf[
                                            global_buffer.name
                                        ].users
                                    )
                                    for global_buffer in local_to_global_buffers[
                                        local_buf.name
                                    ]
                                    if global_buffer.name is not None
                                ):
                                    return local_buf
                            return None

                        local_buf_prefix = "local_buffer_data"
                        # Share existing local buffer
                        local_buffer_used = try_share_local_buffer(
                            local_buffer_layout, local_buffers
                        )
                        if not local_buffer_used:
                            # Create new local buffer
                            local_buffer_used = ir.Buffer(
                                f"{local_buf_prefix}_{len(local_buffers)}",
                                local_buffer_layout,
                            )
                            local_buffers.append(local_buffer_used)
                            local_to_global_buffers[local_buffer_used.name] = []
                        local_to_global_buffers[local_buffer_used.name].append(
                            global_buffer,
                        )

            with LocalBufferContext(kernel_group.args) as scope:
                if len(local_buffers) > 0:
                    for local_buffer in local_buffers:
                        assert local_buffer.name is not None
                        scope.add_local_buffer(
                            local_buffer, local_to_global_buffers[local_buffer.name]
                        )
                for _node in node.get_outer_nodes():
                    assert isinstance(_node, (FusedSchedulerNode, SchedulerNode))
                    cpp_kernel_proxy = CppKernelProxy(kernel_group)
                    cpp_kernel_proxy.codegen_nodes(_node.get_nodes())  # type: ignore[arg-type]
                    cpp_kernel_proxy_list.append(cpp_kernel_proxy)
                    nodes_list.append(_node.get_nodes())  # type: ignore[arg-type]

                if not node.check_outer_fusion_loop_level_attr(
                    cpp_kernel_proxy_list, node.outer_loop_fusion_depth
                ):
                    return False
                metrics.cpp_outer_loop_fused_inner_counts.append(
                    metrics.CppOuterLoopFusedCount(
                        len(cpp_kernel_proxy_list),
                        local_buffer_number=len(scope.local_buffers),
                    )
                )
                outer_fusion_cpp_kernel_proxy = node.merge_outer_fusion_kernels(
                    cpp_kernel_proxy_list,
                )
                kernel_group.finalize_kernel(
                    outer_fusion_cpp_kernel_proxy,
                    [_node for _nodes in nodes_list for _node in _nodes],
                )

            return True

        if not try_outer_loop_fusion_with_local_buf(node):
            # Reset generated_cpp_vec_kernel_count to codegen again
            metrics.generated_cpp_vec_kernel_count = generated_cpp_vec_kernel_count
            cpp_kernel_proxy_list.clear()
            nodes_list.clear()
            # Similar as comment in
            # https://github.com/pytorch/pytorch/blob/469383755fe416eb1c41fa724762ad3eaecdff07/torch/_inductor/codegen/cpp.py#L3269-L3272
            # Kernels share the same global contexts like V.graph.wrapper_code, V.kernel.args.
            with torch._inductor.config.patch(inplace_buffers=False):
                for _node in node.get_outer_nodes():
                    assert isinstance(_node, (FusedSchedulerNode, SchedulerNode))
                    _nodes: List[SchedulerNode] = _node.get_nodes()  # type: ignore[assignment]
                    cpp_kernel_proxy = CppKernelProxy(kernel_group)
                    cpp_kernel_proxy.codegen_nodes(_nodes)
                    kernel_group.finalize_kernel(cpp_kernel_proxy, _nodes)

    def codegen_node(
        self,
        node: Union[OuterLoopFusedSchedulerNode, FusedSchedulerNode, SchedulerNode],
    ):
        """
        Turn an set of pre-fused nodes into a C++ kernel.
        """
        kernel_group = self.kernel_group

        if isinstance(node, OuterLoopFusedSchedulerNode):
            self.codegen_outer_loop_node(node)
        else:
            nodes: List[SchedulerNode] = node.get_nodes()  # type: ignore[assignment]
            cpp_kernel_proxy = CppKernelProxy(kernel_group)
            cpp_kernel_proxy.codegen_nodes(nodes)
            kernel_group.finalize_kernel(cpp_kernel_proxy, nodes)

        args_num = self._get_scheduled_num_args()
        if args_num > CppScheduling.MAX_FUSED_KERNEL_ARGS_NUM:
            self._set_flush_status(True)

    def is_cpp_template(self, node: BaseSchedulerNode) -> bool:
        return isinstance(node, SchedulerNode) and isinstance(
            node.node, ir.CppTemplateBuffer
        )

    def codegen_template(
        self,
        template_node: BaseSchedulerNode,
        epilogue_nodes: Sequence[BaseSchedulerNode],
    ):
        """
        Codegen a CPP template, possibly with fused epilogues
        """
        counters["inductor"]["cpp_epilogue_fusion_counter"] += len(epilogue_nodes)
        assert self.is_cpp_template(
            template_node
        ), "Template node passed to CppScheduler.codegen_template must be a SchedulerNode that wraps a CppTemplateBuffer"
        template_node = cast(SchedulerNode, template_node)
        _, (_, rnumel) = template_node.group
        assert rnumel == ()
        ctb: ir.CppTemplateBuffer = cast(ir.CppTemplateBuffer, template_node.node)
        epilogue_ir_nodes: List[Optional[ir.Buffer]] = [n.node for n in epilogue_nodes]
        assert all(
            isinstance(n, ir.ComputedBuffer) for n in epilogue_ir_nodes
        ), "Epilogue nodes must all be instances of ir.ComputedBuffer"
        kernel, render = ctb.make_kernel_render(ctb, epilogue_nodes=epilogue_ir_nodes)
        with kernel:
            for node in [template_node, *epilogue_nodes]:
                node.mark_run()  # type: ignore[attr-defined]
            src_code = render()

        with V.set_kernel_handler(kernel):
            node_schedule = [template_node, *epilogue_nodes]
            kernel_name = self.define_kernel(src_code, node_schedule, kernel.args)
        kernel.call_kernel(kernel_name, ctb)
        V.graph.removed_buffers |= kernel.removed_buffers
        self.scheduler.free_buffers()

    def _get_scheduled_num_args(self):
        return self.kernel_group.get_num_args()

    def ready_to_flush(self):
        return self._ready_to_flush

    def codegen_sync(self):
        pass

    def define_kernel(self, src_code, nodes, kernel_args=None):
        wrapper = V.graph.wrapper_code
        fused_name = (
            get_fused_kernel_name(nodes, config.cpp.descriptive_names)
            if config.cpp.descriptive_names
            else ""
        )
        kernel_name = "_".join(["cpp", fused_name, wrapper.next_kernel_suffix()])
        kernel_decl_name = kernel_name if V.graph.cpp_wrapper else "kernel"
        src_code = src_code.replace(str(Placeholder.KERNEL_NAME), kernel_decl_name)
        src_code = src_code.replace(str(Placeholder.DESCRIPTIVE_NAME), kernel_name)
        # TODO(voz): Ostensibly, we should not need this. But there are cases where C++ codegen does
        # not use BracesBuffer, so we have no good indicator of a C++ buffer atm.
        src_code = src_code.replace("#pragma CMT", "//")

        compile_wrapper = IndentedBuffer()
        args = self.kernel_group.args if kernel_args is None else kernel_args
        _, _, arg_types = args.cpp_argdefs()
        if not V.graph.cpp_wrapper:
            compile_wrapper.writeline(f"async_compile.cpp_pybinding({arg_types!r}, '''")
        compile_wrapper.splice(src_code, strip=True)
        if not V.graph.cpp_wrapper:
            compile_wrapper.writeline("''')")
        wrapper.define_kernel(kernel_name, compile_wrapper.getvalue(), cuda=False)
        return kernel_name

    def flush(self):
        src_code = self.kernel_group.codegen_group()
        if src_code:
            kernel_name = self.define_kernel(
                src_code, self.kernel_group.scheduled_nodes
            )
            self.kernel_group.call_kernel(V.graph.wrapper_code, kernel_name)
        self.reset_kernel_group()
        self._set_flush_status(False)


class KernelGroup:
    def __init__(self):
        super().__init__()
        self.args = KernelArgs()
        self.loops_code = BracesBuffer()
        self.ws = WorkSharing(self.loops_code)
        self.stack = contextlib.ExitStack()
        self.stack.enter_context(self.ws)
        self.scheduled_nodes = []

    def new_kernel(self, cls, *args):
        return cls(self.args, parallel_num_threads(), *args)

    def finalize_kernel(self, new_kernel, nodes):
        self.scheduled_nodes += nodes
        code = self.loops_code
        ws = self.ws
        new_kernel.codegen_loops(code, ws)

    def get_num_args(self):
        arg_defs, call_args, arg_types = self.args.cpp_argdefs()
        args_num = len(arg_defs)
        return args_num

    def get_export_declaration(self):
        return "__declspec(dllexport)" if _IS_WINDOWS else ""

    def codegen_group(self, name=None) -> str:
        self.stack.close()
        if not self.scheduled_nodes:
            return ""
        code = BracesBuffer()
        # 1. Include header files
        # TODO: support kernel profile on other platforms
        enable_kernel_profile = (
            config.cpp.enable_kernel_profile and sys.platform == "linux"
        )
        if enable_kernel_profile:
            code.writelines(["#include <ATen/record_function.h>"])
        code.writeline(codecache.cpp_prefix())

        # 2. Function definition
        kernel_decl_name = str(Placeholder.KERNEL_NAME) if name is None else name
        kernel_name = str(Placeholder.DESCRIPTIVE_NAME) if name is None else name
        arg_defs, _, _ = self.args.cpp_argdefs()
        arg_defs = ",\n".ljust(25).join(arg_defs)
        func_export_decl = self.get_export_declaration()
        code.writeline(
            f'extern "C" {func_export_decl} void {kernel_decl_name}({arg_defs})'
        )

        # 3. Function body
        with code.indent():
            if enable_kernel_profile:
                graph_id = V.graph.graph_id
                prefix = "graph_" + str(graph_id) + "_" if graph_id is not None else ""
                code.writelines(
                    [
                        f'RECORD_FUNCTION("{prefix + kernel_name}", c10::ArrayRef<c10::IValue>({{}}));'
                    ]
                )
            for old, new in self.args.aliases():
                code.writeline(f"auto {old} = {new};")
            code.splice(self.loops_code)
        return code.getvalue()

    def call_kernel(self, wrapper, kernel_name):
        _, call_args, arg_types = self.args.cpp_argdefs()
        wrapper.generate_kernel_call(
            kernel_name, call_args, cuda=False, arg_types=arg_types
        )


class CppWrapperKernelGroup(KernelGroup):
    def __init__(self):
        super().__init__()
        self.args = CppWrapperKernelArgs()


class WorkSharing:
    def __init__(self, code):
        self.code = code
        self.in_parallel = False
        self.num_threads = None
        self.stack = contextlib.ExitStack()

    def parallel(self, threads):
        if self.in_parallel and threads != self.num_threads:
            # wrong number of threads
            self.close()
        if not self.in_parallel:
            self.num_threads = threads
            self.in_parallel = True
            if config.cpp.dynamic_threads:
                self.code.writeline("#pragma omp parallel")
            else:
                self.code.writeline(f"#pragma omp parallel num_threads({threads})")
            self.stack.enter_context(self.code.indent())
            self.code.writeline(
                "int tid = omp_get_thread_num();",
            )

    def single(self):
        if self.in_parallel:
            self.code.writeline("#pragma omp single")
        return self.in_parallel

    def close(self):
        self.stack.close()
        self.in_parallel = False

    def __enter__(self):
        self.stack.__enter__()
        return self

    def __exit__(self, exc_type, exc_val, exc_tb):
        self.stack.__exit__(exc_type, exc_val, exc_tb)


@dataclasses.dataclass
class LoopLevel:
    var: Optional[sympy.Expr] = None
    size: Optional[sympy.Expr] = None
    offset: sympy.Expr = sympy.Integer(0)
    steps: sympy.Expr = sympy.Integer(1)
    parallel: int = 0
    simd_omp: bool = False
    simd_vec: bool = False
    collapsed: bool = False
    is_reduction: bool = False
    parent: Optional["LoopLevel"] = None
    # the next inner level of the loop, empty if it is inner-most
    # contains >1 LoopLevel if the inner level of loop is split
    inner: List["LoopLevel"] = dataclasses.field(default_factory=list)
    # kernel assigned to this loop level, only valid when it is a leaf
    kernel: Optional[CppKernel] = None

    def __post_init__(self):
        # Regarding the C++/OpenMP backend, `cpu_vec_isa.pick_vec_isa()` to check
        # vectorization ISA is a time-consuming and one-shot operation. It leads
        # to taking a longer time to import `codegen.cpp` package because the
        # `LoopLevel` of the package is decorated by `@dataclasses.dataclass` while
        # the decorator will invoke `cpu_vec_isa.pick_vec_isa()` to initialize the
        # `simd_nelements` of the `LoopLevel`. It might introduce additional compilation
        # overhead to the Triton backend. Therefore, we moved the `simd_nelements` to
        # `__post_init__`
        picked_vec_isa: cpu_vec_isa.VecISA = cpu_vec_isa.pick_vec_isa()
        self.simd_nelements: int = picked_vec_isa.nelements() if picked_vec_isa else 0

    def get_kernels(self) -> List[CppKernel]:
        """Get all kernel objects under this loop level"""
        if self.kernel:
            return [self.kernel]
        kernels = []
        for loop in self.inner:
            kernels += loop.get_kernels()
        return kernels

    def get_root(self):
        """Get all kernel objects under this loop level"""
        root = self
        while root.parent:
            root = root.parent
        return root

    def set_kernel(self, kernel: CppKernel):
        """
        Set the kernel under this loop level. No split is allowed under
        this loop level.
        """
        if not self.inner:
            self.kernel = kernel
            loop: Optional[LoopLevel] = self
            assert loop is not None
            return
        assert len(self.inner) == 1
        self.inner[0].set_kernel(kernel)

    def get_loops_at(self, depth) -> List["LoopLevel"]:
        if depth == 0:
            return [self]
        else:
            loops = []
            for loop in self.inner:
                loops += loop.get_loops_at(depth - 1)
            return loops

    def split_with_tiling(self, depth, factor):
        def clone_inner():
            inner = []
            if self.inner:
                for loop in self.inner:
                    inner.append(loop.clone())
            return inner

        def do_split_with_tiling():
            sympy_factor = sympy.Integer(factor)

            offset = FloorDiv(self.size, sympy_factor) * sympy_factor
            main_loop = LoopLevel(self.var, offset)
            main_loop.steps = sympy_factor
            main_loop.parallel = self.parallel
            main_loop.collapsed = False
            main_loop.is_reduction = self.is_reduction
            main_loop.inner = clone_inner()
            if main_loop.inner:
                for loop in main_loop.inner:
                    loop.parent = main_loop

            tail_loop = LoopLevel(self.var, self.size)
            tail_loop.offset = offset
            tail_loop.parallel = self.parallel
            tail_loop.collapsed = False
            tail_loop.is_reduction = self.is_reduction
            tail_loop.inner = clone_inner()
            if tail_loop.inner:
                for loop in tail_loop.inner:
                    loop.parent = tail_loop

            return main_loop, tail_loop

        if depth == 0:
            main_loop, tail_loop = do_split_with_tiling()
            parent = self.parent
            if parent:
                parent.inner = [main_loop, tail_loop]
                main_loop.parent = parent
                tail_loop.parent = parent
            return main_loop, tail_loop
        else:
            assert len(self.inner) == 1
            return self.inner[0].split_with_tiling(depth - 1, factor)

    def clone(self):
        loop = copy(self)
        loop.inner = []
        if self.inner:
            for inner_loop in self.inner:
                inner_loop_clone = inner_loop.clone()
                inner_loop_clone.parent = loop
                loop.inner.append(inner_loop_clone)
        loop.kernel = deepcopy(self.kernel)
        return loop

    def lines(self):
        offset_expr = cexpr_index(self.offset)
        size_expr = cexpr_index(self.size)
        if config.cpp.no_redundant_loops and offset_expr == size_expr:
            return None
        simd = (
            f"simd simdlen({self.simd_nelements}) "
            if self.simd_omp and self.simd_nelements > 1
            else ""
        )
        if self.parallel:
            # TODO(jansel): look into chunk size and other schedules
            line1 = "#pragma omp for"
            if self.parallel > 1:
                line1 += f" collapse({self.parallel})"
            if self.simd_omp:
                line1 = line1.replace(" for ", f" for {simd}")
        elif self.simd_vec:
            line1 = ""
        elif self.simd_omp:
            line1 = f"#pragma omp {simd}"
        elif not self.is_reduction and cpp_builder.is_gcc():
            line1 = "#pragma GCC ivdep"
        else:
            line1 = ""
        offset_str = f"{INDEX_TYPE} {self.var}={offset_expr}"
        size_str = f"{self.var}<{size_expr}"
        steps_str = f"{self.var}+={cexpr_index(self.steps)}"
        line2 = f"for({offset_str}; {size_str}; {steps_str})"
        if self.collapsed or not line1:
            return [line2]
        return [line1, line2]


@dataclasses.dataclass
class LoopNestWithSplit:
    """
    A loop-nest like structure but with some loop level split along
    the loop range into the main tiling loop and the tail. It is built
    with the `build` method as a loop nest and then split with
    `split_with_tiling` at some depth.

    A typical case is for vectorization where we typically split at the inner-most
    loop level. A more complicated case is 2D tiling where we split at
    both inner-most and outer levels.
    """

    root: Optional[List[LoopLevel]] = None
    kernel: Optional[CppKernel] = None

    @staticmethod
    def build(kernel: CppKernel):
        """Build a LoopNest with the given `kernel` as the leaf"""
        itervars = kernel.itervars
        ranges = kernel.ranges
        reduction_depth = kernel.reduction_depth
        assert reduction_depth is not None

        root: List[LoopLevel] = []
        levels: List[LoopLevel] = root
        loop: Optional[LoopLevel] = None
        for loop_idx, (var, size) in enumerate(zip(itervars, ranges)):
            loop = LoopLevel(var, size, parent=loop)
            if loop_idx >= reduction_depth:
                loop.is_reduction = kernel.is_reduction
            levels.append(loop)
            levels = loop.inner
        loop_nest = LoopNestWithSplit(root)
        if loop:
            loop.kernel = kernel
        else:
            loop_nest.kernel = kernel
        return loop_nest

    def __bool__(self):
        return bool(self.root)

    def get_loops_at(self, depth) -> List[LoopLevel]:
        """Get all the loop levels at the given `depth` (most outer loop has depth 0)"""
        loops: List[LoopLevel] = []
        assert self.root is not None
        for loop in self.root:
            loops += loop.get_loops_at(depth)
        return loops

    @cache_on_self
    def max_parallel_depth(self):
        """
        Maximal allowed depth for parallelism:
        1) Levels without splitting and
        2) All reduction or non-reduction levels
        When the loop is split at the top level, the max depth is 1.
        """
        max_depth = 0
        assert self.root is not None
        loops = self.root
        if len(loops) > 1:
            return 1
        is_reduction = loops[0].is_reduction if loops else False
        while len(loops) == 1 and loops[0].is_reduction == is_reduction:
            max_depth += 1
            loops = loops[0].inner
        return max_depth

    def is_reduction_only(self):
        """
        Whether all the loops are for reduction. Reduction loops
        are always the inner most ones.
        """
        return (
            self.root is not None and len(self.root) > 0 and self.root[0].is_reduction
        )

    def mark_parallel(self, par_depth):
        assert (
            par_depth <= self.max_parallel_depth()
        ), "Parallel depth cannot exceed the maximal allowed parallel depth"
        assert self.root is not None
        loops = self.root
        for loop in loops:
            loop.parallel = par_depth
        for i in range(1, par_depth):
            loops = loops[0].inner
            loops[0].collapsed = True

    def split_with_tiling(self, depth, factor):
        """
        Split the loop into main and tail loops at given `depth` so that the range
        of the main loop has range `floor_div(range, factor) * factor` and
        the tail loop handles the remainder. The main loop is tiled
        according to the `factor`.
        """
        loops = self.get_loops_at(depth)
        assert len(loops) == 1
        split_loops = loops[0].split_with_tiling(0, factor)
        if depth == 0:
            self.root = split_loops
        return split_loops

    def get_kernels(self) -> List[CppKernel]:
        """Get all kernel objects under this loop nest"""
        if self.kernel:
            return [self.kernel]
        kernels: List[CppKernel] = []
        assert self.root is not None
        for loop in self.root:
            kernels += loop.get_kernels()
        return kernels<|MERGE_RESOLUTION|>--- conflicted
+++ resolved
@@ -3919,15 +3919,7 @@
                 visited_scheduler_nodes: Set[str] = set()
                 for scheduler_node in node.get_nodes():
                     # all users inside same OuterLoopFusedSchedulerNode
-<<<<<<< HEAD
-                    if len(scheduler_node.get_outputs()) > 1:
-                        # <TODO> Leslie supports single operator with Multi Outputs after
-                        # https://github.com/pytorch/pytorch/pull/128893
-                        continue
-                    scheduler_buffer = scheduler_node.get_outputs()[0]
                     visited_scheduler_nodes.add(scheduler_node.get_name())
-=======
->>>>>>> d14281b5
                     if not scheduler_node.is_reduction() and all(
                         user.node in node.get_nodes() for user in scheduler_node.users
                     ):
@@ -3981,7 +3973,7 @@
                                 if local_buffer_layout == local_buf.layout and all(
                                     all(
                                         user.node.get_name() in visited_scheduler_nodes
-                                        for user in V.graph.scheduler.name_to_buf[
+                                        for user in V.graph.scheduler.name_to_node[
                                             global_buffer.name
                                         ].users
                                     )
