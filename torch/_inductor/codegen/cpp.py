--- conflicted
+++ resolved
@@ -2995,23 +2995,12 @@
                 with RecordOptimizationContext(__name__) as node_ctx:
                     opt_ctx: OptimizationContext = node_ctx.get_opt_ctx()
                     assert opt_ctx
-<<<<<<< HEAD
-                    f32_iinfo = torch.finfo(torch.float32)
-                    if dtype == torch.double:
-                        if (
-                            (val <= f32_iinfo.max and val >= f32_iinfo.min)
-                            or (val == torch.inf)
-                            or (val == -torch.inf)
-                        ):
-                            opt_ctx.dtype = torch.float32
 
                     if opt_ctx.dtype not in self.supported_dtypes_for_masked_vec:
                         self.disable_masked_vec(
                             f"{opt_ctx.dtype} not supported by masked vectorization"
                         )
 
-=======
->>>>>>> 6ec4af68
                     if opt_ctx.dtype not in self.supported_dtypes:
                         self.disable_vec(f"constant dtype: {opt_ctx.dtype}")
                     return val
