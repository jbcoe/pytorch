--- conflicted
+++ resolved
@@ -442,11 +442,7 @@
         # or (nested) subgraph---is currently codegened; the primary use case is
         # including the graph instance into a cache key to avoid cross-graph
         # caching during lowering of nested subgraphs
-<<<<<<< HEAD
-        self.codegened_graph_stack = [V.graph]
-=======
         self.codegened_graph_stack = []
->>>>>>> 22ba180e
 
         self.write_header()
         self.write_prefix()
@@ -1122,29 +1118,10 @@
         compile_wrapper = IndentedBuffer()
         compile_wrapper.writeline(f"async_compile.triton({original_name!r}, '''")
 
-<<<<<<< HEAD
-        compile_wrapper.splice(
-            """
-            import triton
-            import triton.language as tl
-            from torch._inductor.utils import instance_descriptor
-            from torch._inductor.triton_heuristics import user_autotune
-            """,
-            strip=True,
-        )
-
-        from .triton import TritonKernel
-
-        if TritonKernel.gen_attr_descriptor_import():
-            compile_wrapper.splice(TritonKernel.gen_attr_descriptor_import())
-        compile_wrapper.newline()
-
-=======
         from .triton import gen_common_triton_imports
 
         compile_wrapper.splice(gen_common_triton_imports())
 
->>>>>>> 22ba180e
         inductor_meta = {
             "kernel_name": name,
             "backend_hash": torch.utils._triton.triton_hash_with_backend(),
@@ -1575,13 +1552,6 @@
 
     def codegen_conditional(self, conditional):
         name = conditional.get_name()
-<<<<<<< HEAD
-        outer_inputs = [buf.codegen_reference() for buf in conditional.operands]
-        outer_outputs = [f"{name}[{i}]" for i in range(len(conditional.outputs))]
-
-        self.writeline(f"{name} = [None] * {len(conditional.outputs)}")
-        self.writeline(f"if {conditional.predicate.codegen_reference()}.item():")
-=======
 
         self.writeline(f"{name} = [None] * {len(conditional.outputs)}")
 
@@ -1595,7 +1565,6 @@
 
         self.writeline(f"{name} = [None] * {len(conditional.outputs)}")
         self.writeline(f"if {predicate}:")
->>>>>>> 22ba180e
         self.writeline(EnterSubgraphLine(self, conditional.true_subgraph.graph))
         self.codegen_subgraph(conditional.true_subgraph, outer_inputs, outer_outputs)
         self.writeline(ExitSubgraphLine(self))
@@ -1604,8 +1573,6 @@
         self.codegen_subgraph(conditional.false_subgraph, outer_inputs, outer_outputs)
         self.writeline(ExitSubgraphLine(self))
 
-<<<<<<< HEAD
-=======
     def codegen_while_loop(self, while_loop):
         name = while_loop.get_name()
         outer_carried_inputs = [
@@ -1648,7 +1615,6 @@
         )
         self.writeline(ExitSubgraphLine(self))
 
->>>>>>> 22ba180e
     @staticmethod
     def statically_known_int_or_none(x):
         try:
