# mypy: allow-untyped-defs
import os  # noqa: C101
import sys
from typing import Any, Callable, Dict, List, Optional, Set, TYPE_CHECKING, Union

import torch


def is_fbcode():
    return not hasattr(torch.version, "git_version")


def fx_graph_remote_cache_default():
    if os.environ.get("TORCHINDUCTOR_FX_GRAPH_REMOTE_CACHE") == "1":
        return True
    if os.environ.get("TORCHINDUCTOR_FX_GRAPH_REMOTE_CACHE") == "0":
        return False
    return None


# add some debug printouts
debug = False

# Whether to disable a progress bar for autotuning
disable_progress = True

# Whether to enable printing the source code for each future
verbose_progress = False

# use fx aot graph codegen cache
fx_graph_cache = os.environ.get("TORCHINDUCTOR_FX_GRAPH_CACHE") == "1"

# use remote fx aot graph codegen cache
# False: Disables the cache
# True: Enables the cache
# None: Not set -- Off for OSS, JustKnobs based for internal
fx_graph_remote_cache: Optional[bool] = fx_graph_remote_cache_default()

# enable autotune local cache
autotune_local_cache = True

# enable autotune remote cache
autotune_remote_cache = os.environ.get("TORCHINDUCTOR_AUTOTUNE_REMOTE_CACHE") == "1"

# Force disabled all inductor level caching -- This will override any other caching flag
force_disable_caches = os.environ.get("TORCHINDUCTOR_FORCE_DISABLE_CACHES") == "1"

# use cpp wrapper instead of python wrapper
cpp_wrapper = os.environ.get("TORCHINDUCTOR_CPP_WRAPPER", "0") == "1"

# codegen cpp wrapper code in an ABI compatible mode
abi_compatible = (
    os.environ.get("TORCHINDUCTOR_ABI_COMPATIBLE", "1" if is_fbcode() else "0") == "1"
)

c_shim_version = os.environ.get(
    "TORCHINDUCTOR_C_SHIM_VERSION", "1" if is_fbcode() else "2"
)

# dead code elimination
dce = False

# assume weight tensors are fixed size
static_weight_shapes = True

# put correctness assertions in generated code
size_asserts = os.environ.get("TORCHINDUCTOR_SIZE_ASSERTS", "1") == "1"
nan_asserts = os.environ.get("TORCHINDUCTOR_NAN_ASSERTS") == "1"

# enable loop reordering based on input orders
pick_loop_orders = True

# reuse a kernel input as the output
inplace_buffers = True

# reuse a buffer for an unrelated purpose
allow_buffer_reuse = True

# Enable pooled allocations for non-output tensors
memory_planning = os.environ.get("TORCHINDUCTOR_MEMORY_PLANNING", "0") == "1"

# How to organize memory under memory_planning=True:
# - "none": do not try to pool storage, just reuse
# - "intermediates": all non-outputs share storage, outputs each get unique storage
# - "outputs": two pools, one for intermediates (freed on return) and one for outputs
# - "combined": a single pool for both intermediates and outputs
memory_pool = os.environ.get("TORCHINDUCTOR_MEMORY_POOL", "intermediates")

# codegen benchmark harness
benchmark_harness = True

# fuse pointwise into templates
epilogue_fusion = True

# do epilogue fusions before other fusions
epilogue_fusion_first = False

# enable pattern match+replace optimizations
pattern_matcher = True

# set to True to enable the back-to-back GEMM pass
b2b_gemm_pass = False

# register custom graph optimization pass hook. so far, pre/post passes are
# only applied before/after pattern_matcher in post_grad_passes.
#
# def my_custom_pre_pass(graph: torch.fx.graph.Graph):
#     # my custom graph optimization pass
#     ...
#
# def my_custom_post_pass(graph: torch.fx.graph.Graph):
#     # my custom graph optimization pass
#     ...
#
# torch._inductor.config.post_grad_custom_pre_pass = my_custom_pre_pass
# torch._inductor.config.post_grad_custom_post_pass = my_custom_post_pass
post_grad_custom_pre_pass: Optional[Callable[[torch.fx.graph.Graph], None]] = None
post_grad_custom_post_pass: Optional[Callable[[torch.fx.graph.Graph], None]] = None

# Registers a custom joint graph pass.
joint_custom_pre_pass: Optional[Callable[[torch.fx.Graph], None]] = None
joint_custom_post_pass: Optional[Callable[[torch.fx.Graph], None]] = None

# Registers a custom pregrad pass. Note that the pre-grad IR is 1.
# non-functional, 2. non-normalized, and 3. prone to change. Ideally we should
# use post-grad passes.
pre_grad_custom_pass: Optional[Callable[[torch.fx.graph.Graph], None]] = None

# Registers a custom pass to be run right before fusion in Inductor scheduler.
# WARNING: Inductor scheduler IR is at prototype stage and subject to change,
# hence custom IR passes built on top of it might break in the future.
_pre_fusion_custom_pass: Optional[
    Callable[
        [List["torch._inductor.scheduler.BaseSchedulerNode"]],
        List["torch._inductor.scheduler.BaseSchedulerNode"],
    ]
] = None

# Deprecated
split_cat_fx_passes = True

# Optimize conv-batchnorm if batchnorm is in eval mode. Slightly reduces numerical stability.
efficient_conv_bn_eval_fx_passes = False

# Enable predispatch aten IR for export
is_predispatch = False

# Deprecated
group_fusion = False

# Deprecated
batch_fusion = True

# Pre grad fusion and options in order, set to empty dict to disable fusion.
# Call `torch._inductor.fx_passes.group_batch_fusion.list_group_batch_fusions()` to see available fusions.
# batch fusion options:
# batch_linear
# batch_linear_lhs
# batch_layernorm
# batch_tanh
# batch_relu
# batch_sigmoid

# split cat fusion options:
# normalization_pass
# remove_split_with_size_one_pass
# merge_getitem_cat_pass
# merge_stack_tahn_unbind
# merge_splits_pass
# mutate_cat_pass
# split_cat_pass
pre_grad_fusion_options: Dict[str, Dict[str, Any]] = {
    "batch_linear": {},
    "batch_linear_lhs": {},
    "batch_layernorm": {},
    "batch_tanh": {},
    "batch_relu": {},
    "batch_sigmoid": {},
}

# Post grad fusion and options, set to empty dict to disable fusion.
# Call `torch._inductor.fx_passes.group_batch_fusion.list_group_batch_fusions(False)` to see available fusions.
post_grad_fusion_options: Dict[str, Dict[str, Any]] = {}

# enable reordering pass for improving memory locality
reorder_for_locality = True

# Scale down RBLOCK for better occupancy
dynamic_scale_rblock = os.environ.get("TORCHINDUCTOR_DYNAMIC_SCALE_RBLOCK", "1") == "1"

# this forces fusion for int_mm with mul. Needed when you want to avoid realizing the int32
# but the mul gets fused with other pointwise ops instead.
force_fuse_int_mm_with_mul = False

# for pattern torch.mm(a, b.to(dtype)) with cuda tensors,
# enable torch._inductor.kernel.mm.tuned_mixed_mm fused kernel.
# Autotune will compare perf with normal cast->then->mm option
use_mixed_mm = True

# enable runtime numeric check for pre/post grad fx passes
# floating point provides limited accuracy (about 7 decimal digits for single precision
# floating point numbers,about 16 decimal digits for double precision floating point numbers)
# according to PyTorch documentation.
# https://pytorch.org/docs/stable/notes/numerical_accuracy.html#batched-computations-or-slice-computations
fx_passes_numeric_check: Dict[str, Any] = {
    "pre_grad": False,
    "precision": 1e-4,
    "num_iterations": 1,
    "requires_optimizer": True,
}

# mixed_mm_choice can be used to control the behaviour for pattern torch.mm(a, b.to(dtype)) with cuda tensors.
# The fallback aten implementation is normal cast->then->mm option.
# If mixed_mm_choice is "default": this flag will be ignored.
# If mixed_mm_choice is "triton":
# - Always use torch._inductor.kernel.mm.tuned_mixed_mm's fused kernel.
# - Autotune will not compare with fallback.
# If mixed_mm_choice is "aten": always use the fallback aten implementation.
# If mixed_mm_choice is "heuristic":
# - Enables the heuristic.
# - If the heuristic decides to add a config, it will add the config as the first choice.
# - If autotune is disabled, this config will always be chosen.
# - If autotune is enabled, it will also compare with fallback aten implementation and fused kernel.
# The use_mixed_mm flag will be ignored if mixed_mm_choice != "default".
mixed_mm_choice = "heuristic"

# enable reordering pass for increasing overlap between compute and communication
reorder_for_compute_comm_overlap = False

# passes (in execution order) for increasing overlap between compute and communication
# for built-in passes, use string name; for user-defined passes, pass in the function handle
# WARNING: Inductor scheduler IR is at prototype stage and subject to change,
# hence custom IR passes built on top of it might break in the future.
reorder_for_compute_comm_overlap_passes = [
    "reorder_compute_for_overlap",
    "sink_waits",
    "raise_comms",
]

# runtime estimation function for ops
# for built-in estimation function, pass in "default"; for user-defined estimation function, pass in the function handle
estimate_op_runtime = "default"

# unit: GB/s, uni-directional P2P bandwidth per card
# default value is NVLink
intra_node_bw = 300

# unit: GB/s, uni-directional P2P bandwidth per node
# default value is InfiniBand
inter_node_bw = 25

# enable slow autotuning passes to select algorithms
max_autotune = os.environ.get("TORCHINDUCTOR_MAX_AUTOTUNE") == "1"

# enable slow autotuning passes to select pointwise/reductions algorithms
max_autotune_pointwise = os.environ.get("TORCHINDUCTOR_MAX_AUTOTUNE_POINTWISE") == "1"

# enable slow autotuning passes to select gemm algorithms
max_autotune_gemm = os.environ.get("TORCHINDUCTOR_MAX_AUTOTUNE_GEMM") == "1"

# force cublas and triton to use the same precision; cublas supports TF32 for matmul operations
# when m, n, k are multiples of 16, 16, 8, whereas triton supports TF32 for matmul operations
# for any combinations of m, n, k, regardless of their alignment. setting this flag will ensure
# that triton does not use TF32 wherever cublas would not use TF32
force_same_precision = (
    True if is_fbcode() else os.environ.get("TORCHINDUCTOR_FORCE_SAME_PRECISION") == "1"
)

# Specify candidate backends for gemm autotune.
# Possible choices are combinations of: ATen, Triton, CUTLASS, CK, CPP.
# ATen: default Pytorch ATen kernels.
# Triton: Triton templates defined in torch inductor (AMD and NVidia GPUs).
# CUTLASS: Cutlass templates and kernels (NVidia GPUs only).
# CK: Composable Kernel templates and kernels (AMD Instinct GPUs only).
# CPP: CPP templates and kernels for CPU.
max_autotune_gemm_backends = os.environ.get(
    "TORCHINDUCTOR_MAX_AUTOTUNE_GEMM_BACKENDS", "ATEN,TRITON,CPP"
).upper()

# Specify the size of the search space for GEMM autotuning.
# DEFAULT     - balance between compile time overhead and performance
# EXHAUSTIVE  - maximize performance
max_autotune_gemm_search_space = os.environ.get(
    "TORCHINDUCTOR_MAX_AUTOTUNE_GEMM_SEARCH_SPACE", "DEFAULT"
).upper()

# Whether we fall back to ATen or hard error when no matches are found during autotuning
autotune_fallback_to_aten = (
    os.environ.get("TORCHINDUCTOR_AUTOTUNE_FALLBACK_TO_ATEN", "1") == "1"
)

# the value used as a fallback for the unbacked SymInts
# that can appear in the input shapes (e.g., in autotuning)
unbacked_symint_fallback = 8192

# enable searching global and local cache regardless of `max_autotune`
search_autotune_cache = os.environ.get("TORCHINDUCTOR_SEARCH_AUTOTUNE_CACHE") == "1"

save_args = os.environ.get("TORCHINDUCTOR_SAVE_ARGS") == "1"

# We will disable creating subprocess for autotuning if this is False
autotune_in_subproc = os.environ.get("TORCHINDUCTOR_AUTOTUNE_IN_SUBPROC") == "1"

# The following three timeouts are applicable if autotune_in_subproc is True:

# Max time that a a valid benchmark result may take during autotuning
max_autotune_subproc_result_timeout_seconds = 60.0
# Additional time we allow subprocesses to terminate gracefully after the timeout until we send a SIGTERM
max_autotune_subproc_graceful_timeout_seconds = 1.0
# Additional time that we grant after a SIGTERM until we do a hard SIGKILL of subprocesses
max_autotune_subproc_terminate_timeout_seconds = 2.0

# If autotuning in subprocess, whether to use multiple devices
autotune_multi_device = os.environ.get("TORCHINDUCTOR_AUTOTUNE_MULTI_DEVICE") == "1"

coordinate_descent_tuning = (
    os.environ.get("TORCHINDUCTOR_COORDINATE_DESCENT_TUNING") == "1"
)
coordinate_descent_check_all_directions = (
    os.environ.get("TORCHINDUCTOR_COORDINATE_DESCENT_CHECK_ALL_DIRECTIONS") == "1"
)
coordinate_descent_search_radius = int(
    os.environ.get("TORCHINDUCTOR_COORDINATE_DESCENT_RADIUS", "1")
)

# Disabled by default on ROCm, opt-in if model utilises NHWC convolutions
layout_opt_default = "1" if not torch.version.hip else "0"
layout_optimization = (
    os.environ.get("TORCHINDUCTOR_LAYOUT_OPTIMIZATION", layout_opt_default) == "1"
)

force_layout_optimization = os.environ.get("TORCHINDUCTOR_FORCE_LAYOUT_OPT", "0") == "1"


# Whether to keep the output strides the same as eager after layout optimization.
keep_output_stride = os.environ.get("TORCHINDUCTOR_KEEP_OUTPUT_STRIDE", "1") == "1"

# Enabling this will let compiler print warning messages if a generated triton
# kernel has inputs with mixed layouts.  This is helpful for perf debugging
# since kernel with mixed layout inputs may run much slower then one whose inputs
# have uniform layouts.
warn_mix_layout = os.environ.get("TORCHINDUCTOR_WARN_MIX_LAYOUT") == "1"

# control store vs recompute heuristic
# For fanouts, rematerialization can lead to exponential blowup. So, have
# smaller threshold
realize_reads_threshold = 4
realize_opcount_threshold = 30

# Threshold to prevent excessive accumulation of ops in one buffer during lowering
realize_acc_reads_threshold = 8

# fallback to eager for random/dropout, this is slow but useful for debugging
fallback_random = False

# automatically create fallbacks when encountering an unhandled op
implicit_fallbacks = True

# fuse even in cases without common reads
aggressive_fusion = False

# For each fused kernel in the wrapper, comment with the nodes that get fused.
# Useful for debugging fusion.
debug_fusion = os.environ.get("TORCHINDUCTOR_DEBUG_FUSION") == "1"
benchmark_fusion = os.environ.get("TORCHINDUCTOR_BENCHMARK_FUSION") == "1"
enabled_metric_tables = os.environ.get("TORCHINDUCTOR_ENABLED_METRIC_TABLES", "")

# For Triton Templates, select fastest of best template + epilogue vs best template + separate epilogue kernel
benchmark_epilogue_fusion = (
    os.environ.get("TORCHINDUCTOR_BENCHMARK_EPILOGUE_FUSION", "1") == "1"
)

# Take how many of the top triton kernels to benchmark epilogue
max_epilogue_benchmarked_choices = 1

# how many nodes to allow into a single fusion
max_fusion_size = 64

# max number of inputs to generate cat as a pointwise op with masked laods
max_pointwise_cat_inputs = 8

# replace small reductions with pointwise, disable with `= 1`
unroll_reductions_threshold = 8

# Add extra comments to output code (causes compile cache misses)
comment_origin = False

# Convert 1x1 convs into matmuls
conv_1x1_as_mm = False

# Enable split reductions for better utilization when the dimension
# being reduced over is large (by splitting it)
split_reductions = True

benchmark_kernel = os.environ.get("TORCHINDUCTOR_BENCHMARK_KERNEL", "0") == "1"

# Enable constant and index_expr folding
constant_and_index_propagation = True

# we always add constants into graph.constants without
# performing any constant-inlining optimization
always_keep_tensor_constants = False

# assert that indirect indexing does not read / write out of bounds
assert_indirect_indexing = True

# compute CSE bounds on variables that do not appear in the FX graph
compute_all_bounds = False

# constant folding on the joint graph
joint_graph_constant_folding = True

# Enable indirect_indexing asserts for decompositions and lowerings
debug_index_asserts = False

# warnings intended for PyTorch developers, disable for point releases
is_nightly_or_source = "dev" in torch.__version__ or "git" in torch.__version__
developer_warnings = is_fbcode() or is_nightly_or_source

# This pattern matches a special usage of scatter
# 1. It's applied to a constant tensor
# 2. The index tensor has size 1 in the scatter dimension
# Such pattern generates a sparse matrix when the const tensor is all-zero.
# We can lower this pattern to a pointwise kernel for more fusion opportunities
# and saving memory footprint.
optimize_scatter_upon_const_tensor = (
    os.environ.get("TORCHINDUCTOR_OPTIMIZE_SCATTER_UPON_CONST_TENSOR", "1") == "1"
)


# The multiprocessing start method to use for inductor workers in the codecache.
# "subprocess", "fork", or "spawn"
def decide_worker_start_method():
    start_method = os.environ.get(
        "TORCHINDUCTOR_WORKER_START", "fork" if is_fbcode() else "subprocess"
    )
    assert start_method in [
        "subprocess",
        "fork",
        "spawn",
    ], f"Invalid start method: {start_method}"
    return start_method


worker_start_method = decide_worker_start_method()

# Flags to turn on all_reduce fusion. These 2 flags should be automaticaly turned
# on by DDP and should not be set by the users.
_fuse_ddp_communication = False
_fuse_ddp_bucket_size = 25

# Flag to control which fusion passes to apply. Functions in the list will
# be applied in order. There are two different different fusion passes
# --"fuse_ddp_with_concat_op" and "fuse_ddp_with_coalesced_op". The default
# one is "fuse_ddp_with_concat_op". Users can also change this to a customized
# fusion function.
#
# The fusion currently does not support multiple DDP with different PG or
# data type. This feature will be added in the future PRs.
#
# "schedule_comm_wait" is used to delay the wait ops to maximize comm/comp
# overlapping. At this moment, this pass performs better than
# reorder_for_compute_comm_overlap_passes but we will add the logic of
# "schedule_comm_wait" in the future and remove the one here.
_fuse_ddp_communication_passes: List[Union[Callable[..., None], str]] = [
    "fuse_ddp_with_concat_op",
    "schedule_comm_wait",
]

_micro_pipeline_tp: bool = False


def decide_compile_threads():
    """
    Here are the precedence to decide compile_threads
    1. User can override it by TORCHINDUCTOR_COMPILE_THREADS.  One may want to disable async compiling by
       setting this to 1 to make pdb happy.
    2. Set to 1 if it's win32 platform
    3. decide by the number of CPU cores
    """
    if "TORCHINDUCTOR_COMPILE_THREADS" in os.environ:
        return int(os.environ["TORCHINDUCTOR_COMPILE_THREADS"])
    elif sys.platform == "win32":
        return 1
    elif is_fbcode() and worker_start_method != "subprocess":
        return 1
    else:
        cpu_count = (
            len(os.sched_getaffinity(0))
            if hasattr(os, "sched_getaffinity")
            else os.cpu_count()
        )
        assert cpu_count
        return min(32, cpu_count)


compile_threads = decide_compile_threads()

# gemm autotuning global cache dir
if is_fbcode():
    from libfb.py import parutil

    try:
        if __package__:
            global_cache_dir = parutil.get_dir_path(
                os.path.join(__package__.replace(".", os.sep), "fb/cache")
            )
        else:
            global_cache_dir = parutil.get_dir_path("fb/cache")
    except ValueError:
        global_cache_dir = None
else:
    global_cache_dir = None

# If kernel is fused, the name is generated from the origin node op names
# for larger kernels limit this
kernel_name_max_ops = 10

# Pad input tensors of matmul/bmm/addmm to leverage Tensor Cores in NVIDIA GPUs
shape_padding = os.environ.get("TORCHINDUCTOR_SHAPE_PADDING", "1") == "1"

# Control if we will do padding for pointwise/reductions
comprehensive_padding = (
    os.environ.get("TORCHINDUCTOR_COMPREHENSIVE_PADDING", "1") == "1"
)
pad_channels_last = False

# Whether to treat output of the backward graph as user visible.
# For user visible outputs, inductor will make sure the stride matches with eager.
bw_outputs_user_visible = True

# Whether to always use shape padding if it is enabled and possible
force_shape_pad: bool = False

# Fx-based linear/matmul/bmm + permute/transpose vertical fusion
permute_fusion = os.environ.get("TORCHINDUCTOR_PERMUTE_FUSION", "0") == "1"

# Mark the wrapper call in PyTorch profiler
profiler_mark_wrapper_call = False

# Generate hook calls to torch._inductor.hooks.run_intermediate_hooks for
# every intermediate for which we can correlate it with an intermediate
# from the original FX graph
generate_intermediate_hooks = False

# Populate traceback field on IRNode; good for debugging why origin_node is
# not populated, or finding out where an IRNode was constructed
debug_ir_traceback = False

# used for debugging to make sure config is properly set
_raise_error_for_testing = False

_profile_var = os.environ.get("TORCHINDUCTOR_PROFILE", "")
profile_bandwidth = _profile_var != ""
profile_bandwidth_regex = "" if _profile_var == "1" else _profile_var
# Specify a file where we print out the profiling results.
# None means we do not dump results to a file.
profile_bandwidth_output = os.environ.get("TORCHINDUCTOR_PROFILE_OUTPUT", None)

# TODO: remove later
disable_cpp_codegen = False


# Freezing will attempt to inline weights as constants in optimization
# and run constant folding and other optimizations on them. After freezing, weights
# can no longer be updated.
freezing: bool = os.environ.get("TORCHINDUCTOR_FREEZING", "0") == "1"

# Make freezing invalidate the eager Parameters of nn modules, to avoid memory overhead
# of potentially keeping multiple copies of weights.
freezing_discard_parameters: bool = False

# Kill switch for allowing temporary tensors to be allocated as stack arrays. Tests
# should be run with this flag both on and off to make sure we have coverage.
allow_stack_allocation: bool = (
    os.environ.get("TORCHINDUCTOR_STACK_ALLOCATION", "1" if is_fbcode() else "0") == "1"
)

# Enables an alternate DSO interface (the "minimal ArrayRef interface") intended
# to maximize performance for use cases that it can accommodate at the expense of
# generality. In brief:
# - inputs and outputs are ArrayRefTensor<T> (note that strides are required, but the
#   tensor must be contiguous)
# - constant handling is unchanged because it is not a per-inference-iteration bottleneck
#
# When the DSO is generated in this mode, the usual interface will also be supported,
# but performance for that interface may be degraded.
use_minimal_arrayref_interface: bool = False

# decompose some memory bound matmul/bmm to mul
decompose_mem_bound_mm: bool = False

# assume_aligned_inputs means that we assume that inputs will be aligned; we generate
# code using this assumption, and clone tensors before use if they aren't aligned.
# In the common case, most inputs will be aligned.
assume_aligned_inputs: bool = False


# config specific to codegen/cpp.py
class cpp:
    # set to torch.get_num_threads()
    threads = -1

    # Do not generate loops when the condition doesn't hold, like:
    # for(long i0=4096; i0<4096; i0+=1)
    no_redundant_loops = (
        os.environ.get("TORCHINDUCTOR_CPP_NO_REDUNDANT_LOOPS", "1") == "1"
    )

    # Assume number of threads is dynamic, don't specialize thread number.
    # Kernels don't recompile on thread number changes with this flag on.
    # For single-threaded workload, turning it on would incur a slight
    # performance degradation.
    dynamic_threads = os.environ.get("TORCHINDUCTOR_CPP_DYNAMIC_THREADS", "0") == "1"

    simdlen: Optional[int] = None
    min_chunk_size = int(os.environ.get("TORCHINDUCTOR_CPP_MIN_CHUNK_SIZE", "4096"))
    cxx = (
        None,  # download gcc12 from conda-forge if conda is installed
        # "g++-12",
        # "g++-11",
        # "g++-10",
        # "clang++",
        os.environ.get("CXX", "clang++" if sys.platform == "darwin" else "g++"),
        # "g++.par",
    )
    # Allow kernel performance profiling via PyTorch profiler
    enable_kernel_profile = (
        os.environ.get("TORCHINDUCTOR_CPP_ENABLE_KERNEL_PROFILE", "0") == "1"
    )

    # enable weight prepacking to get a better performance; may lead to large memory footprint
    weight_prepack = os.environ.get("TORCHINDUCTOR_CPP_WEIGHT_PREPACK", "1") == "1"

    # Inject a bug into our relu implementation; useful for testing our repro
    # extraction and minification functionality.
    # Valid values: "compile_error", "runtime_error", "accuracy"
    inject_relu_bug_TESTING_ONLY: Optional[str] = None
    inject_log1p_bug_TESTING_ONLY: Optional[str] = None

    # If None, autodetect whether or not AVX512/AVX2 can be used.  Otherwise,
    # force usage as specified, without testing.
    vec_isa_ok: Optional[bool] = None

    # similar to config.triton.descriptive_names
    descriptive_names = "original_aten"

    # how many nodes to allow into a single horizontal fusion
    max_horizontal_fusion_size = int(
        os.environ.get("TORCHINDUCTOR_CPP_MAX_HORIZONTAL_FUSION_SIZE", "16")
    )

    # Make scatter_reduce fallback when reduce is sum to avoid performance regression
    # using atomic_add.
    fallback_scatter_reduce_sum = (
        os.environ.get("TORCHINDUCTOR_CPP_FALLBACK_SCATTER_REDUCE_SUM", "1") == "1"
    )

    # Use funsafe-math-optimizations when compiling
    enable_unsafe_math_opt_flag = (
        os.environ.get("TORCHINDUCTOR_CPP_ENABLE_UNSAFE_MATH_OPT_FLAG", "0") == "1"
    )

    # Use ffp-contract when compiling
    enable_floating_point_contract_flag = (
        os.environ.get("TORCHINDUCTOR_CPP_ENABLE_FLOATING_POINT_CONTRACT_FLAG", "0")
        == "1"
    )


# config specific to codegen/triton.py
class triton:
    # Use cudagraphs on output code
    cudagraphs = os.environ.get("TORCHINDUCTOR_CUDAGRAPHS") == "1"

    # Use cudagraph trees for memory pooling if `cudagraphs` is True
    cudagraph_trees = True

    # Should we skip cudagraphing graphs with dynamic shape inputs
    # If False, we will re-record a graph for each unique set of shape inputs
    cudagraph_skip_dynamic_graphs = False

    # assertions not on the fast path, steady state
    slow_path_cudagraph_asserts = True

    # TODO - need to debug why this prevents cleanup
    cudagraph_trees_history_recording = False

    # Enable cudagraph support for mutated inputs from prior cudagraph pool
    cudagraph_support_input_mutation = False

    # synchronize after cudagraph invocation
    force_cudagraph_sync = False

    # always run cudagraphs in the eager warmup stage
    # instead of recording and executing cudagraphs
    force_cudagraphs_warmup = False

    # assertions on the fast path
    fast_path_cudagraph_asserts = False

    # skip warmup for cudagraph trees
    skip_cudagraph_warmup = False

    # Synchronize before and after every compiled graph.
    debug_sync_graph = False

    # Synchronize after every kernel launch, to help pinpoint bugs
    debug_sync_kernel = False

    # Always load full blocks (rather than broadcasting inside the block)
    dense_indexing = False

    # limit tiling dimensions
    max_tiles = 2

    # use triton.autotune for pointwise ops with complex layouts
    # this should only be disabled for debugging/testing
    autotune_pointwise = True

    # max autotune gemm with cublasLt
    autotune_cublasLt = True

    # Tune the generated Triton kernels at compile time instead of first time they run
    autotune_at_compile_time = False

    # should we stop a fusion to allow better tiling?
    tiling_prevents_pointwise_fusion = True
    tiling_prevents_reduction_fusion = True

    # should we give different names to kernels
    # Note: This is orthogonal to descriptive_names - this is deciding whether
    # our triton kernel names should all be `triton_` (to maximize caching) or
    # whether they should be unique.
    unique_kernel_names = os.environ.get("TORCHINDUCTOR_UNIQUE_KERNEL_NAMES") == "1"

    # should we put op names in kernel names
    # False: No special names (just triton__1, triton__2, etc.)
    # "torch": Maps to the fx op in the Dynamo graph (module name, method name, etc.)
    # "original_aten": Maps to the highest-level aten op (i.e. pre-decompositions)
    # "inductor_node": Maps to the node name in the FX graph passed to Inductor
    descriptive_names = "original_aten"

    # use alternate codegen for smaller reductions
    persistent_reductions = (
        os.environ.get("TORCHINDUCTOR_PERSISTENT_REDUCTIONS", "1") == "1"
    )

    # 0/False: disable
    # 1/True: enable, use tuning to pick between different subkernels
    # 2: enable, force using persistent reduction (for debugging)
    # 3: enable, force using non-persistent reduction (for debugging)
    multi_kernel = int(os.environ.get("TORCHINDUCTOR_MULTI_KERNEL", "0"))

    # hint to Triton when arguments are divisible by 16
    divisible_by_16 = True

    # Minimum RBLOCK to be used for a TritonSplitScanKernel
    # NOTE: This also indirectly controls the size of workspace buffer required
    min_split_scan_rblock = 256

    # Store the generated cubin files for cpp wrapper code to load
    store_cubin = False

    # the max number of spills we allow for the configs we benchmark.
    # Setting this to 0 means we skip a config if it spills even a single
    # register.
    # Setting it to a larger value allows a config spilling a small amount
    # of registers being benchmarked.
    #
    # NOTE: triton will always report >0 register spills for kernels using sin/cos.
    # (check this issue https://github.com/openai/triton/issues/1756 )
    # So far we see a fixed 8 spilled registers for kernels using sin/cos.
    # Raise the threshold to 16 to be safe.
    # We should revisit this once we understand more of the source of register spills.
    spill_threshold: int = 16

    # Generate code containing the newer tl.make_block_ptr() API for loads/store
    use_block_ptr = False

    # Inject a bug into our relu implementation; useful for testing our repro
    # extraction and minification functionality.
    # Valid values: "compile_error", "runtime_error", "accuracy"
    inject_relu_bug_TESTING_ONLY: Optional[str] = None


class aot_inductor:
    # AOTInductor output path
    # If an absolute path is specified, the generated lib files will be stored under the directory;
    # If a relative path is specified, it will be used as a subdirectory under the default caching path;
    # If not specified, a temp directory will be created under the default caching path.
    # If the specified path contains something like "model.so", the sub-string will be used
    # to name the generated library.
    output_path = ""

    debug_compile = os.environ.get("AOT_INDUCTOR_DEBUG_COMPILE", "0") == "1"

    debug_dump_consts_bin: bool = (
        os.environ.get("AOT_INDUCTOR_DEBUG_DUMP_CONSTS_BIN", "0") == "1"
    )

    # Serialized tree spec for flattening inputs
    serialized_in_spec = ""

    # Serialized tree spec for flattening outputs
    serialized_out_spec = ""

    # flag to decide whether to create a submodule for constant graph.
    use_runtime_constant_folding: bool = False

    # flag to force weight to be appened to the shared library and mmaped  by the runtime
    # rather than embedded into the data section. Needed to support 1B+ parameter models
    force_mmap_weights: bool = False


class cuda:
    # CUDA arch to use for CUDA template kernel compilation.
    # e.g. "70", "75", "80", "90", etc.
    # When arch is None, Inductor uses torch.cuda.get_device_capability(0).
    arch: Optional[str] = None

    # CUDA version to use for CUDA template kernel compilation.
    # e.g. "11.4", "12.1", etc.
    # When version is None, Inductor uses torch.version.cuda.
    version: Optional[str] = None

    # Optimization level for the host compiler.
    compile_opt_level = "-O1"

    # Whether to enable device LTO (link-time-optimization).
    enable_cuda_lto = False

    # Whether to keep intermediate files dring compilation.
    enable_ptxas_info = False

    # Whether to enable debug info, e.g. line number, cutlass debug info.
    enable_debug_info = False

    # Whether to use fast math.
    use_fast_math = False

    # Path to the CUTLASS repo root directory.
    # The default path only works under PyTorch local development environment.
    cutlass_dir = os.environ.get(
        "TORCHINDUCTOR_CUTLASS_DIR",
        os.path.abspath(
            os.path.join(os.path.dirname(torch.__file__), "../third_party/cutlass/")
        ),
    )

    # Configures the maximum number of CUTLASS configs to profile in max_autotune.
    # By default it's None, so that all CUTLASS configs are tuned.
    # This is mainly used to reduce test time in CI.
    cutlass_max_profiling_configs: Optional[int] = None

    # Path to CUDA NVCC.
    # NVCC search order:
    # 1) cuda_cxx set in this config
    # 2) CUDACXX environment variable
    # 3) CUDA_HOME environment variable
    # 4) default system search PATH.
    cuda_cxx: Optional[str] = None

    # Minimum value of M*N*K to consider the CUTLASS backend for GEMM ops.
    cutlass_backend_min_gemm_size: int = 1

    # enable generation of inline standalone runner in CUDA CPP generated code
    # which allows to compile the generated code into a standalone executable.
    generate_test_runner: bool = (
        os.environ.get("INDUCTOR_CUDA_BACKEND_GENERATE_TEST_RUNNER_CODE", "1") == "1"
    )

    # Keep only Cutlass op configs which contain this regular expression pattern
    # Set this to "warpspecialized_cooperative_epi_tma" to enable only SM90 TMA Cutlass Kernels for large GEMMs
    cutlass_op_allowlist_regex: Optional[str] = None

    # Note: Names of Cutlass ops names can be obtained by calling
    # op.configuration_name() on a Cutlass op instance, for example those
    # returned from cutlass_utils.gen_ops() or the op argument passed to
    # CUTLASSGemmTemplate.render(...)

    # Filter Cutlass configs which contain this regular expression pattern
    # Set this to "pingpong" to avoid numerical issues
    # caused by the op ordering of the "pingpong" memory access
    # pattern used by some Cutlass Kernels.
    cutlass_op_denylist_regex: Optional[str] = "pingpong"


class rocm:
    # Offload arch list for device code compilation, e.g. ["gfx941", "gfx942"].
    # If empty, the `native` arch is used
    arch: List[str] = []

    # Enable for CDNA3 only for now
    # Processor name reference: https://llvm.org/docs/AMDGPUUsage.html#processors
    supported_arch: Set[str] = {"gfx940", "gfx941", "gfx942"}

    # Optimization level, use to balance compilation speed and runtime performance
    compile_opt_level = "-O2"

    # Flag to keep debug information in compiled objects
    is_debug = False

    # Flag to keep intermediate files (assembly listings, preprocessed sources, etc.)
    save_temps = False

    # Flag to add `-ffast-math`` to compile flags
    use_fast_math = True

    # Flag to add `-fgpu-flush-denormals-to-zero` to compile flags
    flush_denormals = True

    # Flag to print register and LDS usage during compilation
    print_kernel_resource_usage = False

    # Path to ROCm installation, if None, use env variable ROCM_HOME
    rocm_home: Optional[str] = None

    # Path to Composable Kernel library.
    # Install with `pip install git+https://github.com/rocm/composable_kernel@develop`.
    ck_dir = os.environ.get("TORCHINDUCTOR_CK_DIR")

    # Number of op instance choices to trade off between runtime perf and compilation time
    n_max_profiling_configs: Optional[int] = None

    # Flag to use a short list of CK instances which perform well across a variety of shapes.
    # Currently RCR and F16 only
    use_preselected_instances: bool = False


<<<<<<< HEAD
=======
# Backend to use for CPU codegen either "cpp" or "halide" (experimental)
cpu_backend = "cpp"

# Backend to use for CUDA codegen either "triton" or "halide" (experimental)
cuda_backend = "triton"


class halide:
    # Base halide target to use for CPU devices
    cpu_target = "host"

    # Base halide target to use for CUDA devices
    gpu_target = "host-cuda"

    # Halide autoscheduler to use, choices are:
    # "Anderson2021" (gpu-only), "Li2018", "Adams2019" (cpu-only), or "Mullapudi2016" (cpu-only)
    scheduler_cuda = "Anderson2021"
    scheduler_cpu = "Adams2019"

    # Controls `no_asserts` flag passed to Halide target (warning: can false positive)
    asserts = False

    # Controls `debug` flag passed to Halide target
    debug = False

    # Enable (or fallback on) scan kernels such as cumsum
    # Halide autoschedulers struggle with these kernels
    scan_kernels = False


>>>>>>> 6f275ae4
# create a directory containing lots of debug information
class trace:
    # master switch for all debugging flags below
    enabled = os.environ.get("TORCH_COMPILE_DEBUG", "0") == "1"

    # Save debug information to a temporary directory
    # If not specified, a temp directory will be created by system
    debug_dir: Optional[str] = None

    # Save python logger call >=logging.DEBUG
    debug_log = False

    # Save python logger call >=logging.INFO
    info_log = False

    # Save input FX graph (post decomps, pre optimization)
    fx_graph = True

    # Save FX graph after transformations
    fx_graph_transformed = True

    # Save TorchInductor IR before fusion pass
    ir_pre_fusion = True

    # Save TorchInductor IR after fusion pass
    ir_post_fusion = True

    # Copy generated code to trace dir
    output_code = True

    # SVG figure showing post-fusion graph
    graph_diagram = os.environ.get("INDUCTOR_POST_FUSION_SVG", "0") == "1"

    # SVG figure showing fx with fusion
    draw_orig_fx_graph = os.environ.get("INDUCTOR_ORIG_FX_SVG", "0") == "1"

    # We draw our fx graphs with the "record" shape attribute by default.
    # Sometimes, when the graph is very complex, we may hit dot errors like below:
    #   "flat edge between adjacent nodes one of which has a record shape -
    #    replace records with HTML-like labels"
    # and thus fail to generate a graph. So, let's give the user an option
    # to specify the shape attribute for the dot graph. For example, passing
    # INDUCTOR_DOT_GRAPH_SHAPE_SVG = "none" would let us generate HTML-like lables
    # to workaround the above failure.
    dot_graph_shape = os.environ.get("INDUCTOR_DOT_GRAPH_SHAPE_SVG", None)

    # If not None, this is the URL that saves the SVG files of the input/output
    # graph of each pass that changed the graph
    # The nodes that are being transformed in each pass will be colored in yellow
    # URL only supports local directory for now
    log_url_for_graph_xform = os.environ.get("INDUCTOR_LOG_URL_FOR_GRAPH_XFORM", None)

    # Store cProfile (see snakeviz to view)
    compile_profile = False

    # Upload the .tar.gz file
    # Needs to be overriden based on specific environment needs
    upload_tar: Optional[Callable[[str], None]] = None

    log_autotuning_results: bool = False


_save_config_ignore = [
    # workaround: "Can't pickle <function ...>"
    "trace.upload_tar",
]

_cache_config_ignore_prefix = [
    # trace functions are not relevant to config caching
    "trace",
    # uses absolute path
    "cuda.cutlass_dir",
    # not relevant
    "compile_threads",
]

if TYPE_CHECKING:
    from torch.utils._config_typing import *  # noqa: F401, F403

from torch.utils._config_module import install_config_module

# adds patch, save_config, etc
install_config_module(sys.modules[__name__])<|MERGE_RESOLUTION|>--- conflicted
+++ resolved
@@ -687,7 +687,7 @@
     cudagraph_trees_history_recording = False
 
     # Enable cudagraph support for mutated inputs from prior cudagraph pool
-    cudagraph_support_input_mutation = False
+    cudagraph_support_input_mutation = False if is_fbcode() else True
 
     # synchronize after cudagraph invocation
     force_cudagraph_sync = False
@@ -928,8 +928,6 @@
     use_preselected_instances: bool = False
 
 
-<<<<<<< HEAD
-=======
 # Backend to use for CPU codegen either "cpp" or "halide" (experimental)
 cpu_backend = "cpp"
 
@@ -960,7 +958,6 @@
     scan_kernels = False
 
 
->>>>>>> 6f275ae4
 # create a directory containing lots of debug information
 class trace:
     # master switch for all debugging flags below
