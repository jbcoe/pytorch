--- conflicted
+++ resolved
@@ -38,7 +38,6 @@
     if not op_conf.exists():
         return []
 
-<<<<<<< HEAD
     try:
         with aoti_eager_op_conf_lock(op_func_name_with_overload):
             with open(op_conf) as f:
@@ -53,7 +52,7 @@
                         return []
 
                     for metadata in item["meta_info"]:
-                        if "is_dynamic" in metadata and metadata["is_dynamic"]:
+                        if metadata.get("is_dynamic"):
                             raise NotImplementedError(
                                 "Only support static shape for now"
                             )
@@ -81,31 +80,6 @@
         err_msg = f"Failed to load aoti eager cache: {e}"
         log.exception(err_msg)
         return []
-=======
-    with aoti_eager_op_conf_lock(op_func_name_with_overload):
-        with open(op_conf) as f:
-            json_data = json.load(f)
-            for item in json_data:
-                # Get absolution path for kernel library
-                kernel_lib_abs_path = device_kernel_cache / item["kernel_path"]
-                item["kernel_path"] = kernel_lib_abs_path.as_posix()
-
-                # Check if the kernel library exists
-                if not kernel_lib_abs_path.exists():
-                    return []
-
-                for metadata in item["meta_info"]:
-                    if metadata.get("is_dynamic"):
-                        raise NotImplementedError("Only support static shape for now")
-                    if "device_type" in metadata and metadata["device_type"] == "cpu":
-                        metadata["device_index"] = -1
-                    if "dtype" in metadata:
-                        metadata["dtype"] = getattr(
-                            torch, metadata["dtype"].split(".")[-1]
-                        )
-
-            return json_data
->>>>>>> 73704ffc
 
 
 def supported_builtin_dtype_torch_dtype() -> Dict[type, torch.dtype]:
