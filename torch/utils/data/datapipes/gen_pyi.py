--- conflicted
+++ resolved
@@ -288,19 +288,7 @@
         mapDP_method_to_special_output_type,
     )
 
-<<<<<<< HEAD
     path = pathlib.Path(__file__).absolute().parent
-    replacements = [('${IterDataPipeMethods}', iter_method_definitions, 4),
-                    ('${MapDataPipeMethods}', map_method_definitions, 4)]
-    gen_from_template(dir=str(path),
-                      template_name="datapipe.pyi.in",
-                      output_name="datapipe.pyi",
-                      replacements=replacements)
-
-
-if __name__ == '__main__':
-=======
-    path = pathlib.Path(__file__).parent.resolve()
     replacements = [
         ("${IterDataPipeMethods}", iter_method_definitions, 4),
         ("${MapDataPipeMethods}", map_method_definitions, 4),
@@ -314,5 +302,4 @@
 
 
 if __name__ == "__main__":
->>>>>>> f17393de
     main()