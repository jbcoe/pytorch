# mypy: allow-untyped-defs
import copy
import json
import re

from collections import defaultdict
from typing import Any, Dict

import torch

import torch.nn

from torch.autograd.graph import register_multi_grad_hook
from torch.distributed._tensor.api import DTensor
from torch.nn.modules.module import (
    register_module_forward_hook,
    register_module_forward_pre_hook,
    register_module_full_backward_pre_hook,
)
from torch.utils._python_dispatch import TorchDispatchMode
from torch.utils._pytree import tree_flatten
from torch.utils.module_tracker import ModuleTracker

funcol_native = torch.ops._c10d_functional
funcol_py = torch.ops.c10d_functional
from torch._guards import detect_fake_mode

funcol_autograd = torch.ops._c10d_functional_autograd
c10d_ops = torch.ops.c10d

NATIVE_TO_PY_MAPPING = {
    funcol_native.all_gather_into_tensor: funcol_py.all_gather_into_tensor,
    funcol_native.all_gather_into_tensor_coalesced: funcol_py.all_gather_into_tensor_coalesced,
    funcol_native.all_reduce: funcol_py.all_reduce,
    funcol_native.all_reduce_coalesced: funcol_py.all_reduce_coalesced,
    funcol_native.all_to_all_single: funcol_py.all_to_all_single,
    funcol_native.broadcast: funcol_py.broadcast,
    funcol_native.reduce_scatter_tensor: funcol_py.reduce_scatter_tensor,
    funcol_native.reduce_scatter_tensor_coalesced: funcol_py.reduce_scatter_tensor_coalesced,
    # functional ops
    funcol_autograd.all_to_all_single: funcol_py.all_to_all_single,
}

c10d_collective_ops = {
    c10d_ops._allgather_base_,
    c10d_ops._reduce_scatter_base_,
    c10d_ops.allgather_,
    c10d_ops.allgather_coalesced_,
    c10d_ops.allgather_into_tensor_coalesced_,
    c10d_ops.allreduce_,
    c10d_ops.allreduce_coalesced_,
    c10d_ops.alltoall_,
    c10d_ops.alltoall_base_,
    c10d_ops.broadcast_,
    c10d_ops.gather_,
    c10d_ops.scatter_,
    c10d_ops.reduce_,
    c10d_ops.reduce_scatter_,
    c10d_ops.reduce_scatter_tensor_coalesced_,
}

# list of operations excluded when noise_level for logging/dumping is below 3
trivial_ops = {
    "aten.detach.default",
    "aten.t.default",
    "aten.view.default",
    "aten._to_copy.default",
    "aten.as_strided.default",
    "aten.transpose.int",
}


class CommModeModuleTracker(ModuleTracker):
    """
    Inherits ModuleTracker and expands on its functionality to track the
    parameters and sharding information of a model at a module-level
    """

    def __init__(self):
        super().__init__()
        self.active_checkpointing = False
        self.module_helper_dict = {}
        self.module_parameters_dict = {}
        self.module_parents_dict = {}
        self.parent_dict = {}
        self.parent_list = []
        self.sharding_dict = {}
        self.name = ""

    def _fw_set_module_hook(self, mod, input, output):
        """
        Updates the current module after module finishes running and
        all other hooks are resolved
        """

        # module is no longer parent of next modules
        self.parent_list.pop()

        # set current module to previous parent module
        self.name = self.parent_list[-1]

    def _fw_pre_hook(self, mod, input):
        """
        This function is called before the forward pass of a module. It
        collects the parameters and sharding information of a module and
        stores it in a dictionary.
        """
        if super().is_bw:
            self.active_checkpointing = True
        else:
            self.active_checkpointing = False

        self.name = super()._get_mod_name(mod)

        # adds current sub-module to module tracker parent class
        super()._get_append_fn(self.name, False)()

        args, _ = tree_flatten(input)
        tensors = [a for a in args if isinstance(a, torch.Tensor) and a.requires_grad]
        if tensors:
            register_multi_grad_hook(tensors, super()._get_pop_fn(self.name, True))

        if not self.active_checkpointing:
            # contains information about module ordering and depth in the module tree
            if self.name not in self.module_helper_dict:
                self.module_helper_dict[self.name] = {}

            self.module_helper_dict[self.name]["module_type"] = (
                str(type(mod)).replace("<", "").replace(">", "")
            )
            self.module_helper_dict[self.name]["depth"] = len(self.parents) - 1
            
            for param_name, param in mod.named_parameters(recurse=False):
                if self.name not in self.module_parameters_dict:
                    self.module_parameters_dict[self.name] = {}

                self.module_parameters_dict[self.name][param_name] = param.data

                if isinstance(param.data, DTensor):
                    key_name = self.name + "." + param_name
                    self.sharding_dict[key_name] = param.data.placements

                    if "parameters" not in self.module_helper_dict[self.name]:
                        self.module_helper_dict[self.name]["parameters"] = {}

                    self.module_helper_dict[self.name]["parameters"][param_name] = str(
                        param.data.placements
                    )

            # used to store module's parents to ensure correctness in backward pass/checkpointing
            if self.name not in self.module_parents_dict:
                self.module_parents_dict[self.name] = self.parents

            # used to create parent-child module associations for json dumps
            parent = self.parent_list[-1]
            if parent not in self.parent_dict:
                self.parent_dict[parent] = []

            self.parent_dict[parent].append(self.name)
            self.parent_list.append(self.name)

        self._fw_set_module_handle = mod.register_forward_hook(self._fw_set_module_hook)

    def _fw_post_hook(self, mod, input, output):
        """
        This function is called when the forward pass of a module is called.
        It updates the module tracker and removes the module from parent data
        """
        if super().is_bw:
            self.active_checkpointing = True
        else:
            self.active_checkpointing = False

        super()._fw_post_hook(mod, input, output)

    def _bw_hook(self, mod, output):
        """
        This function is called when the backward pass of a module is called. It
        updates the current module for backward passes
        """

        self.name = super()._get_mod_name(mod)

    def __enter__(self):
        self.module_parameters_dict.clear()
        self.sharding_dict.clear()
        self.parent_dict.clear()
        self.parent_list = ["Global"]
        self.module_helper_dict.clear()
        self.module_helper_dict["Global"] = {"depth": 0}
        self.module_parents_dict.clear()
        self.module_parents_dict["Global"] = set()
        self._fw_pre_handle = register_module_forward_pre_hook(self._fw_pre_hook)
        self._fw_post_handle = register_module_forward_hook(self._fw_post_hook)
        self._fw_set_module_handle = None
        self._bw_handle = register_module_full_backward_pre_hook(self._bw_hook)
        self.name = "Global"
        self.active_checkpointing = False

    def __exit__(self, *args):
        super().__exit__(*args)
        self._bw_handle.remove()

        if self._fw_set_module_handle is not None:
            self._fw_set_module_handle.remove()

    def print_paramater_info(self):
        print(self.module_parameters_dict)

    def print_sharding_info(self):
        for key, value in self.sharding_dict.items():
            print(key + ": " + str(value))


class CommDebugMode(TorchDispatchMode):
    """
    ``CommDebugMode`` is a context manager that counts the number of
    functional collectives within its context. It does this using a
    ``TorchDispatchMode``.

    NOTE: this mode only works for functional collective atm and the
    distributed_c10d collectives are not supported yet.

    Example usage

    .. code-block:: python

        mod = ...
        comm_mode = CommDebugMode()
        with comm_mode:
            mod.sum().backward()

    """

    def __init__(self):
        self.comm_counts: Dict[Any, int] = defaultdict(int)
        self.comm_module_counts = {}
        self.comm_module_operation_counts = {}
        self.comm_registry = set()
        for native_op, py_op in NATIVE_TO_PY_MAPPING.items():
            self.comm_registry.add(native_op)
            self.comm_registry.add(py_op)

        self.comm_registry.add(torch.ops._dtensor.shard_dim_alltoall)
        self.advanced_module_tracker = CommModeModuleTracker()

    def generate_json_dump(self, file_name="comm_mode_log.json", noise_level=3):
        """
        Creates json file used to build browser visual

        0. prints module-level collective counts
        1. prints dTensor operations not included in trivial operations
        2. prints operations not included in trivial operations
        3. prints all operations
        """

        include_ops_dTensor = False
        include_ops = False
        include_trivial_ops = False

        if noise_level > 0:
            include_ops_dTensor = True

        if noise_level > 1:
            include_ops = True

        if noise_level > 2:
            include_trivial_ops = True

        # recursively builds json data
        def add_json_information(json_dict, fqn):
            json_dict["fqn"] = fqn
            json_dict["module_type"] = ""
            json_dict["parameters"] = []
            json_dict["children"] = []
            json_dict["collectives_forward"] = []
            json_dict["collectives_backward"] = []
            json_dict["operations_forward"] = []
            json_dict["operations_backward"] = []

            if (
                "module_type" in self.advanced_module_tracker.module_helper_dict[fqn]
                and include_ops
            ):
                json_dict[
                    "module_type"
                ] = self.advanced_module_tracker.module_helper_dict[fqn]["module_type"]

                if "parameters" in self.advanced_module_tracker.module_helper_dict[fqn]:
                    for (
                        param_name,
                        placement,
                    ) in self.advanced_module_tracker.module_helper_dict[fqn][
                        "parameters"
                    ].items():
                        json_dict["parameters"].append((param_name, placement))

            # adds module collective information
            if fqn in self.comm_module_counts:
                for collective, count in self.comm_module_counts[fqn][
                    "forward"
                ].items():
                    json_dict["collectives_forward"].append((str(collective), count))

                for collective, count in self.comm_module_counts[fqn][
                    "backward"
                ].items():
                    json_dict["collectives_backward"].append((str(collective), count))

            # adds module operation information
            forward_operations = []
            backward_operations = []

            # option to exclude options entirely
            if include_ops_dTensor:
                if fqn in self.comm_module_operation_counts:
                    forward_operations = [
                        op
                        for op in self.comm_module_operation_counts[fqn][
                            "operations_list"
                        ]
                        if not op["is_bw"]
                    ]
                    backward_operations = [
                        op
                        for op in self.comm_module_operation_counts[fqn][
                            "operations_list"
                        ]
                        if op["is_bw"]
                    ]

            # gets rid of all non-DTensor operations
            if not include_ops:
                forward_operations = [
                    op for op in forward_operations if len(op["input_sharding"])
                ]
                backward_operations = [
                    op for op in backward_operations if len(op["input_sharding"])
                ]

            # gets rid of all trivial operations
            if not include_trivial_ops:
                forward_operations = [
                    op
                    for op in forward_operations
                    if str(op["name"]) not in trivial_ops
                ]
                backward_operations = [
                    op
                    for op in backward_operations
                    if str(op["name"]) not in trivial_ops
                ]

            # converts operation information into string format for json.dumps()
            forward_operations = copy.deepcopy(forward_operations)
            for op in forward_operations:
                op["name"] = str(op["name"])

                for i in range(len(op["input_sharding"])):
                    op["input_sharding"][i] = str(op["input_sharding"][i])
                    op["input_shape"][i] = str(op["input_shape"][i])

            backward_operations = copy.deepcopy(backward_operations)
            for op in backward_operations:
                op["name"] = str(op["name"])

                for i in range(len(op["input_sharding"])):
                    op["input_sharding"][i] = str(op["input_sharding"][i])
                    op["input_shape"][i] = str(op["input_shape"][i])

            json_dict["operations_forward"] = forward_operations
            json_dict["operations_backward"] = backward_operations

            if fqn not in self.advanced_module_tracker.parent_dict:
                return json_dict

            # recursively adds module's children
            for ele in self.advanced_module_tracker.parent_dict[fqn]:
                json_dict["children"].append(add_json_information({}, ele))

            return json_dict

        json_dict: Dict[str, Any] = {}
        add_json_information(json_dict, "Global")

        # converts dictonary into json file
        with open(file_name, "w") as json_file:
            json.dump(json_dict, json_file, indent=4)

    def generate_comm_debug_tracing_table(self, noise_level=3):
        """
        Generates detailed table displaying operations and collective tracing information
        on a module level. Amount of information is dependent on noise_level

        0. prints module-level collective counts
        1. prints dTensor operations not included in trivial operations
        2. prints operations not included in trivial operations
        3. prints all operations
        """

        include_ops_dTensor = False
        include_ops = False
        include_trivial_ops = False

        if noise_level > 0:
            include_ops_dTensor = True

        if noise_level > 1:
            include_ops = True

        if noise_level > 2:
            include_trivial_ops = True

        table = ""
        for fqn in self.advanced_module_tracker.module_helper_dict:
            # setting up indentations for table formatting
            indent = "  " * (
                2 * self.advanced_module_tracker.module_helper_dict[fqn]["depth"]
            )
            table += f"{indent}{fqn}\n"

            # include module information in the table
            if include_ops_dTensor:
                if (
                    "module_type"
                    in self.advanced_module_tracker.module_helper_dict[fqn]
                ):
                    module_type = self.advanced_module_tracker.module_helper_dict[fqn][
                        "module_type"
                    ]
                    table += f"{indent}*module type: {module_type}\n"

                if "parameters" in self.advanced_module_tracker.module_helper_dict[fqn]:
                    table += f"{indent}*Parameter List\n"
                    for (
                        param_name,
                        placement,
                    ) in self.advanced_module_tracker.module_helper_dict[fqn][
                        "parameters"
                    ].items():
                        table += f"{indent} *{param_name}: {placement}\n"

            indent += "  "
            collective_indent = "  " * (
                2 * self.advanced_module_tracker.module_helper_dict[fqn]["depth"] + 2
            )
            operation_indent = "  " * (
                2 * self.advanced_module_tracker.module_helper_dict[fqn]["depth"] + 3
            )

            # separate the module's collective and operations by forward and backward
            forward_collectives = {}
            backward_collectives = {}
            if fqn in self.comm_module_counts:
                forward_collectives = self.comm_module_counts[fqn]["forward"]
                backward_collectives = self.comm_module_counts[fqn]["backward"]

            forward_operations = []
            backward_operations = []
<<<<<<< HEAD

            # only add operations if noise is above 0
            if include_ops_dTensor:
=======
            checkpointing_operations = []

            if include_ops:
>>>>>>> d0519a4f
                if fqn in self.comm_module_operation_counts:
                    forward_operations = [
                        op
                        for op in self.comm_module_operation_counts[fqn][
                            "operations_list"
                        ]
                        if not op["is_bw"]
                    ]
                    backward_operations = [
                        op
                        for op in self.comm_module_operation_counts[fqn][
                            "operations_list"
                        ]
                        if (op["is_bw"] and not op["is_active_checkpointing"])
                    ]
                    checkpointing_operations = [
                        op
                        for op in self.comm_module_operation_counts[fqn][
                            "operations_list"
                        ]
                        if op["is_active_checkpointing"]
                    ]

            def add_tracing_information(table, collectives_dict, operation_list):
                """
                adds tracing information for module's forward or backward
                """
                for collective, count in collectives_dict.items():
                    table += (
                        f"\033[1;33m{collective_indent}*{collective}: {count}\033[0m\n"
                    )

                def add_operations(
                    table, operation, collective_indent, operation_indent
                ):
                    """
                    adds operation information to the table
                    """
                    table += f"\033[1;33m{collective_indent}**{operation_name}\033[0m\n"

                    if len(operation["input_shape"]):
                        operation_shape = operation["input_shape"]
                        operation_sharding = operation["input_sharding"]
                        operation_device_mesh = operation["device_mesh"]

                        table += f"\033[1;31m{operation_indent}shape: {operation_shape}\033[0m\n"
                        table += f"\033[1;31m{operation_indent}sharding: {operation_sharding}\033[0m\n"
                        table += f"\033[1;31m{operation_indent}device mesh: {operation_device_mesh}\033[0m\n"

                    return table

                for operation in operation_list:
                    operation_name = str(operation["name"])

                    # include all operations
                    if include_trivial_ops:
                        table = add_operations(
                            table, operation, collective_indent, operation_indent
                        )

                    # include all operations not in trivial operations
                    elif include_ops and operation_name not in trivial_ops:
                        table = add_operations(
                            table, operation, collective_indent, operation_indent
                        )

                    # only include dTensor operations not in trivial set
                    elif (
                        include_ops_dTensor
                        and operation_name not in trivial_ops
                        and len(operation["input_shape"])
                    ):
                        table = add_operations(
                            table, operation, collective_indent, operation_indent
                        )

                return table

            if len(forward_collectives) or len(forward_operations):
                table += f"{indent}FORWARD PASS\n"
                table = add_tracing_information(
                    table, forward_collectives, forward_operations
                )

            if len(backward_collectives) or len(backward_operations):
                table += f"{indent}BACKWARD PASS\n"
                table = add_tracing_information(
                    table, backward_collectives, backward_operations
                )

            if len(checkpointing_operations):
                table += f"{indent}ACTIVE CHECKPOINTING\n"
                table = add_tracing_information(
                    table, {}, checkpointing_operations
                )

        return table

    def get_total_counts(self) -> int:
        return sum(self.comm_counts.values())

    def get_comm_counts(self) -> Dict[Any, int]:
        """Returns the communication counts as a dictionary.

        Returns:
            Dict[Any, int]: The communication counts as a dictionary.
        """
        return self.comm_counts

    def get_comm_module_counts(self) -> Dict[str, Dict[Any, int]]:
        """
        Returns the communication counts at a module level as a dictionary.
        """
        return self.comm_module_counts

    def get_parameter_info(self) -> Dict[str, Dict[str, Any]]:
        return self.advanced_module_tracker.module_parameters_dict

    def get_sharding_info(self) -> Dict[str, Dict[str, Any]]:
        return self.advanced_module_tracker.sharding_dict

    def __enter__(self):
        self.comm_counts.clear()
        self.comm_module_counts.clear()
        self.comm_module_operation_counts.clear()

        super().__enter__()
        self.advanced_module_tracker.__enter__()
        return self

    def __exit__(self, *args):
        self.advanced_module_tracker.__exit__()
        super().__exit__(*args)

    def log_comm_debug_tracing_table_to_file(
        self, file_name="comm_mode_log.txt", noise_level=3
    ):
        """
        Alternative to console CommDebugMode output, writes to file specified by the user
        """
        ansi_escape = re.compile(r"\x1B\[[0-?]*[ -/]*[@-~]")
        table = ansi_escape.sub("", self.generate_comm_debug_tracing_table(noise_level))

        with open(file_name, "w") as log_file:
            log_file.write(table)

    def print_paramater_info(self):
        self.advanced_module_tracker.print_paramater_info()

    def print_sharding_info(self):
        self.advanced_module_tracker.print_sharding_info()

    def __torch_dispatch__(self, func, types, args=(), kwargs=None):
        # When running this mode with DTensor, ordinarily all modes will
        # run **before** subclasses get a chance to run.
        # Returning NotImplemented here gives us a chance to let DTensor
        # run and desugar into comms ops, before CommDebugMode sees them.

        # sets up operation-level collective count
        if self.advanced_module_tracker.name not in self.comm_module_operation_counts:
            # dictionary should hold module input and output shape, operations list and collective counter
            self.comm_module_operation_counts[self.advanced_module_tracker.name] = {
                "operations_list": []
            }
        operation_dict = {}
        operation_dict["name"] = func

        operation_dict["input_shape"] = []
        operation_dict["input_sharding"] = []
        operation_dict["device_mesh"] = ""

        # tracks if the operation is part of the backward pass
        operation_dict["is_bw"] = self.advanced_module_tracker.is_bw

        # tracks if the operation is part of activation checkpointing
        operation_dict["is_activation_checkpointing"] = self.advanced_module_tracker.active_checkpointing
        
        if any(t == DTensor for t in types):
            for ele in args:
                if isinstance(ele, DTensor):
                    # saves shapes and placements of all DTensor args
                    operation_dict["input_shape"].append(ele.shape)
                    operation_dict["input_sharding"].append(ele.placements)
                    operation_dict["device_mesh"] = str(ele.device_mesh)

            self.comm_module_operation_counts[self.advanced_module_tracker.name][
                "operations_list"
            ].append(operation_dict)

            return NotImplemented

        kwargs = kwargs if kwargs else {}
        out = func(*args, **kwargs)
        func_packet = func._overloadpacket

        # We have many tests that use CommDebugMode to verify the occurrence of
        # collectives. These tests do so by querying comm_counts with legacy
        # funcol ops as key. For the purpose of native funcol migration, we
        # need these tests to work for both legacy and native funcol. To avoid
        # the need to modify all tests to accommodate the two implementations,
        # we make CommDebugMode translate native funcol ops into legacy funcol
        # ops until the migration finishes.

        if func_packet in self.comm_registry or func_packet in c10d_collective_ops:
            if func_packet in NATIVE_TO_PY_MAPPING:
                func_packet = NATIVE_TO_PY_MAPPING[func_packet]
            self.comm_counts[func_packet] += 1

            key = "forward"
            if self.advanced_module_tracker.is_bw:
                key = "backward"

            # adds collective count to current module
            if self.advanced_module_tracker.name not in self.comm_module_counts:
                self.comm_module_counts[self.advanced_module_tracker.name] = {}
                self.comm_module_counts[self.advanced_module_tracker.name][
                    "forward"
                ] = defaultdict(int)
                self.comm_module_counts[self.advanced_module_tracker.name][
                    "backward"
                ] = defaultdict(int)
            self.comm_module_counts[self.advanced_module_tracker.name][key][
                func_packet
            ] += 1

            # adds collective count to parent modules
            for par in self.advanced_module_tracker.module_parents_dict[
                self.advanced_module_tracker.name
            ]:
                # makes sure we aren't double counting when current sub-module hasn't been removed from parents
                if par != self.advanced_module_tracker.name:
                    if par not in self.comm_module_counts:
                        self.comm_module_counts[par] = {}
                        self.comm_module_counts[par]["forward"] = defaultdict(int)
                        self.comm_module_counts[par]["backward"] = defaultdict(int)
                    self.comm_module_counts[par][key][func_packet] += 1

        # if tensor op uses fake tensors, return
        if detect_fake_mode(args):
            return out

        # add tensor operation to module operation list
        self.comm_module_operation_counts[self.advanced_module_tracker.name][
            "operations_list"
        ].append(operation_dict)

        return out<|MERGE_RESOLUTION|>--- conflicted
+++ resolved
@@ -457,15 +457,9 @@
 
             forward_operations = []
             backward_operations = []
-<<<<<<< HEAD
-
-            # only add operations if noise is above 0
-            if include_ops_dTensor:
-=======
             checkpointing_operations = []
 
             if include_ops:
->>>>>>> d0519a4f
                 if fqn in self.comm_module_operation_counts:
                     forward_operations = [
                         op
