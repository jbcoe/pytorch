import threading
from typing import Any, cast, Dict, List, Optional, Sequence, Tuple, Union

import torch
from torch._utils import ExceptionWrapper
from torch.cuda._utils import _get_device_index
<<<<<<< HEAD
from torch.cuda.amp import autocast
from torch.nn.modules import Module
=======

from ..modules import Module
>>>>>>> da8ff250


__all__ = ["get_a_var", "parallel_apply"]


def get_a_var(
    obj: Union[torch.Tensor, List[Any], Tuple[Any, ...], Dict[Any, Any]],
) -> Optional[torch.Tensor]:
    if isinstance(obj, torch.Tensor):
        return obj

    if isinstance(obj, (list, tuple)):
        for result in map(get_a_var, obj):
            if isinstance(result, torch.Tensor):
                return result
    if isinstance(obj, dict):
        for result in map(get_a_var, obj.items()):
            if isinstance(result, torch.Tensor):
                return result
    return None


def parallel_apply(
    modules: Sequence[Module],
    inputs: Sequence[Any],
    kwargs_tup: Optional[Sequence[Dict[str, Any]]] = None,
    devices: Optional[Sequence[Optional[Union[int, torch.device]]]] = None,
) -> List[Any]:
    r"""Apply each `module` in :attr:`modules` in parallel on each of :attr:`devices`.

    Args:
        modules (Module): modules to be parallelized
        inputs (tensor): inputs to the modules
        devices (list of int or torch.device): CUDA devices

    :attr:`modules`, :attr:`inputs`, :attr:`kwargs_tup` (if given), and
    :attr:`devices` (if given) should all have same length. Moreover, each
    element of :attr:`inputs` can either be a single object as the only argument
    to a module, or a collection of positional arguments.
    """
    assert len(modules) == len(
        inputs
    ), f"The number of modules {len(modules)} is not equal to the number of inputs {len(inputs)}"
    if kwargs_tup is not None:
        assert len(modules) == len(kwargs_tup)
    else:
        kwargs_tup = (cast(Dict[str, Any], {}),) * len(modules)
    if devices is not None:
        assert len(modules) == len(devices)
    else:
        devices = [None] * len(modules)
    devices = [_get_device_index(x, True) for x in devices]
    streams = [torch.cuda.current_stream(x) for x in devices]
    lock = threading.Lock()
    results = {}
    grad_enabled, autocast_enabled = (
        torch.is_grad_enabled(),
        torch.is_autocast_enabled(),
    )

    def _worker(
        i: int,
        module: Module,
        input: Any,
        kwargs: Dict[str, Any],
        device: Optional[Union[int, torch.device]] = None,
        stream: Optional[torch.cuda.Stream] = None,
    ) -> None:
        torch.set_grad_enabled(grad_enabled)
        if device is None:
            t = get_a_var(input)
            if t is None:
                with lock:
                    results[i] = ExceptionWrapper(
                        where=f"in replica {i}, no device was provided and no tensor input was found; "
                        "device cannot be resolved"
                    )
                return
            device = t.get_device()
        if stream is None:
            stream = torch.cuda.current_stream(device)
        try:
            with torch.cuda.device(device), torch.cuda.stream(
                stream
            ), torch.amp.autocast("cuda", enabled=autocast_enabled):
                # this also avoids accidental slicing of `input` if it is a Tensor
                if not isinstance(input, (list, tuple)):
                    input = (input,)
                output = module(*input, **kwargs)
            with lock:
                results[i] = output
        except Exception:
            with lock:
                results[i] = ExceptionWrapper(
                    where=f"in replica {i} on device {device}"
                )

    if len(modules) > 1:
        threads = [
            threading.Thread(
                target=_worker, args=(i, module, input, kwargs, device, stream)
            )
            for i, (module, input, kwargs, device, stream) in enumerate(
                zip(modules, inputs, kwargs_tup, devices, streams)
            )
        ]

        for thread in threads:
            thread.start()
        for thread in threads:
            thread.join()
    else:
        _worker(0, modules[0], inputs[0], kwargs_tup[0], devices[0], streams[0])

    outputs = []
    for i in range(len(inputs)):
        output = results[i]
        if isinstance(output, ExceptionWrapper):
            output.reraise()
        outputs.append(output)
    return outputs<|MERGE_RESOLUTION|>--- conflicted
+++ resolved
@@ -4,13 +4,7 @@
 import torch
 from torch._utils import ExceptionWrapper
 from torch.cuda._utils import _get_device_index
-<<<<<<< HEAD
-from torch.cuda.amp import autocast
 from torch.nn.modules import Module
-=======
-
-from ..modules import Module
->>>>>>> da8ff250
 
 
 __all__ = ["get_a_var", "parallel_apply"]
