--- conflicted
+++ resolved
@@ -1,14 +1,4 @@
 # mypy: allow-untyped-defs
-<<<<<<< HEAD
-=======
-from torch.nn.parameter import (
-    Buffer as Buffer,
-    Parameter as Parameter,
-    UninitializedBuffer as UninitializedBuffer,
-    UninitializedParameter as UninitializedParameter,
-)
-from torch.nn.modules import *  # noqa: F403
->>>>>>> 31f87e89
 from torch.nn import (
     attention as attention,
     functional as functional,
@@ -21,6 +11,7 @@
 from torch.nn.modules import *  # noqa: F403
 from torch.nn.parallel import DataParallel as DataParallel
 from torch.nn.parameter import (
+    Buffer as Buffer,
     Parameter as Parameter,
     UninitializedBuffer as UninitializedBuffer,
     UninitializedParameter as UninitializedParameter,
