--- conflicted
+++ resolved
@@ -453,12 +453,6 @@
     assert mask.dtype == torch.bool
     mask = _broadcast_to_dim(mask, 4)
     B, H, Q, KV = mask.shape
-<<<<<<< HEAD
-=======
-    is_decoding = Q < 128
-    if is_decoding:
-        Q_BLOCK_SIZE = Q
->>>>>>> e9cc11cd
     assert Q % Q_BLOCK_SIZE == 0
     assert KV % KV_BLOCK_SIZE == 0
     mask = mask.view(
