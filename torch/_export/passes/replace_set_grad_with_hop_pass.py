# mypy: allow-untyped-defs
import contextlib
import copy

import torch
from torch._higher_order_ops.wrap import wrap_with_set_grad_enabled

<<<<<<< HEAD
from ..utils import node_inline_, nodes_filter, nodes_first, nodes_map, sequential_split
from .replace_with_hop_pass_util import _replace_with_hop_helper
=======
from ..utils import (
    node_inline_,
    node_replace_,
    nodes_filter,
    nodes_first,
    nodes_map,
    sequential_split,
)
>>>>>>> 81b8d358


def _is_set_grad_enabled_node(node: torch.fx.Node):
    return (
        node
        and node.op == "call_function"
        and node.target == torch._C._set_grad_enabled
    )


def _is_set_grad_enabled_sub_mod(node: torch.fx.Node, omit_if_same_with_ambient=False):
    if node.op == "call_module":
        assert isinstance(node.target, str)
        subgm = getattr(node.graph.owning_module, node.target)
        first_non_ph = nodes_first(
            subgm.graph.nodes, lambda node: node.op != "placeholder"
        )
        if (
            first_non_ph
            and first_non_ph.op == "call_function"
            and first_non_ph.target == torch._C._set_grad_enabled
        ):
            return (
                first_non_ph.args[0] != torch.is_grad_enabled()
                if omit_if_same_with_ambient
                else True
            )
    return False


def _replace_with_hop(node: torch.fx.Node):
    assert node.op == "call_module"
    graph: torch.fx.Graph = node.graph
    gm: torch.fx.GraphModule = graph.owning_module
    assert isinstance(node.target, str)
    sub_gm = getattr(gm, node.target)
    sub_graph = sub_gm.graph
    set_grad_nodes = nodes_filter(sub_graph.nodes, _is_set_grad_enabled_node)
    if len(set_grad_nodes) > 0:
        assert len(set_grad_nodes) == 1
        set_grad_node = set_grad_nodes[0]
        enable_grad_val = set_grad_node.args[0]
        with graph.inserting_before(node):
            get_attr_node = graph.get_attr(node.target)
            get_attr_node.meta["nn_module_stack"] = copy.copy(
                set_grad_node.meta.get("nn_module_stack", {})
            )
            output_node = next(iter(reversed(sub_gm.graph.nodes)), None)
            # Split_module pass intentially doesn't add output node
            # if the graph doesn't return anything.
            # TODO (tmanlaibaatar) Figure out if this is right behaviour
            # for split_module
            if isinstance(output_node, torch.fx.Node) and output_node.op != "output":
                output_node = None
            if output_node is not None:
                assert len(output_node.args) == 1
                output_args = output_node.args[0]
                if isinstance(output_args, (tuple, list)):
                    call_func_node = graph.call_function(
                        wrap_with_set_grad_enabled,
                        (enable_grad_val, get_attr_node, *node.args),
                        {},
                    )
                    # Create the metadata
                    call_func_node.meta["val"] = tuple(
                        arg.meta["val"] for arg in output_args
                    )
                    call_func_node.meta["nn_module_stack"] = copy.copy(
                        set_grad_node.meta.get("nn_module_stack", {})
                    )
                    call_func_node.meta["torch_fn"] = (
                        f"{wrap_with_set_grad_enabled.__name__}",
                        f"{wrap_with_set_grad_enabled.__class__.__name__}.{wrap_with_set_grad_enabled.__name__}",
                    )
                    node_replace_(node, call_func_node, delete_old=True)

                    # Rename the name of getitem nodes to the actual name of its contents
                    # for passing verifier and better readability, also propagate metadata
                    for get_item_node in call_func_node.users.keys():
                        idx: int = get_item_node.args[1]
                        output_node = output_args[idx]
                        get_item_node._rename(output_node.name)
                        get_item_node.meta = output_node.meta
                        pass

                elif isinstance(output_args, torch.fx.Node):
                    call_func_node = graph.create_node(
                        "call_function",
                        wrap_with_set_grad_enabled,
                        (enable_grad_val, get_attr_node, *node.args),
                        {},
                        output_args.name,
                    )
                    call_func_node.meta = output_args.meta
                    node_replace_(node, call_func_node, delete_old=True)
                else:
                    raise NotImplementedError(
                        f"repalce_set_grad_with_hop_pass doesnt' support output type {type(output_args)}"
                    )
            else:
                node.graph.erase_node(node)
        sub_graph.erase_node(set_grad_node)


def _remove_set_grad_and_inline(node: torch.fx.Node):
    assert node.op == "call_module"
    graph: torch.fx.Graph = node.graph
    gm: torch.fx.GraphModule = graph.owning_module
    assert isinstance(node.target, str)
    sub_gm = getattr(gm, node.target)
    sub_graph = sub_gm.graph
    nodes_map(
        sub_graph.nodes,
        lambda n: sub_graph.erase_node(n) if _is_set_grad_enabled_node(n) else n,
    )
    node_inline_(node)


def _sequential_split_and_maybe_inline_subgraphs(
    gm: torch.fx.GraphModule, graph_signature
):
    """
    Helper function for replace_set_grad_with_hop_pass().
    Split the graph module into multiple subgraphs based on the set_grad_enabled nodes.
    For each subgraph, decides whether to construct a HOO subgraph, or inline the calls
    back into the parent graph module.
    """
    need_replacing = any(_is_set_grad_enabled_node(node) for node in gm.graph.nodes)
    if not need_replacing:
        return gm, graph_signature

    # sequential_split returns a new graph module that could have different output
    # args names. We need to fix the graph signature.
    new_gm = sequential_split(gm, _is_set_grad_enabled_node)

    replace_ctx = contextlib.nullcontext()
    new_signature = None
    if graph_signature is not None:
        # Cannot deep copy a real ScriptObject, which is referenced
        # in the FakeScriptObject. Copy should be good enough to guard
        # against accidental mutation to original graph_signature.
        new_signature = copy.copy(graph_signature)
        new_gm_out_node = next(reversed(new_gm.graph.find_nodes(op="output")))
        assert new_gm_out_node.op == "output" and len(new_gm_out_node.args[0]) == len(
            new_signature.output_specs
        )
        for arg_node, out_spec in zip(
            new_gm_out_node.args[0], new_signature.output_specs
        ):
            if arg_node is None:
                assert out_spec.arg.value is None
            elif out_spec.arg.name != arg_node.name:
                out_spec.arg.name = arg_node.name

        replace_ctx = new_gm._set_replace_hook(new_signature.get_replace_hook())  # type: ignore[assignment]

    with replace_ctx:

        def _maybe_inline_or_replace_with_hop(node: torch.fx.Node):
            if _is_set_grad_enabled_sub_mod(node, omit_if_same_with_ambient=True):
                _replace_with_hop(node)
            else:
                _remove_set_grad_and_inline(node)

        nodes_map(
            list(new_gm.graph.nodes),
            lambda node: (
                _maybe_inline_or_replace_with_hop(node)
                if node.op == "call_module"
                else node
            ),
        )
    new_gm.recompile()
    return new_gm, new_signature


def replace_set_grad_with_hop_pass(gm: torch.fx.GraphModule, graph_signature):
    new_gm, new_signature = _sequential_split_and_maybe_inline_subgraphs(
        gm, graph_signature
    )
    # recursively call
    for node in new_gm.graph.nodes:
        if node.op == "get_attr":
            subgm = getattr(new_gm, node.target)
            if not isinstance(subgm, torch.fx.GraphModule):
                continue
            new_subgm, _ = replace_set_grad_with_hop_pass(subgm, None)
            setattr(new_gm, node.target, new_subgm)

    new_gm.recompile()
    new_gm.graph.lint()
    return new_gm, new_signature<|MERGE_RESOLUTION|>--- conflicted
+++ resolved
@@ -5,10 +5,6 @@
 import torch
 from torch._higher_order_ops.wrap import wrap_with_set_grad_enabled
 
-<<<<<<< HEAD
-from ..utils import node_inline_, nodes_filter, nodes_first, nodes_map, sequential_split
-from .replace_with_hop_pass_util import _replace_with_hop_helper
-=======
 from ..utils import (
     node_inline_,
     node_replace_,
@@ -17,7 +13,6 @@
     nodes_map,
     sequential_split,
 )
->>>>>>> 81b8d358
 
 
 def _is_set_grad_enabled_node(node: torch.fx.Node):
