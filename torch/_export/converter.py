# mypy: allow-untyped-defs
import builtins
import logging
import operator
import warnings

from typing import Any, Dict, List, Optional, Set, Tuple, Union

import torch
import torch.export._trace

from torch.export.exported_program import ExportedProgram
from torch.export.graph_signature import (
    ConstantArgument,
    CustomObjArgument,
    InputKind,
    InputSpec,
    OutputKind,
    OutputSpec,
    TensorArgument,
)
from torch.fx import subgraph_rewriter
from torch.onnx.utils import _create_jit_graph

log = logging.getLogger(__name__)


<<<<<<< HEAD
=======
def _get_param_count_list(method_graph, args_params):
    param_count_list = []
    for input_, arg_params_ in zip(method_graph.inputs(), args_params):
        if "PackedParams" in str(input_.type()):
            in_vars, _ = torch.jit._flatten(arg_params_)
            param_count_list.append(len(in_vars))
        else:
            param_count_list.append(arg_params_ is not None)

    return param_count_list


def _trace_and_get_graph_from_model(model, args):
    # A basic sanity check: make sure the state_dict keys are the same
    # before and after running the model.  Fail fast!
    orig_state_dict_keys = torch.jit._unique_state_dict(model).keys()

    # Disable Autocast cache because it replaces kernel's weight and bias
    # by (undesired) constants.
    # No perf impact for when there are reused weights since https://github.com/pytorch/pytorch/pull/85665
    prev_autocast_cache_enabled = torch.is_autocast_cache_enabled()
    torch.set_autocast_cache_enabled(False)
    trace_graph, torch_out, inputs_states = torch.jit._get_trace_graph(
        model,
        args,
        strict=False,
        _force_outplace=False,
        _return_inputs_states=True,
    )
    torch.set_autocast_cache_enabled(prev_autocast_cache_enabled)

    if orig_state_dict_keys != torch.jit._unique_state_dict(model).keys():
        raise RuntimeError(
            "state_dict changed after running the tracer; "
            "something weird is happening in your model!"
        )

    return trace_graph, torch_out


def _create_jit_graph(
    model: Union[torch.nn.Module, torch.jit.ScriptFunction], args: Sequence[Any]
) -> Tuple[torch.Graph, List["_C.IValue"], Any, Optional[torch.ScriptModule]]:
    if isinstance(model, (torch.jit.ScriptFunction, torch.jit.ScriptModule)):
        flattened_args = tuple(torch.jit._flatten(tuple(args))[0])
        torch_out = None

        if isinstance(model, torch.jit.ScriptModule):
            try:
                graph = model.forward.graph  # type: ignore[attr-defined]
            except AttributeError as e:
                raise RuntimeError("'forward' method must be a script method") from e
            _C._jit_pass_onnx_function_substitution(graph)
            freezed_module = _C._freeze_module(
                typing.cast(_C.ScriptModule, model._c), preserveParameters=True
            )
            module, params = _C._jit_onnx_list_model_parameters(freezed_module)
            method_graph = module._get_method("forward").graph
            args_params = tuple(args) + tuple(params)
            param_count_list = _get_param_count_list(method_graph, args_params)
            in_vars, _ = torch.jit._flatten(args_params)
            graph = _C._propagate_and_assign_input_shapes(
                method_graph, tuple(in_vars), param_count_list, False, False
            )
            return graph, params, torch_out, module

        # torch.jit.ScriptFunction
        params = []
        graph = model.graph
        _C._jit_pass_onnx_function_substitution(graph)
        param_count_list = _get_param_count_list(graph, args)
        graph = _C._propagate_and_assign_input_shapes(
            graph, flattened_args, param_count_list, False, False
        )
        return graph, params, torch_out, None

    graph, torch_out = _trace_and_get_graph_from_model(model, args)
    _C._jit_pass_onnx_lint(graph)
    state_dict = torch.jit._unique_state_dict(model)
    params = list(state_dict.values())
    graph_inputs = list(graph.inputs())
    user_input_num = len(graph_inputs) - len(state_dict)
    param_names = list(state_dict.keys())
    for i, inp in enumerate(graph_inputs):
        if i >= user_input_num:
            inp.setDebugName(param_names[i - user_input_num])
    _C._jit_pass_onnx_function_substitution(graph)
    return graph, params, torch_out, None


def list_add(a, b):
    return a + b


def list_append(container, element):
    return container + [element]


>>>>>>> 7b2664ec
def inplace_optimize_sym_size_div(gm: torch.fx.GraphModule):
    def pattern(im, dim, scale):
        sym_size_int = torch.ops.aten.sym_size.int(im, dim)
        scalar_tensor = torch.ops.aten.scalar_tensor(sym_size_int)
        div_scalar_mode = torch.ops.aten.div.Scalar_mode(
            scalar_tensor, scale, rounding_mode="trunc"
        )
        int_tensor = torch.ops.aten.Int.Tensor(div_scalar_mode)
        return int_tensor

    def replacement(im, dim, scale):
        sym_size_int = torch.ops.aten.sym_size.int(im, dim)
        return sym_size_int // scale

    replaced_patterns = subgraph_rewriter.replace_pattern(gm, pattern, replacement)


def is_valid_for_codegen(name):
    if len(name) == 0:
        raise RuntimeError("Empty argument name for codegen")
    if name[0].isdigit():
        return False
    return True


def normalize_name(name: str, prefix: str = "rename") -> str:
    name = name.replace(".", "_")
    if is_valid_for_codegen(name):
        return name
    return f"{prefix}_{name}"


def ir_name_to_func_name(name: str) -> str:
    """prim::If -> convert_prim_If"""
    name_list = name.split("::")
    return "convert_" + "_".join(name_list)


def get_node_as_placeholder_or_get_attr(fx_graph, name, is_top_level_graph):
    if is_top_level_graph:
        return fx_graph.get_attr(name)
    return fx_graph.placeholder(name)


_TORCH_DTYPE_TO_ENUM = {
    torch.uint8: 0,
    torch.int8: 1,
    torch.int16: 2,
    torch.int32: 3,
    torch.int64: 4,
    torch.float16: 5,
    torch.float32: 6,
    torch.float64: 7,
    torch.complex32: 8,
    torch.complex64: 9,
    torch.complex128: 10,
    torch.bool: 11,
    torch.bfloat16: 15,
}

_TORCH_ENUM_TO_DTYPE = {value: key for key, value in _TORCH_DTYPE_TO_ENUM.items()}


def get_dtype_as_int(tensor):
    """
    prim::dtype has the signature "Tensor a) -> int", where it gets the dtype of
    the tensor and returns the integer corresponding to this dtype based on the
    enum in ScalarType.h
    """
    dtype = tensor.dtype
    if dtype not in _TORCH_DTYPE_TO_ENUM:
        raise RuntimeError(f"Unsupported dtype {dtype}")
    return _TORCH_DTYPE_TO_ENUM[dtype]


# Those operators will be automatically populated to a instance method
# of TS2FXGraphConverter with name convert_<namespace>_<opname>().
# Please check __init__ for method population implementations.
kind_to_standard_operators = {
    "prim::max": builtins.max,
    "prim::min": builtins.min,
    "prim::TupleIndex": operator.getitem,
    "aten::__is__": operator.is_,
    "aten::__isnot__": operator.is_not,
    "aten::__not__": operator.not_,
    "aten::__contains__": operator.contains,
    "prim::dtype": get_dtype_as_int,
    "aten::len": len,
    # Mapping from specialized op to its symbolic counterpart.
    # They currently do not have any other overrides.
    "aten::numel": torch.ops.aten.sym_numel,
    "aten::size": torch.ops.aten.sym_size,
    "aten::storage_offset": torch.ops.aten.sym_storage_offset,
    "aten::stride": torch.ops.aten.sym_stride,
}


def get_ir_value_parent_name_and_attr_name(node):
    irv_parent_name, irv_name = node.input().debugName(), node.output().debugName()
    attr_name = node.s("name")
    return irv_name, irv_parent_name, attr_name


def construct_fqn(ir, ref_map, name_map):
    name_list = []
    while ir in ref_map:
        name_list.append(name_map[ir])
        ir = ref_map[ir]
    return ".".join(reversed(name_list))


def get_block_to_lifted_attrs(graph: torch._C.Graph) -> Dict[torch._C.Block, Set[str]]:
    """
    Perform two passes to get a mapping of blocks to a set of FQNs of its lifted attributes.
    When a graph has control flow, the graph will be divided into multiple blocks. We want to convert
    each block to a graph which will be passed into torch.cond. A restriction for torch.cond is that model
    parameters/buffers are expected to be lifted as inputs to the subgraphs. Before converting the model,
    we will run this pass which will:
        1. Figure out which params/buffers are used within blocks through tracing the GetAttr calls.
        2. Process the graph bottom up to find the lifted attributes of each block by taking the union
        of the attributes used in the current block, and the lifted attributes of all its child blocks.

    Returns:
        A mapping of blocks to a set of FQNs of its lifted attributes.
    """

    # A map from a block to its expected to be lifted arguments.
    blocks_to_lifted_attrs: Dict[torch._C.Block, Set[str]] = {}

    # Reference map stores the input (i.e., src) and output (i.e., dest) IR of a
    # GetAttr node. By traversing this reference map, we can figure out the
    # full IR aliasing pass and figure out the FQN of an attribute.
    # E.g., %2 = GetAttr(linear)[%1] --> node_to_parent_map["%2"] = "%1"
    node_to_parent_map: Dict[str, str] = {}

    # Used for reconstructing the FQN of an attribute based on the reference map.
    # In nutshell, for each GetAttr call, GetAttr(input IR, attribute name) -> output IR
    # This name map stores which attribute name is called for a src IR --> dest IR action.
    # E.g., %2 = GetAttr(linear)[%1] --> node_to_attr_name["%2"] = "linear"
    node_to_attr_name: Dict[str, str] = {}

    def _dfs_get_attr_dependency(entry):
        """
        First DFS path to construct reference map and name map.
        """
        for node in entry.nodes():
            if node.kind() == "prim::GetAttr":
                (
                    irv_name,
                    irv_parent_name,
                    attr_name,
                ) = get_ir_value_parent_name_and_attr_name(node)
                node_to_parent_map[irv_name] = irv_parent_name
                node_to_attr_name[irv_name] = attr_name
            for block in node.blocks():
                _dfs_get_attr_dependency(block)

    def _map_blocks_to_lifted_attrs(entry):
        """
        Walk the graph in a bottom-up fashion to build the expected to be
        lifted arguments for each block.
        """
        arguments: Set[str] = set()
        for node in entry.nodes():
            for block in node.blocks():
                # Recursively build.
                arguments = arguments.union(_map_blocks_to_lifted_attrs(block))
            if node.kind() == "prim::GetAttr":
                irv_name = node.output().debugName()
                # Skip for intermediate GetAttr, which will anyway not result a FQN.
                # E.g., node_to_parent_name: {"%3": "%2", "%2": "%1"}
                #       node_to_attr_name: {"%3": "weight", "%2": "linear", "%1": "self"}
                #       There is only one FQN %3-->%2-->%1: self.linear.weight
                #       %2-->%1 is not a FQN: self.linear
                if irv_name not in set(node_to_parent_map.values()):
                    arguments.add(
                        construct_fqn(irv_name, node_to_parent_map, node_to_attr_name)
                    )
        if not isinstance(entry, torch._C.Graph):  # Skip the top level.
            blocks_to_lifted_attrs[entry] = arguments
        return arguments

    _dfs_get_attr_dependency(graph)
    _map_blocks_to_lifted_attrs(graph)

    return blocks_to_lifted_attrs


def get_attribute_fqn_from_ts_node(
    name_to_attribute_fqn: Dict[str, str], node: torch._C.Node
) -> str:
    def get_attr(name: str):
        if name in name_to_attribute_fqn:
            return name_to_attribute_fqn[name]
        else:
            raise ValueError(f"Attribute {name} not found")

    if node.kind() == "prim::SetAttr":
        input_name = next(node.inputs()).debugName()
    elif node.kind() == "prim::GetAttr":
        input_name = node.input().debugName()
    else:
        raise RuntimeError(
            f"Unexpected node kind when getting attribute fqn. node: {node} "
        )

    attr_name = node.s("name")
    root_attr_name = get_attr(input_name)
    attr_fqn = f"{root_attr_name}.{attr_name}" if root_attr_name else attr_name

    return attr_fqn


def get_op_overload(node: torch._C.Node):
    schema_str = node.schema()
    assert schema_str != "(no schema)", f"got empty schema for {node}"
    schema: torch._C.FunctionSchema = torch._C.parse_schema(schema_str)
    ns, op_name = str(schema.name).split("::")
    override = schema.overload_name

    try:
        op_overload_mod = getattr(torch.ops, ns)
        op_overload_packet = getattr(op_overload_mod, op_name)
        if override:
            op_overload = getattr(op_overload_packet, override)
        else:
            op_overload = op_overload_packet.default
    except Exception as e:
        raise RuntimeError(
            f"Unable to find operator {node.kind()} with schema {node.schema()}"
        ) from e

    return op_overload


class TS2FXGraphConverter:
    def __init__(
        self,
        ts_graph: Union[torch._C.Graph, torch._C.Block],
        name_to_param: Dict[str, torch.Tensor],
        name_to_buffer: Dict[str, torch.Tensor],
        blocks_to_lifted_attrs: Dict[torch._C.Block, Set[str]],
        name_to_non_tensor_attribute: Dict[str, Any],
        name_to_constant: Dict[str, Any],
    ):
        self.ts_graph = ts_graph
        self.name_to_param = name_to_param
        self.name_to_buffer = name_to_buffer

        self.fx_graph: torch.fx.Graph = torch.fx.Graph()
        self.input_specs: List[InputSpec] = []
        self.output_specs: List[OutputSpec] = []

        self.name_to_node: Dict[
            str, Union[torch.fx.Node, List[torch.fx.Node], Dict[Any, torch.fx.Node]]
        ] = {}
        self.name_to_constant: Dict[str, Any] = name_to_constant

        # Mapping from torchscript node output name to attribute fully qualified name
        self.name_to_attribute_fqn: Dict[str, str] = {}

        # Mapping from fully qualified name to real values or a fx graph node
        # During convert, this represents the current value of a non-tensor attribute
        # One use case is:
        #   def forward(self, x):
        #        c1 = self.count
        #        self.count += 1
        #        c2 = self.count
        #        return x + c1 + c2
        self.name_to_non_tensor_attribute_node: Dict[str, Any] = {}

        # Mapping from fully qualified name to initial real values inputs
        # We separate it from self.name_to_non_tensor_attribute_node since
        # we need initial real value input when we construct fx.GraphModule
        self.name_to_non_tensor_attribute: Dict[str, Any] = name_to_non_tensor_attribute

        self.subgraphs: Dict[str, torch.fx.GraphModule] = {}

        self.blocks_to_lifted_attrs = blocks_to_lifted_attrs

        # Populate methods for the standard operators.
        for k in kind_to_standard_operators.keys():
            handler_func_name = ir_name_to_func_name(k)
            # Create an indirect function call:
            # convert_<namespace>_<opname> --> lambda node: _convert_standard_operator(node)
            setattr(
                self,
                handler_func_name,
                lambda node: self._convert_standard_operators(node),
            )

    def _is_get_attr_node(self, fqn):
        return (
            fqn in self.name_to_buffer
            or fqn in self.name_to_param
            or (
                fqn in self.name_to_constant
                and isinstance(self.name_to_constant[fqn], torch.ScriptObject)
            )
        )

    def is_top_level_graph(self):
        return isinstance(self.ts_graph, torch._C.Graph)

    def add_subgraph(self, subgraph) -> str:
        name = f"subgraph_{len(self.subgraphs)}"
        self.subgraphs[name] = subgraph
        return name

    def get_args_kwargs(self, node: torch._C.Node, schema):
        args = []
        kwargs = {}
        for input, schema_arg in zip(node.inputs(), schema.arguments):
            if schema_arg.kwarg_only:
                kwargs[schema_arg.name] = self.get_fx_value(input)
            else:
                args.append(self.get_fx_value(input))

        return tuple(args), kwargs

    def get_fx_value(self, value: torch._C.Value):
        value_name = value.debugName()

        if value_name in self.name_to_node:
            input_node = self.name_to_node[value_name]
            return input_node
        elif value_name in self.name_to_constant:
            if isinstance(self.name_to_constant[value_name], torch.ScriptObject):
                return self.fx_graph.get_attr(value_name)
            return self.name_to_constant[value_name]
        else:
            raise ValueError(f"Input {value_name} not found")

    def convert(self) -> torch.fx.GraphModule:
        self.convert_graph_inputs()

        for node in self.ts_graph.nodes():
            self.convert_node(node)

        self.convert_graph_outputs()

        # Pass parameter and buffer to the root for lookup.
        gm = torch.fx.GraphModule(
            {
                **self.subgraphs,
                **self.name_to_param,
                **self.name_to_buffer,
                **self.name_to_non_tensor_attribute,
                **self.name_to_constant,
            },
            self.fx_graph,
        )

        inplace_optimize_sym_size_div(gm)

        gm.graph.lint()

        return gm

    def convert_graph_inputs(self):
        for graph_input in self.ts_graph.inputs():
            name = graph_input.debugName()

            if name in self.name_to_param:
                normalized_name = normalize_name(name)
                self.input_specs.append(
                    InputSpec(
                        InputKind.PARAMETER,
                        arg=TensorArgument(name=normalized_name),
                        target=name,
                    )
                )
                fx_node = get_node_as_placeholder_or_get_attr(
                    self.fx_graph, name, self.is_top_level_graph()
                )
            elif name in self.name_to_buffer:
                normalized_name = normalize_name(name)
                self.input_specs.append(
                    InputSpec(
                        InputKind.BUFFER,
                        arg=TensorArgument(name=normalized_name),
                        target=name,
                        persistent=True,
                    )
                )
                fx_node = get_node_as_placeholder_or_get_attr(
                    self.fx_graph, name, self.is_top_level_graph()
                )
            elif name in self.name_to_constant:
                assert isinstance(
                    self.name_to_constant[name], torch.ScriptObject
                ), "Input conversion only handles ScriptObject"
                normalized_name = normalize_name(name)
                self.input_specs.append(
                    InputSpec(
                        InputKind.CUSTOM_OBJ,
                        arg=CustomObjArgument(
                            name=normalized_name, class_fqn=normalized_name
                        ),
                        target=name,
                        persistent=False,
                    )
                )
                fx_node = get_node_as_placeholder_or_get_attr(
                    self.fx_graph, name, self.is_top_level_graph()
                )
            elif isinstance(graph_input.type(), torch.ClassType):
                # Directly skip inputs that are ScriptObject but not used in the graph.
                continue
            else:
                normalized_name = normalize_name(name, prefix="input")
                self.input_specs.append(
                    InputSpec(
                        InputKind.USER_INPUT,
                        arg=TensorArgument(name=normalized_name),
                        target=name,
                    )
                )
                fx_node = self.fx_graph.placeholder(normalized_name)

            self.name_to_node[name] = fx_node

    def convert_aten_tensor(self, node: torch._C.Node):
        """aten::tensor creates a constant tensor ad-hoc --> GetAttr"""
        args, kwargs = self.get_args_kwargs(node, torch.ops.aten.tensor.default._schema)

        for k in kwargs:
            if k == "requires_grad":
                kwargs[k] = bool(kwargs[k])  # 0 -> False, 1 -> True

        to_tensor = (
            torch.tensor
            if all(isinstance(a, int) for a in args)
            else torch._refs.tensor
        )

        def target(*args, **kwargs):
            if "dtype" in kwargs and kwargs["dtype"] is not None:
                kwargs["dtype"] = _TORCH_ENUM_TO_DTYPE[kwargs["dtype"]]
            return to_tensor(*args, **kwargs)

        # def to_dynamic_tensor(*args, **kwargs):
        #     if "dtype" in kwargs and kwargs["dtype"] is not None:
        #         kwargs["dtype"] = _TORCH_ENUM_TO_DTYPE[kwargs["dtype"]]
        #     return torch._refs.tensor(*args, **kwargs)

        output_name = node.output().debugName()
        fx_node = self.fx_graph.call_function(target, args, kwargs)
        self.name_to_node[output_name] = fx_node

    def convert_aten_append(self, node: torch._C.Node):
        # special handle python list append: "aten::append.t(t[](a!) self, t(c -> *) el) -> t[](a!)"

        # inplace append to the list!! This is kinda crazy, as we are inplace mutating the list
        # This makes the converter "non-functional", and the result depends on the order of the nodes being converter
        # In a sense, the converter now becomes an stateful interpreter
        warnings.warn(
            "Converting aten::append.t, which is a inplace mutation of the list. "
            "This makes the converter non-functional: the result depends on the order of the append nodes being converter!"
        )

        args = tuple(self.get_fx_value(inp) for inp in node.inputs())
        fx_node = self.fx_graph.call_function(list_append, args)
        self.name_to_node[node.output().debugName()] = fx_node

        # inplace mutate arg[0], which is the python list
        self.name_to_node[node.inputsAt(0).debugName()] = fx_node

    def convert_prim_Constant(self, node: torch._C.Node):
        name = node.output().debugName()

        value: Any = None
        if node.hasAttribute("value"):
            constant_kind = node.kindOf("value")
            if constant_kind == "i":
                value = node.i("value")
            elif constant_kind == "f":
                value = node.f("value")
            elif constant_kind == "s":
                value = node.s("value")
            elif constant_kind == "t":
                alias_name = (
                    f"lifted_tensor_{name}"  # Follow naming convention from EP tracing.
                )
                fx_node = self.fx_graph.get_attr(alias_name)
                self.name_to_node[name] = fx_node
                name, value = alias_name, node.t("value")
            elif constant_kind == "ival":
                value = node.ival("value")
            else:
                raise ValueError(f"Unsupported constant type: {node.kindOf('value')}")
        else:
            value = None

        self.name_to_constant[name] = value

    def convert_prim_CallMethod(self, node: torch._C.Node):
        inp_list = [self.get_fx_value(inp) for inp in node.inputs()]  # noqa: C416
        fx_node = self.fx_graph.call_method(
            node.s("name"),
            tuple(inp_list),
        )
        self.name_to_node[node.output().debugName()] = fx_node

    def convert_prim_device(self, node: torch._C.Node):
        input_type = node.input().type()
        if input_type.isSubtypeOf(torch._C.TensorType.get()):
            device = input_type.device()  # type: ignore[attr-defined]
            output_name = node.output().debugName()
            self.name_to_constant[output_name] = device
        else:
            raise ValueError(f"Unsupported JitType ({input_type}) when get device")

    def convert_prim_GetAttr(self, node: torch._C.Node):
        # Build fully qulified name
        attr_fqn = get_attribute_fqn_from_ts_node(self.name_to_attribute_fqn, node)
        output_name = node.output().debugName()
        self.name_to_attribute_fqn[output_name] = attr_fqn

        if self.is_top_level_graph():
            if self._is_get_attr_node(attr_fqn):
                # We insert a get_attr node due to two reasons.
                # First, ts graph does not lift tensor constants as input nodes. So
                # tensor constants may be ignored by in convert_graph_inputs().
                # Second, attr_fqn may have been written to via SetAttr. Two
                # GetAttr may give different values.
                self.name_to_node[output_name] = self.fx_graph.get_attr(attr_fqn)
            else:
                if attr_fqn not in self.name_to_non_tensor_attribute_node:
                    self.name_to_non_tensor_attribute_node[
                        attr_fqn
                    ] = self.name_to_non_tensor_attribute[attr_fqn]
                self.name_to_node[output_name] = self.name_to_non_tensor_attribute_node[
                    attr_fqn
                ]
        else:
            # Special support for if blocks which do not allow SetAttr TorchScript
            # node and get_attr FX Graph Node.
            if self._is_get_attr_node(attr_fqn):
                self.name_to_node[output_name] = self.name_to_node[attr_fqn]

    def convert_prim_SetAttr(self, node: torch._C.Node):
        attr_fqn = get_attribute_fqn_from_ts_node(self.name_to_attribute_fqn, node)
        attr_value = tuple(node.inputs())[1]
        ts_graph_tensor_input = self.get_fx_value(attr_value)
        if self._is_get_attr_node(attr_fqn):
            fx_attr_node = self.fx_graph.get_attr(attr_fqn)
            self.fx_graph.call_function(
                torch.Tensor.copy_, (fx_attr_node, ts_graph_tensor_input)
            )
        else:
            self.name_to_non_tensor_attribute_node[attr_fqn] = ts_graph_tensor_input

    def convert_call_function_op(self, node: torch._C.Node):
        target = get_op_overload(node)

        args, kwargs = self.get_args_kwargs(node, target._schema)

        fx_node = self.fx_graph.call_function(target, args, kwargs)

        # TODO: covnert sourceRange() into stack_trace
        # fx_node.meta["stack_trace"] = node.sourceRange()

        if node.outputsSize() == 1:
            output_name = node.output().debugName()
            self.name_to_node[output_name] = fx_node
        else:
            for i, outp in enumerate(node.outputs()):
                output_name = outp.debugName()
                next_fx_node = self.fx_graph.call_function(
                    operator.getitem, (fx_node, i)
                )
                self.name_to_node[output_name] = next_fx_node

    def convert_prim_TupleConstruct(self, node: torch._C.Node):
        self._convert_prim_iterator(node)

    def convert_prim_ListConstruct(self, node: torch._C.Node):
        self._convert_prim_iterator(node)

    def _convert_prim_iterator(self, node: torch._C.Node):
        output_list = []
        for inp in node.inputs():
            output_list.append(self.get_fx_value(inp))

        output_name = node.output().debugName()
        self.name_to_node[output_name] = output_list

    def convert_prim_DictConstruct(self, node: torch._C.Node):
        output_dict = {}
        k, v = None, None
        for i, inp in enumerate(node.inputs()):
            # We assume key value are stored in pair in the DictConstruct.
            # The first element is the key and the following is the value.
            if i % 2 == 0:
                k = self.get_fx_value(inp)
            else:
                v = self.get_fx_value(inp)
                assert (
                    k is not None and v is not None
                ), "DictConstruct has an empty key value pair."
                output_dict[k] = v
                k, v = None, None

        assert (
            k is None and v is None
        ), "DictConstruct has an odd number of elements (violating our assumption)."

        output_name = node.output().debugName()
        self.name_to_node[output_name] = output_dict

    def convert_prim_ListUnpack(self, node: torch._C.Node):
        self._convert_prim_unpack_iterator(node)

    def convert_prim_TupleUnpack(self, node: torch._C.Node):
        self._convert_prim_unpack_iterator(node)

    def _convert_prim_unpack_iterator(self, node: torch._C.Node):
        # Single input and multiple outputs for unpacking.
        for i, outp in enumerate(node.outputs()):
            outp_name = outp.debugName()
            inp = self.get_fx_value(node.input())
            fx_node = self.fx_graph.call_function(operator.getitem, (inp, i))
            self.name_to_node[outp_name] = fx_node

    def convert_aten_Int(self, node: torch._C.Node):
        # converts aten::Int as aten._to_copy + aten::_local_scalar_dense
        target = torch.ops.aten._to_copy.default
        args = tuple(self.get_fx_value(input) for input in node.inputs())
        to_copy_node = self.fx_graph.call_function(target, args, {"dtype": torch.int32})

        fx_node = self.fx_graph.call_function(
            torch.ops.aten._local_scalar_dense.default, (to_copy_node,)
        )

        # TODO: covnert sourceRange() into stack_trace
        # fx_node.meta["stack_trace"] = node.sourceRange()

        output_name = node.output().debugName()
        self.name_to_node[output_name] = fx_node

    def convert_prim_NumToTensor(self, node: torch._C.Node):
        # Converts prim::NumToTensor as aten.scalar_tensor.
        # prim::NumToTensor IRs are currently triggered by:
        # .size() https://github.com/pytorch/pytorch/blob/main/torch/csrc/jit/frontend/tracer.cpp#L950
        # .numel() https://github.com/pytorch/pytorch/blob/main/torch/csrc/jit/frontend/tracer.cpp#L971
        # For both of those APIs, torch.jit.trace implicitly sets the output tensor type
        # to be LongTensor.
        target = torch.ops.aten.scalar_tensor
        args = tuple(self.get_fx_value(input) for input in node.inputs())

        fx_node = self.fx_graph.call_function(target, args, {"dtype": torch.long})
        output_name = node.output().debugName()
        self.name_to_node[output_name] = fx_node

    def convert_prim_CreateObject(self, node: torch._C.Node):
        output_name = node.output().debugName()
        self.name_to_attribute_fqn[output_name] = ""

    def convert_aten__convolution(self, node: torch._C.Node):
        # converts aten::_convolution as aten.convolution, since aten::_convolution
        # doesn't have a meta function
        target = torch.ops.aten.convolution.default
        args, kwargs = self.get_args_kwargs(node, target._schema)

        fx_node = self.fx_graph.call_function(target, args, kwargs)

        output_name = node.output().debugName()
        self.name_to_node[output_name] = fx_node

    def convert_aten_div(self, node: torch._C.Node):
        target = get_op_overload(node)
        schema = target._schema

        args, kwargs = self.get_args_kwargs(node, schema)

        # converts aten::div.Tensor_mode(x, tensor_constant)
        # as aten.div.Scalar_mode(x, tensor_constant.item())
        if schema.overload_name == "Tensor_mode":
            arg1_name = args[1].name
            if arg1_name in self.name_to_constant and isinstance(
                self.name_to_constant[arg1_name], torch.Tensor
            ):
                tensor_constant = self.name_to_constant[arg1_name]
                if tensor_constant.numel() == 1:
                    updated_args = list(args)
                    updated_args[1] = self.name_to_constant[arg1_name].item()

                    fx_node = self.fx_graph.call_function(
                        torch.ops.aten.div.Scalar_mode,
                        tuple(updated_args),
                        kwargs,
                    )

                    # TODO: covnert sourceRange() into stack_trace
                    # fx_node.meta["stack_trace"] = node.sourceRange()

                    output_name = node.output().debugName()
                    self.name_to_node[output_name] = fx_node
                    return

        self.convert_call_function_op(node)

    def convert_aten___getitem__(self, node: torch._C.Node):
        input_container, index = tuple(
            self.get_fx_value(input) for input in node.inputs()
        )
        fx_node = self.fx_graph.call_function(
            operator.getitem, (input_container, index)
        )
        output_name = node.output().debugName()
        self.name_to_node[output_name] = fx_node

    def convert_aten_to(self, node: torch._C.Node):
        target = get_op_overload(node)
        args, kwargs = self.get_args_kwargs(node, target._schema)

        # special handle aten.to.dtype and aten.to.prim_dtype followed by inplace_mutation_op
        # coz aten.to + inplace_mutation_op pattern would trigger
        # "cannot mutate tensors with frozen storage" functionalization error.
        # To work around the issue, we override the copy to be True, so that the output
        # is for sure not an alias of input
        if target == torch.ops.aten.to.dtype or target == torch.ops.aten.to.prim_dtype:
            user_nodes = [use.user for use in node.output().uses()]
            user_targets = [
                get_op_overload(user_node)
                for user_node in user_nodes
                if user_node.schema() != "(no schema)"
            ]
            has_mutable_target = any(
                target._schema.is_mutable for target in user_targets
            )

            if has_mutable_target:
                assert len(args) >= 4
                new_args = list(args)
                new_args[3] = True  # copy, override to True
                fx_node = self.fx_graph.call_function(
                    torch.ops.aten.to.dtype, tuple(new_args)
                )
                # temp hack to work around the issue https://github.com/pytorch/pytorch/issues/131679
                # When this issue is fixed, the clone node would be no longer needed
                clone_node = self.fx_graph.call_function(
                    torch.ops.aten.clone.default, (fx_node,)
                )
                output_name = node.output().debugName()
                self.name_to_node[output_name] = clone_node
                return

        self.convert_call_function_op(node)

    def convert_aten_add(self, node: torch._C.Node):
        if node.schema() == "(no schema)":
            if isinstance(node.inputsAt(0).type(), torch.ListType) and isinstance(
                node.inputsAt(1).type(), torch.ListType
            ):
                target = torch.ops.aten.add.t
            else:
                raise RuntimeError(f"unable to determind the target for {node}")
        else:
            target = get_op_overload(node)

        if target == torch.ops.aten.add.t:
            # special handle python list/tuple add: "aten::add.t(t[] a, t[] b) -> t[]" for
            # RuntimeError: aten::add() Expected a value of type 'List[t]' for argument 'a' but instead found type 'immutable_list'.
            args, kwargs = self.get_args_kwargs(node, target._schema)
            output_name = node.output().debugName()
            self.name_to_node[output_name] = self.fx_graph.call_function(list_add, args)
        else:
            self.convert_call_function_op(node)

    def _check_set_attr_in_if_block(self, if_node: torch._C.Node):
        for block in if_node.blocks():
            for node in block.nodes():
                if node.kind() == "prim::SetAttr":
                    raise RuntimeError(
                        "During converting prim::If to torch.cond, found prim::SetAttr op"
                        " which is not supported yet. Please file an issue if you come "
                        "across this error."
                    )

    def convert_prim_If(self, node: torch._C.Node):
        self._check_set_attr_in_if_block(node)

        inputs = list(node.inputs())
        assert len(inputs) == 1
        predicate = self.get_fx_value(inputs[0])

        def _identify_inputs_as_arguments(entry):
            """
            Identify inputs from the innermost sub-block. This is needed
            for nested sub-blocks when the input is hidden in the nested sub-block.
            E.g., example IR of input is hidden in the nested sub-block.
            Graph[x.1]
            %1 = ...
                Block[]
                    Block[x.1]
                        %2 = x.1 ...
            """
            arguments: Set[str] = set()
            for block in entry.blocks():
                for block_node in block.nodes():
                    for block_node_in in block_node.inputs():
                        if (
                            block_node_in.debugName() in self.name_to_node
                            and block_node_in.debugName()
                            not in self.name_to_attribute_fqn
                        ):
                            arguments.add(block_node_in.debugName())
                    arguments = arguments.union(
                        _identify_inputs_as_arguments(block_node)
                    )
            return arguments

        # Find inputs.
        arguments = _identify_inputs_as_arguments(node)

        # Lift parameters as inputs.
        for block in node.blocks():
            arguments = arguments.union(self.blocks_to_lifted_attrs[block])

        arguments = list(arguments)

        # Convert blocks to subgraphs
        subgraph_nodes = []
        for block in node.blocks():
            subgraph_converter = TS2FXGraphConverter(
                block,
                self.name_to_param,
                self.name_to_buffer,
                self.blocks_to_lifted_attrs,
                {},
                self.name_to_constant,
            )
            subgraph_converter.name_to_attribute_fqn = self.name_to_attribute_fqn

            for block_arg in arguments:
                normalized_block_arg_name = normalize_name(block_arg)
                placeholder_node = subgraph_converter.fx_graph.placeholder(
                    normalized_block_arg_name
                )
                subgraph_converter.name_to_node[block_arg] = placeholder_node

            subgraph = subgraph_converter.convert()
            subgraph_name = self.add_subgraph(subgraph)
            subgraph_nodes.append(self.fx_graph.get_attr(subgraph_name))

        assert len(subgraph_nodes) == 2

        fx_block_args = []
        for arg_name in arguments:
            if arg_name in self.name_to_node:
                arg_node = self.name_to_node[arg_name]
                fx_block_args.append(arg_node)
            elif arg_name in self.name_to_non_tensor_attribute_node:
                arg_node = self.name_to_non_tensor_attribute_node[arg_name]
                fx_block_args.append(arg_node)
            elif arg_name in self.name_to_non_tensor_attribute:
                arg_value = self.name_to_non_tensor_attribute[arg_name]
                fx_block_args.append(arg_value)
            else:
                raise ValueError(f"Attribute {arg_name} not found")

        args = (
            predicate,
            subgraph_nodes[0],
            subgraph_nodes[1],
            tuple(fx_block_args),
        )

        cond_node = self.fx_graph.call_function(torch.cond, args, {})

        # prim::If can also have zero output.
        if node.outputsSize() == 1:
            output_name = node.output().debugName()
            self.name_to_node[output_name] = cond_node
        elif node.outputsSize() > 1:
            for i, output in enumerate(node.outputs()):
                output_name = output.debugName()
                getitem = self.fx_graph.call_function(operator.getitem, (cond_node, i))
                self.name_to_node[output_name] = getitem

    def convert_aten_Bool(self, node: torch._C.Node):
        self._convert_as_noop(node)

    def convert_prim_Enter(self, node: torch._C.Node):
        # export generally treats prim::Enter as noop
        # The only context manager export supports is aten::enable_grad.
        # Unfortunately, TorchScript does not support aten::enable_grad yet.
        # TODO: support aten::enable_grad in both TorchScript and Converter.
        return

    def convert_prim_Exit(self, node: torch._C.Node):
        # export treats prim::Exit as noop
        return

    def _convert_as_noop(self, node: torch._C.Node):
        # Converts the node as a no-op by mapping its output node as arg[0]

        target = get_op_overload(node)
        schema = target._schema

        args, kwargs = self.get_args_kwargs(node, schema)

        output_name = node.output().debugName()
        self.name_to_node[output_name] = args[0]

    def convert_profiler__record_function_exit(self, node: torch._C.Node):
        # _record_function_exit has side effect so we keep it in fx.graph
        # currently, _record_function_enter_new and _record_function_exit are
        # discarded during `retrace_as_exported_program`.
        target = torch.ops.profiler._record_function_exit
        args = tuple(self.get_fx_value(input) for input in node.inputs())
        self.fx_graph.call_function(target, args)

    def convert_prim_tolist(self, node: torch._C.Node):
        # prim::tolist cannot be supported by `_convert_standard_operators`
        # since it requires call_method instead of call_function.
        target = "tolist"
        args = (self.get_fx_value(next(node.inputs())),)
        fx_node = self.fx_graph.call_method(target, args)
        output_name = node.output().debugName()
        self.name_to_node[output_name] = fx_node

    def convert_prim_Uninitialized(self, node: torch._C.Node):
        # `prim::Uninitialized` is inserted by the compiler when it can prove
        # the value will never be used. It can be introduced by exceptions,
        # breaks, continues, and returns.
        # So we add a dummy constant to the graph.
        output_name = node.output().debugName()
        self.name_to_constant[output_name] = torch.Tensor()

    def _convert_standard_operators(self, node: torch._C.Node):
        target = kind_to_standard_operators[node.kind()]
        args = tuple(self.get_fx_value(input) for input in node.inputs())
        fx_node = self.fx_graph.call_function(target, args)
        output_name = node.output().debugName()
        self.name_to_node[output_name] = fx_node

    def convert_node(self, node: torch._C.Node):
        node_kind = node.kind()

        # Get handler based on namespace and operator name.
        # Provide a default node handler as well in case we don't find
        # matching converter for that.
        handler_func_name = ir_name_to_func_name(node_kind)
        handler_func = getattr(self, handler_func_name, self.convert_call_function_op)

        # str calls print function implemented in CPP. To avoid repeating
        # the entire logic here, we simply keep first line from node string (getting rid
        # of sub-blocks IR prints).
        node_str = "".join(str(node).split("\n")[:1])
        log.debug("[%s] converts [%s]", handler_func.__name__, node_str)
        try:
            handler_func(node)
        except Exception as e:
            raise RuntimeError(f"TS2EPConverter failed for node {node_kind}") from e

    def convert_graph_outputs(self):
        args = []
        for graph_output in self.ts_graph.outputs():
            output_name = graph_output.debugName()
            if output_name in self.name_to_node:
                fx_node = self.name_to_node[output_name]
                # TODO: Revisit this later after HigherOrderOp design changes.
                # Currently, we cannot directly return input as output.
                if (
                    not self.is_top_level_graph()
                    and isinstance(fx_node, torch.fx.Node)
                    and fx_node.op == "placeholder"
                ):
                    fx_node = self.fx_graph.call_function(torch.clone, (fx_node,))
                args.append(fx_node)
                self.output_specs.append(
                    OutputSpec(
                        OutputKind.USER_OUTPUT,
                        arg=TensorArgument(name=output_name),
                        target=output_name,
                    )
                )
            elif output_name in self.name_to_constant:
                args.append(self.name_to_constant[output_name])
                self.output_specs.append(
                    OutputSpec(
                        OutputKind.USER_OUTPUT,
                        arg=ConstantArgument(
                            name=output_name, value=self.name_to_constant[output_name]
                        ),
                        target=output_name,
                    )
                )
            else:
                raise ValueError(f"Output {output_name} not found")

        if len(args) == 1:
            self.fx_graph.output(
                args[0]
            )  # Get rid of an extra list wrapped around final output.
        elif len(args) > 1:
            self.fx_graph.output(
                args
            )  # For prim::Loop and prim::If with multiple outputs.
        else:
            # Sub-block of prim::If can have zero output.
            self.fx_graph.output([])


class ExplainTS2FXGraphConverter(TS2FXGraphConverter):
    """
    Run TS2FXGraphConverter in an explain mode. It collects all failed operators conversions
    and provide that information to users. In order to collect all failed conversions, it
    also mocks some internal attributes (e.g., name_to_node).
    """

    class _DictMock(dict):
        def __init__(self, dict_data, mock_value):
            super().__init__(dict_data)
            self.mock_value = mock_value

        def __getitem__(self, key):
            # If the original dictionary has the key, return its value.
            # Otherwise, return the mock value.
            if not super().__contains__(key):
                return self.mock_value
            return super().__getitem__(key)

        def __contains__(self, key):
            return True

    def __init__(
        self,
        ts_graph: Union[torch._C.Graph, torch._C.Block],
        name_to_param: Dict[str, torch.Tensor],
        name_to_buffer: Dict[str, torch.Tensor],
        blocks_to_lifted_attrs: Dict[torch._C.Block, Set[str]],
        name_to_non_tensor_attribute: Dict[str, Any],
        name_to_constant: Dict[str, Any],
    ):
        super().__init__(
            ts_graph,
            name_to_param,
            name_to_buffer,
            blocks_to_lifted_attrs,
            name_to_non_tensor_attribute,
            name_to_constant,
        )

        # Data to keep track of unsupported nodes.
        self.unsupported_node_list: List[torch._C.Node] = []

        # Add mock to needed attributes.
        self.name_to_node = ExplainTS2FXGraphConverter._DictMock(
            self.name_to_node,
            # Dummy node.
            torch.fx.Node(
                None,
                "mock",
                "call_function",
                lambda: None,
                (),
                {},
            ),
        )

    def explain(self):
        self.convert_graph_inputs()
        for node in self.ts_graph.nodes():
            self.convert_node(node)
        self.convert_graph_outputs()

    def convert_node(self, node):
        try:
            super().convert_node(node)
        except Exception as e:
            self.unsupported_node_list.append(node)


class TS2EPConverter:
    # TorchScript model to ExportedProgram converter
    def __init__(
        self,
        ts_model: Union[torch.jit.ScriptModule, torch.jit.ScriptFunction],
        sample_args: Tuple[Any, ...],
        sample_kwargs: Optional[Dict[str, Any]] = None,
    ):
        log.info(
            """
TS2EPConverter logging starts from here.

INFO: (TORCH_LOGS="export" <cmd>)
    * Log TorchScript IR.

DEBUG: (TORCH_LOGS="+export" <cmd>), additionally
    * Log conversion IR by IR in a format of [<conversion handler name>] converts [<IR>].
        """
        )

        self.ts_model = ts_model
        self.ts_graph, self.params, _, _ = _create_jit_graph(ts_model, sample_args)
        log.info("TorchScript graph\n\n%s\n", self.ts_graph)

        self.sample_args = sample_args
        self.sample_kwargs = sample_kwargs

        self.name_to_param: Dict[str, torch.Tensor] = {}
        self.name_to_buffer: Dict[str, torch.Tensor] = {}
        param_list = (
            list(self.ts_model.parameters())
            if not isinstance(self.ts_model, torch._C.ScriptFunction)
            else []
        )
        if not isinstance(self.ts_model, torch._C.ScriptFunction):
            for k, tensor in self.ts_model.state_dict().items():  # type: ignore[union-attr]
                # Check if tensor belongs to any parameter.
                if any(
                    (tensor == param).all()
                    for param in param_list
                    if tensor.shape == param.shape
                ):
                    self.name_to_param[k] = tensor
                else:
                    self.name_to_buffer[k] = tensor

        self.name_to_non_tensor_attributes: Dict[str, Any] = {}
        self.name_to_constant: Dict[str, Any] = {}

        self.lift_get_attr()

    def convert(self) -> ExportedProgram:
        blocks_to_lifted_attrs = get_block_to_lifted_attrs(self.ts_graph)

        graph_converter = TS2FXGraphConverter(
            self.ts_graph,
            self.name_to_param,
            self.name_to_buffer,
            blocks_to_lifted_attrs,
            self.name_to_non_tensor_attributes,
            self.name_to_constant,
        )
        gm = graph_converter.convert()
        log.info("GraphModule: %s", gm.print_readable(print_output=False))

        ep = self.retrace_as_exported_program(
            gm,
            graph_converter.name_to_constant,
        )
        log.info("%s", ep)

        # Post-processing step to ensure ExportedProgram has the same state_dict as
        # the original TorchScript model. Throw warnings for additionally populated
        # state_dict entries.
        if not isinstance(self.ts_model, torch._C.ScriptFunction):
            for k, tensor in self.ts_model.state_dict().items():  # type: ignore[union-attr]
                if k not in ep.state_dict:
                    warnings.warn(
                        f"Manually populate {k} into state_dict ExportedProgram, but it is never used by the ExportedProgram."
                    )
                    ep.state_dict[k] = tensor

        return ep

    def explain(self, print_output=True):
        blocks_to_lifted_attrs = get_block_to_lifted_attrs(self.ts_graph)

        graph_converter = ExplainTS2FXGraphConverter(
            self.ts_graph,
            self.name_to_param,
            self.name_to_buffer,
            blocks_to_lifted_attrs,
            self.name_to_non_tensor_attributes,
            self.name_to_constant,
        )
        graph_converter.explain()
        if len(graph_converter.unsupported_node_list) > 0:
            explain_str = "Unsupported nodes are found in the following list:"
            for i, n in enumerate(graph_converter.unsupported_node_list):
                node_str = "".join(str(n).split("\n")[:1])
                explain_str += f"\n\n    {i}. {n.kind()} [{node_str}]"
        else:
            explain_str = "Success!"
        if print_output:
            print(explain_str)
        return explain_str

    def retrace_as_exported_program(
        self,
        gm: torch.fx.GraphModule,
        name_to_constant: Dict[str, Any],
    ):
        # TODO: adjust input orders to match GraphSignature convention
        ep = torch.export._trace._export(
            gm,
            self.sample_args,
            strict=False,
            pre_dispatch=True,
        )

        # Post-processing to make sure the ExportedProgram states are correct.
        # Because during conversion, we set tensor constants as GetAttr,
        # retracing cannot recognize them as tensor constants but instead
        # treat them as buffers. We need to set them again here.
        ep._constants.update(
            {
                k: v
                for k, v in name_to_constant.items()
                if isinstance(v, (torch.Tensor, torch.ScriptObject))
            }
        )
        for k in name_to_constant:
            ep.state_dict.pop(k, None)

        for i, spec in enumerate(ep.graph_signature.input_specs):
            # Mark as constant tensors for erroneously traced buffers.
            if spec.kind == InputKind.BUFFER and spec.target in name_to_constant:
                assert isinstance(
                    name_to_constant[spec.target], torch.Tensor
                ), f"{type(name_to_constant[spec.target])} has been erroneously marked as buffer"
                spec.kind = InputKind.CONSTANT_TENSOR
        ep.verifier().check(ep)

        return ep

    def lift_get_attr(self):
        # This function lifts multiple data types.

        #     1. Tensor constants attributes (e.g., self.data = torch.tensor([2,3]))
        #     to buffers. Currently, when there are tensor constants, export
        #     would error and ask users to register tensor constants as buffers.
        #     Since it is hard to manually do so for TorchScript models
        #     (e.g., source code is missing), this function automatically
        #     lifts tensor constants to be buffers.

        #     2. ScriptObbject to constant. It will then be converted to getattr in
        #     in the fx graph.
        #
        # This function should happen in TS2EPConverter instead of
        # TS2FXGraphConverter since it gets attributes from self.ts_model
        # which is not accessable in TS2FXGraphConverter. It is similar to where
        # we collect self.name_to_param and self.name_to_buffer.
        name_to_attribute_fqn: Dict[str, str] = {}

        def get_attr(fqn: str):
            name = fqn.split(".")
            v = self.ts_model
            for n in name:
                v = getattr(v, n)
            return v

        def get_fqn(node: torch._C.Node):
            attr_name = node.s("name")
            input_name = node.input().debugName()
            root_attr_name = name_to_attribute_fqn[input_name]
            attr_fqn = f"{root_attr_name}.{attr_name}" if root_attr_name else attr_name
            return attr_fqn

        def _dfs_get_attr(block):
            for node in block.nodes():
                if node.kind() == "prim::CreateObject":
                    output_name = node.output().debugName()
                    name_to_attribute_fqn[output_name] = ""

                if node.kind() == "prim::GetAttr":
                    attr_fqn = get_fqn(node)
                    value = get_attr(attr_fqn)
                    output_name = node.output().debugName()
                    name_to_attribute_fqn[output_name] = attr_fqn
                    if isinstance(value, torch.Tensor):
                        if attr_fqn not in self.name_to_buffer:
                            # Lift tensor constants to be a buffer
                            self.name_to_buffer[attr_fqn] = value
                    elif isinstance(value, torch.ScriptObject):
                        if attr_fqn not in self.name_to_constant:
                            self.name_to_constant[attr_fqn] = value
                    else:
                        self.name_to_non_tensor_attributes[attr_fqn] = value

                for subblock in node.blocks():
                    _dfs_get_attr(subblock)

        _dfs_get_attr(self.ts_graph)<|MERGE_RESOLUTION|>--- conflicted
+++ resolved
@@ -2,13 +2,14 @@
 import builtins
 import logging
 import operator
+import typing
 import warnings
-
-from typing import Any, Dict, List, Optional, Set, Tuple, Union
+from contextlib import contextmanager
+from typing import Any, Dict, List, Optional, Sequence, Set, Tuple, Union
 
 import torch
 import torch.export._trace
-
+from torch import _C
 from torch.export.exported_program import ExportedProgram
 from torch.export.graph_signature import (
     ConstantArgument,
@@ -20,13 +21,11 @@
     TensorArgument,
 )
 from torch.fx import subgraph_rewriter
-from torch.onnx.utils import _create_jit_graph
+
 
 log = logging.getLogger(__name__)
 
 
-<<<<<<< HEAD
-=======
 def _get_param_count_list(method_graph, args_params):
     param_count_list = []
     for input_, arg_params_ in zip(method_graph.inputs(), args_params):
@@ -125,7 +124,6 @@
     return container + [element]
 
 
->>>>>>> 7b2664ec
 def inplace_optimize_sym_size_div(gm: torch.fx.GraphModule):
     def pattern(im, dim, scale):
         sym_size_int = torch.ops.aten.sym_size.int(im, dim)
@@ -1203,6 +1201,16 @@
             self.unsupported_node_list.append(node)
 
 
+@contextmanager
+def disable_logging(log):
+    disabled = log.disabled
+    log.disabled = True
+    try:
+        yield
+    finally:
+        log.disabled = disabled
+
+
 class TS2EPConverter:
     # TorchScript model to ExportedProgram converter
     def __init__(
@@ -1211,21 +1219,8 @@
         sample_args: Tuple[Any, ...],
         sample_kwargs: Optional[Dict[str, Any]] = None,
     ):
-        log.info(
-            """
-TS2EPConverter logging starts from here.
-
-INFO: (TORCH_LOGS="export" <cmd>)
-    * Log TorchScript IR.
-
-DEBUG: (TORCH_LOGS="+export" <cmd>), additionally
-    * Log conversion IR by IR in a format of [<conversion handler name>] converts [<IR>].
-        """
-        )
-
         self.ts_model = ts_model
         self.ts_graph, self.params, _, _ = _create_jit_graph(ts_model, sample_args)
-        log.info("TorchScript graph\n\n%s\n", self.ts_graph)
 
         self.sample_args = sample_args
         self.sample_kwargs = sample_kwargs
@@ -1255,6 +1250,19 @@
         self.lift_get_attr()
 
     def convert(self) -> ExportedProgram:
+        log.info(
+            """
+TS2EPConverter logging starts from here.
+
+INFO: (TORCH_LOGS="export" <cmd>)
+    * Log TorchScript IR.
+
+DEBUG: (TORCH_LOGS="+export" <cmd>), additionally
+    * Log conversion IR by IR in a format of [<conversion handler name>] converts [<IR>].
+        """
+        )
+        log.info("TorchScript graph\n\n%s\n", self.ts_graph)
+
         blocks_to_lifted_attrs = get_block_to_lifted_attrs(self.ts_graph)
 
         graph_converter = TS2FXGraphConverter(
@@ -1287,6 +1295,7 @@
 
         return ep
 
+    @disable_logging(log)
     def explain(self, print_output=True):
         blocks_to_lifted_attrs = get_block_to_lifted_attrs(self.ts_graph)
 
