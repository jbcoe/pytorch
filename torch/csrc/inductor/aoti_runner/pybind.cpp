--- conflicted
+++ resolved
@@ -3,10 +3,7 @@
 #include <torch/csrc/inductor/aoti_runner/model_container_runner_cuda.h>
 #endif
 #include <torch/csrc/inductor/aoti_torch/tensor_converter.h>
-<<<<<<< HEAD
-=======
 #include <torch/csrc/inductor/aoti_torch/utils.h>
->>>>>>> f34905f6
 
 #include <torch/csrc/utils/pybind.h>
 
@@ -47,11 +44,7 @@
 #endif
 
   m.def(
-<<<<<<< HEAD
-      "unsafe_alloc_void_ptr_from_tensors",
-=======
       "unsafe_alloc_void_ptrs_from_tensors",
->>>>>>> f34905f6
       [](std::vector<at::Tensor>& tensors) {
         std::vector<AtenTensorHandle> handles =
             torch::aot_inductor::unsafe_alloc_new_handles_from_tensors(tensors);
@@ -60,29 +53,20 @@
             reinterpret_cast<void**>(handles.data()) + handles.size());
         return result;
       });
-<<<<<<< HEAD
-
-  m.def(
-      "alloc_tensors_by_stealing_from_void_ptr",
-=======
   m.def("unsafe_alloc_void_ptr_from_tensor", [](at::Tensor& tensor) {
     return reinterpret_cast<void*>(
         torch::aot_inductor::new_tensor_handle(std::move(tensor)));
   });
   m.def(
       "alloc_tensors_by_stealing_from_void_ptrs",
->>>>>>> f34905f6
       [](std::vector<void*>& raw_handles) {
         return torch::aot_inductor::alloc_tensors_by_stealing_from_handles(
             reinterpret_cast<AtenTensorHandle*>(raw_handles.data()),
             raw_handles.size());
       });
-<<<<<<< HEAD
-=======
   m.def("alloc_tensor_by_stealing_from_void_ptr", [](void* raw_handle) {
     return *torch::aot_inductor::tensor_handle_to_tensor_pointer(
         reinterpret_cast<AtenTensorHandle>(raw_handle));
   });
->>>>>>> f34905f6
 }
 } // namespace torch::inductor