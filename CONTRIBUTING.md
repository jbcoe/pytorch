--- conflicted
+++ resolved
@@ -13,7 +13,7 @@
 - [Developing PyTorch](#developing-pytorch)
   - [Setup the development environment](#setup-the-development-environment)
   - [Tips and Debugging](#tips-and-debugging)
-- [Nightly Checkout \& Pull](#nightly-checkout--pull)
+- [Nightly Checkout & Pull](#nightly-checkout--pull)
 - [Codebase structure](#codebase-structure)
 - [Unit testing](#unit-testing)
   - [Python Unit Testing](#python-unit-testing)
@@ -55,7 +55,7 @@
 - [Building PyTorch with ASAN](#building-pytorch-with-asan)
   - [Getting `ccache` to work](#getting-ccache-to-work)
   - [Why this stuff with `LD_PRELOAD` and `LIBASAN_RT`?](#why-this-stuff-with-ld_preload-and-libasan_rt)
-  - [Why LD\_PRELOAD in the build function?](#why-ld_preload-in-the-build-function)
+  - [Why LD_PRELOAD in the build function?](#why-ld_preload-in-the-build-function)
   - [Why no leak detection?](#why-no-leak-detection)
 - [Caffe2 notes](#caffe2-notes)
 - [CI failure tips](#ci-failure-tips)
@@ -77,11 +77,7 @@
 ```bash
 git clone git@github.com:<USERNAME>/pytorch.git
 cd pytorch
-<<<<<<< HEAD
-git remote add upstream git@github.com:pytorch/pytorch.git
-=======
 git remote add origin git@github.com:pytorch/pytorch.git
->>>>>>> 42a4df94
 
 make setup-env  # or make setup-env-cuda for pre-built CUDA binaries
 conda activate pytorch-deps
